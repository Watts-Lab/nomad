{
 "cells": [
  {
   "cell_type": "code",
<<<<<<< HEAD
   "execution_count": null,
=======
   "execution_count": 4,
>>>>>>> cdfe6ef7
   "metadata": {
    "tags": []
   },
   "outputs": [],
   "source": [
    "import sys\n",
    "import os\n",
    "import warnings\n",
    "import pandas as pd\n",
    "sys.path.insert(0, os.path.abspath(os.path.join(os.getcwd(), \"..\")))"
   ]
  },
  {
   "cell_type": "code",
<<<<<<< HEAD
   "execution_count": null,
=======
   "execution_count": 12,
>>>>>>> cdfe6ef7
   "metadata": {
    "tags": []
   },
   "outputs": [],
   "source": [
    "import pytest\n",
    "import pyarrow.parquet as pq\n",
    "import pyarrow.fs as fs\n",
    "import pyarrow.compute as pc\n",
    "import pyarrow.dataset as ds\n",
    "import s3fs as fs3\n",
    "import pyarrow as pa"
   ]
  },
  {
   "cell_type": "code",
<<<<<<< HEAD
   "execution_count": null,
=======
   "execution_count": 13,
>>>>>>> cdfe6ef7
   "metadata": {
    "tags": []
   },
   "outputs": [],
   "source": [
    "import daphmeIO\n",
    "import constants"
   ]
  },
  {
<<<<<<< HEAD
=======
   "cell_type": "code",
   "execution_count": 7,
   "metadata": {
    "tags": []
   },
   "outputs": [],
   "source": [
    "import pytest\n",
    "import warnings\n",
    "import pandas as pd"
   ]
  },
  {
>>>>>>> cdfe6ef7
   "cell_type": "markdown",
   "metadata": {},
   "source": [
    "# Test formats and folder structures"
   ]
  },
  {
   "cell_type": "markdown",
   "metadata": {},
   "source": [
    "## Generate test dataset"
   ]
  },
  {
   "cell_type": "markdown",
   "metadata": {
    "tags": []
   },
   "source": [
    "## Import partitioned dataset (data 3)"
   ]
  },
  {
   "cell_type": "code",
   "execution_count": null,
   "metadata": {
    "tags": []
   },
   "outputs": [],
   "source": [
    "column_names = pd.read_csv('../../data/sample2/sample2.csv', nrows=0).columns\n",
    "column_names"
   ]
  },
  {
   "cell_type": "code",
   "execution_count": null,
   "metadata": {
    "tags": []
   },
   "outputs": [],
   "source": [
    "dataset = ds.dataset(path, format=\"parquet\", partitioning=\"hive\")\n",
    "df = dataset.to_table().to_pandas()\n",
    "df "
   ]
  },
  {
   "cell_type": "markdown",
   "metadata": {},
   "source": [
    "## Functions that check integrity"
   ]
  },
  {
   "cell_type": "markdown",
   "metadata": {},
   "source": [
    "kind of based on scikit-mobility"
   ]
  },
  {
   "cell_type": "code",
<<<<<<< HEAD
   "execution_count": null,
   "metadata": {},
=======
   "execution_count": 36,
   "metadata": {
    "tags": []
   },
>>>>>>> cdfe6ef7
   "outputs": [],
   "source": [
    "import pyarrow.parquet as pq\n",
    "import pandas as pd\n",
    "from functools import partial\n",
    "import multiprocessing\n",
    "from multiprocessing import Pool\n",
    "import re\n",
    "from pyspark.sql import SparkSession\n",
    "# from . import constants\n",
    "import constants\n",
    "\n",
    "def get_pq_users(path: str, id_string: str):\n",
    "    return pq.read_table(path, columns=[id_string]).column(id_string).unique().to_pandas()\n",
    "\n",
    "def get_pq_user_data(path: str, users: list[str], id_string: str):\n",
    "    return pq.read_table(path, filters=[(id_string, 'in', users)]).to_pandas()\n",
    "\n",
    "def _read_partitioned_pq(path):\n",
    "    return None\n",
    "\n",
    "def _update_schema(original, new_labels):\n",
    "    updated_schema = dict(original)\n",
    "    for label in new_labels:\n",
    "        if label in constants.SCHEMA_NAMES:\n",
    "            updated_schema[label] = new_labels[label]\n",
    "    return updated_schema\n",
    "\n",
    "def _has_traj_cols(df, traj_cols):\n",
    "    \n",
    "    # Check for sufficient spatial columns\n",
    "    spatial_exists = (\n",
    "        ('latitude' in traj_cols and 'longitude' in traj_cols and \n",
    "         traj_cols['latitude'] in df and traj_cols['longitude'] in df) or\n",
    "        ('x' in traj_cols and 'y' in traj_cols and \n",
    "         traj_cols['x'] in df and traj_cols['y'] in df) or\n",
    "        ('geohash' in traj_cols and traj_cols['geohash'] in df)\n",
    "    )\n",
    "    \n",
    "    # Check for sufficient temporal columns\n",
    "    temporal_exists = (\n",
    "        ('datetime' in traj_cols and traj_cols['datetime'] in df) or\n",
    "        ('timestamp' in traj_cols and traj_cols['timestamp'] in df)\n",
    "    )\n",
    "    \n",
    "    if not spatial_exists:\n",
    "        raise ValueError(\n",
    "            \"Could not find required spatial columns in {}. The dataframe columns must contain or map to at least one of the following sets: \"\n",
    "            \"('latitude', 'longitude'), ('x', 'y'), or 'geohash'.\".format(df.columns.tolist())\n",
    "        )\n",
    "        \n",
    "    if not temporal_exists:\n",
    "        raise ValueError(\n",
    "            \"Could not find required temporal columns in {}. The dataframe columns must contain or map to either 'datetime' or 'timestamp'.\".format(df.columns.tolist())\n",
    "        )\n",
    "    \n",
    "    return spatial_exists and temporal_exists\n",
    "\n",
    "\n",
    "def _cast_traj_cols(df, traj_cols):\n",
    "    if 'datetime' in traj_cols and traj_cols['datetime'] in df:\n",
    "        if not pd.core.dtypes.common.is_datetime64_any_dtype(df[traj_cols['datetime']].dtype):\n",
    "            df[traj_cols['datetime']] = pd.to_datetime(df[traj_cols['datetime']])\n",
    "    if 'timestamp' in traj_cols and traj_cols['timestamp'] in df:\n",
    "        # Coerce to integer if it's not already\n",
    "        if not pd.core.dtypes.common.is_integer_dtype(df[traj_cols['timestamp']].dtype):\n",
    "            df[traj_cols['timestamp']] = df[traj_cols['timestamp']].astype(int)\n",
    "\n",
    "    float_cols = ['latitude', 'longitude', 'x', 'y']\n",
    "    for col in float_cols:\n",
    "        if col in traj_cols and traj_cols[col] in df:\n",
    "            if not pd.core.dtypes.common.is_float_dtype(df[traj_cols[col]].dtype):\n",
    "                df[traj_cols[col]] = df[traj_cols[col]].astype(\"float\")\n",
    "\n",
    "    string_cols = ['user_id', 'geohash']\n",
    "    for col in string_cols:\n",
    "        if col in traj_cols and traj_cols[col] in df:\n",
    "            if not pd.core.dtypes.common.is_string_dtype(df[traj_cols[col]].dtype):\n",
    "                df[traj_cols[col]] = df[traj_cols[col]].astype(\"str\")\n",
    "\n",
    "    return df\n",
    "\n",
    "def _is_traj_df(df, traj_cols = None, **kwargs):\n",
    "    \n",
    "    if not (isinstance(df, pd.DataFrame) or isinstance(df, gpd.GeoDataFrame)):\n",
    "        return False\n",
    "    \n",
    "    if not traj_cols:\n",
    "        traj_cols = {}\n",
    "        traj_cols = _update_schema(traj_cols, kwargs) #kwargs ignored if traj_cols\n",
    "        \n",
    "    traj_cols = _update_schema(constants.DEFAULT_SCHEMA, traj_cols)\n",
    "    \n",
    "    if not _has_traj_cols(df, traj_cols):\n",
    "        return False\n",
    "    \n",
    "    if 'datetime' in traj_cols and traj_cols['datetime'] in df:\n",
    "        if not pd.core.dtypes.common.is_datetime64_any_dtype(df[traj_cols['datetime']].dtype):\n",
    "            return False\n",
    "    elif 'timestamp' in traj_cols and traj_cols['timestamp'] in df:\n",
    "        if not pd.core.dtypes.common.is_integer_dtype(df[traj_cols['timestamp']].dtype):\n",
    "            return False\n",
    "\n",
    "    float_cols = ['latitude', 'longitude', 'x', 'y']\n",
    "    for col in float_cols:\n",
    "        if col in traj_cols and traj_cols[col] in df:\n",
    "            if not pd.core.dtypes.common.is_float_dtype(df[traj_cols[col]].dtype):\n",
    "                return False\n",
    "\n",
    "    string_cols = ['user_id', 'geohash']\n",
    "    for col in string_cols:\n",
    "        if col in traj_cols and traj_cols[col] in df:\n",
    "            if not pd.core.dtypes.common.is_string_dtype(df[traj_cols[col]].dtype):\n",
    "                return False\n",
    "\n",
    "    return True\n",
    "\n",
    "\n",
    "def from_pandas(df, traj_cols = None, spark_enabled=False, **kwargs):\n",
    "\n",
    "    if not (isinstance(df, pd.DataFrame) or isinstance(df, gpd.GeoDataFrame)):\n",
    "        raise TypeError(\n",
    "            \"Expected the data argument to be either a pandas DataFrame or a GeoPandas GeoDataFrame.\"\n",
    "        )\n",
    "    \n",
    "    # valid trajectory column names passed to **kwargs collected\n",
    "    if not traj_cols:\n",
    "        traj_cols = {}\n",
    "        traj_cols = _update_schema(traj_cols, kwargs) #kwargs ignored if traj_cols\n",
    "            \n",
    "    for key, value in traj_cols.items():\n",
    "        if value not in df:\n",
    "            warnings.warn(f\"Trajectory column '{value}' specified for '{key}' not found in df.\")\n",
    "            \n",
    "    # include defaults when missing\n",
    "    traj_cols = _update_schema(constants.DEFAULT_SCHEMA, traj_cols)\n",
    "    \n",
    "    if _has_traj_cols(df, traj_cols):\n",
    "        return _cast_traj_cols(df, traj_cols)\n",
<<<<<<< HEAD
    "\n",
    "def from_file(filepath, format='csv', traj_cols = None, **kwargs):\n",
    "    assert format in ['parquet', 'csv']\n",
=======
>>>>>>> cdfe6ef7
    "\n",
    "\n",
    "def from_file(filepath, format=\"csv\", traj_cols=None, **kwargs):\n",
    "    assert format in [\"csv\", \"parquet\"]\n",
    "    \n",
    "    if format == 'parquet':\n",
    "        dataset = ds.dataset(filepath, format=\"parquet\", partitioning=\"hive\")\n",
    "        df = dataset.to_table().to_pandas()\n",
<<<<<<< HEAD
    "        return from_pandas(df, traj_cols = None, **kwargs)\n",
    "        \n",
    "    elif format=='csv':\n",
    "        if os.path.isdir(filepath):\n",
    "            dataset = ds.dataset(filepath, format=\"csv\", partitioning=\"hive\", **kwargs)\n",
    "            df = dataset.to_table().to_pandas()\n",
    "            return from_pandas(df, traj_cols = None, **kwargs)\n",
    "    \n",
    "        else:\n",
    "            # Pass only valid kwargs for pandas.read_csv\n",
    "            read_csv_args = inspect.signature(pd.read_csv).parameters\n",
    "            read_csv_kwargs = {k: v for k, v in kwargs.items() if k in read_csv_args}\n",
    "            \n",
    "            df = pd.read_csv(filepath, **read_csv_kwargs)\n",
    "            return from_pandas(df, traj_cols = traj_cols, **kwargs)\n",
=======
    "        return from_object(df, traj_cols=traj_cols, **kwargs)\n",
    "\n",
    "    elif format == 'csv':\n",
    "        if os.path.isdir(filepath) or isinstance(filepath, list):\n",
    "            dataset = ds.dataset(filepath, format=\"csv\", partitioning=\"hive\")\n",
    "            df = dataset.to_table().to_pandas()\n",
    "            return from_object(df, traj_cols=traj_cols)\n",
    "        else:\n",
    "            df = pd.read_csv(filepath)\n",
    "            return from_object(df, traj_cols=traj_cols)\n",
    "    \n",
    "    return None\n",
    "\n",
    "def sample_users(filepath, format='csv', frac_users=1.0, traj_cols=None, **kwargs):\n",
    "    \n",
    "    assert format in ['csv', 'parquet']\n",
    "\n",
    "    if not traj_cols:\n",
    "        traj_cols = {}\n",
    "        traj_cols = _update_schema(traj_cols, kwargs)\n",
    "        \n",
    "    uid_col = traj_cols['user_id']\n",
    "\n",
    "    if format == 'parquet':\n",
    "        dataset = ds.dataset(filepath, format=\"parquet\", partitioning=\"hive\")\n",
    "        if uid_col not in dataset.schema.names:\n",
    "            raise ValueError(\n",
    "                \"Could not find required user ID column in {}. The columns must contain or map to '{}'.\".format(\n",
    "                    dataset.schema.names, uid_col)\n",
    "            )\n",
    "        user_ids = pc.unique(dataset.to_table(columns=[uid_col])[uid_col]).to_pandas()\n",
    "\n",
    "    else:\n",
    "        if os.path.isdir(filepath):\n",
    "            dataset = ds.dataset(filepath, format=\"csv\", partitioning=\"hive\")\n",
    "            if uid_col not in dataset.schema.names:\n",
    "                raise ValueError(\n",
    "                    \"Could not find required user ID column in {}. The columns must contain or map to '{}'.\".format(\n",
    "                        dataset.schema.names, uid_col)\n",
    "                )\n",
    "            user_ids = pc.unique(dataset.to_table(columns=[uid_col])[uid_col]).to_pandas()\n",
    "        else:\n",
    "            df = pd.read_csv(filepath, usecols=[uid_col])\n",
    "            if uid_col not in df.columns:\n",
    "                raise ValueError(\n",
    "                    \"Could not find required user ID column in {}. The columns must contain or map to '{}'.\".format(\n",
    "                        df.columns.tolist(), uid_col)\n",
    "                )\n",
    "            user_ids = df[uid_col].unique()\n",
    "\n",
    "    return user_ids.sample(frac=frac_users) if frac_users < 1.0 else user_ids\n",
    "\n",
    "\n",
    "\n",
    "def sample_from_file(filepath, users, format=\"csv\", traj_cols=None, **kwargs):\n",
    "    assert format in [\"csv\", \"parquet\"]\n",
    "    \n",
    "    if not traj_cols:\n",
    "        traj_cols = {}\n",
    "        traj_cols = _update_schema(traj_cols, kwargs)\n",
    "        \n",
    "    uid_col = traj_cols['user_id']\n",
    "\n",
    "    if format == 'parquet':\n",
    "        dataset = ds.dataset(filepath, format=\"parquet\", partitioning=\"hive\")\n",
    "        if uid_col not in dataset.schema.names:\n",
    "            raise ValueError(\n",
    "                \"Could not find required user ID column in {}. The columns must contain or map to '{}'.\".format(\n",
    "                    dataset.schema.names, uid_col)\n",
    "            )\n",
    "        df = dataset.to_table(\n",
    "            filter=ds.field(uid_col).isin(list(users))\n",
    "        ).to_pandas()\n",
    "    \n",
    "    elif format == 'csv':\n",
    "        if os.path.isdir(filepath) or isinstance(filepath, list):\n",
    "            dataset = ds.dataset(filepath, format=\"csv\", partitioning=\"hive\")\n",
    "            if uid_col not in dataset.schema.names:\n",
    "                raise ValueError(\n",
    "                    \"Could not find required user ID column in {}. The columns must contain or map to '{}'.\".format(\n",
    "                        dataset.schema.names, uid_col)\n",
    "                )\n",
    "            df = dataset.to_table(\n",
    "                filter=ds.field(uid_col).isin(list(users))\n",
    "            ).to_pandas()\n",
    "        else:\n",
    "            df = pd.read_csv(filepath)\n",
    "            if uid_col not in df.columns:\n",
    "                raise ValueError(\n",
    "                    \"Could not find required user ID column in {}. The columns must contain or map to '{}'.\".format(\n",
    "                        df.columns.tolist(), uid_col)\n",
    "                )\n",
    "            df = df[df[uid_col].isin(users)]\n",
>>>>>>> cdfe6ef7
    "    \n",
    "    return from_object(df, traj_cols=traj_cols, **kwargs)"
   ]
  },
  {
   "cell_type": "code",
   "execution_count": 32,
   "metadata": {},
   "outputs": [],
   "source": [
    "path = '../../data/sample1/'\n",
    "df = from_file(path, format='parquet')"
   ]
  },
  {
   "cell_type": "code",
   "execution_count": 38,
   "metadata": {},
   "outputs": [],
   "source": [
    "u_sample = sample_users(path, format='parquet', frac_users=0.1, user_id='uid')"
   ]
  },
  {
   "cell_type": "code",
<<<<<<< HEAD
   "execution_count": null,
=======
   "execution_count": 39,
   "metadata": {},
   "outputs": [
    {
     "data": {
      "text/html": [
       "<div>\n",
       "<style scoped>\n",
       "    .dataframe tbody tr th:only-of-type {\n",
       "        vertical-align: middle;\n",
       "    }\n",
       "\n",
       "    .dataframe tbody tr th {\n",
       "        vertical-align: top;\n",
       "    }\n",
       "\n",
       "    .dataframe thead th {\n",
       "        text-align: right;\n",
       "    }\n",
       "</style>\n",
       "<table border=\"1\" class=\"dataframe\">\n",
       "  <thead>\n",
       "    <tr style=\"text-align: right;\">\n",
       "      <th></th>\n",
       "      <th>uid</th>\n",
       "      <th>timestamp</th>\n",
       "      <th>latitude</th>\n",
       "      <th>longitude</th>\n",
       "    </tr>\n",
       "  </thead>\n",
       "  <tbody>\n",
       "    <tr>\n",
       "      <th>0</th>\n",
       "      <td>wonderful_swirles</td>\n",
       "      <td>1704121560</td>\n",
       "      <td>38.321017</td>\n",
       "      <td>-36.667869</td>\n",
       "    </tr>\n",
       "    <tr>\n",
       "      <th>1</th>\n",
       "      <td>wonderful_swirles</td>\n",
       "      <td>1704178440</td>\n",
       "      <td>38.320851</td>\n",
       "      <td>-36.667484</td>\n",
       "    </tr>\n",
       "    <tr>\n",
       "      <th>2</th>\n",
       "      <td>wonderful_swirles</td>\n",
       "      <td>1704178800</td>\n",
       "      <td>38.320852</td>\n",
       "      <td>-36.667470</td>\n",
       "    </tr>\n",
       "    <tr>\n",
       "      <th>3</th>\n",
       "      <td>wonderful_swirles</td>\n",
       "      <td>1704179820</td>\n",
       "      <td>38.320832</td>\n",
       "      <td>-36.667579</td>\n",
       "    </tr>\n",
       "    <tr>\n",
       "      <th>4</th>\n",
       "      <td>wonderful_swirles</td>\n",
       "      <td>1704180960</td>\n",
       "      <td>38.320834</td>\n",
       "      <td>-36.667461</td>\n",
       "    </tr>\n",
       "    <tr>\n",
       "      <th>...</th>\n",
       "      <td>...</td>\n",
       "      <td>...</td>\n",
       "      <td>...</td>\n",
       "      <td>...</td>\n",
       "    </tr>\n",
       "    <tr>\n",
       "      <th>176</th>\n",
       "      <td>happy_feynman</td>\n",
       "      <td>1705183920</td>\n",
       "      <td>38.320609</td>\n",
       "      <td>-36.666785</td>\n",
       "    </tr>\n",
       "    <tr>\n",
       "      <th>177</th>\n",
       "      <td>happy_feynman</td>\n",
       "      <td>1705249440</td>\n",
       "      <td>38.321699</td>\n",
       "      <td>-36.667564</td>\n",
       "    </tr>\n",
       "    <tr>\n",
       "      <th>178</th>\n",
       "      <td>happy_feynman</td>\n",
       "      <td>1705249500</td>\n",
       "      <td>38.321702</td>\n",
       "      <td>-36.667532</td>\n",
       "    </tr>\n",
       "    <tr>\n",
       "      <th>179</th>\n",
       "      <td>happy_feynman</td>\n",
       "      <td>1705250880</td>\n",
       "      <td>38.321722</td>\n",
       "      <td>-36.667483</td>\n",
       "    </tr>\n",
       "    <tr>\n",
       "      <th>180</th>\n",
       "      <td>happy_feynman</td>\n",
       "      <td>1705276260</td>\n",
       "      <td>38.321415</td>\n",
       "      <td>-36.666953</td>\n",
       "    </tr>\n",
       "  </tbody>\n",
       "</table>\n",
       "<p>1653 rows × 4 columns</p>\n",
       "</div>"
      ],
      "text/plain": [
       "                   uid   timestamp   latitude  longitude\n",
       "0    wonderful_swirles  1704121560  38.321017 -36.667869\n",
       "1    wonderful_swirles  1704178440  38.320851 -36.667484\n",
       "2    wonderful_swirles  1704178800  38.320852 -36.667470\n",
       "3    wonderful_swirles  1704179820  38.320832 -36.667579\n",
       "4    wonderful_swirles  1704180960  38.320834 -36.667461\n",
       "..                 ...         ...        ...        ...\n",
       "176      happy_feynman  1705183920  38.320609 -36.666785\n",
       "177      happy_feynman  1705249440  38.321699 -36.667564\n",
       "178      happy_feynman  1705249500  38.321702 -36.667532\n",
       "179      happy_feynman  1705250880  38.321722 -36.667483\n",
       "180      happy_feynman  1705276260  38.321415 -36.666953\n",
       "\n",
       "[1653 rows x 4 columns]"
      ]
     },
     "execution_count": 39,
     "metadata": {},
     "output_type": "execute_result"
    }
   ],
   "source": [
    "sample_from_file(path, users = u_sample, format='parquet', user_id='uid')"
   ]
  },
  {
   "cell_type": "code",
   "execution_count": 41,
>>>>>>> cdfe6ef7
   "metadata": {
    "tags": []
   },
   "outputs": [],
   "source": [
    "data = pd.DataFrame([[1, 39.984094, 116.319236, '2008-10-23 13:53:05'],\n",
    " [1, 39.984198, 116.319322, '2008-10-23 13:53:06'],\n",
    " [1, 39.984224, 116.319402, '2008-10-23 13:53:11'],\n",
    " [1, 39.984211, 116.319389, '2008-10-23 13:53:16']], columns = ['uid', 'latitude', 'longitude', 'time'])"
   ]
  },
  {
   "cell_type": "code",
   "execution_count": null,
   "metadata": {
    "tags": []
   },
   "outputs": [],
   "source": [
    "traj_cols = {'user_id':'uid',\n",
    "         'latitude':'latitude',\n",
    "         'longitude':'longitude',\n",
    "            'datetime':'time'}\n",
    "df = from_object(data, traj_cols)"
   ]
  },
  {
   "cell_type": "code",
   "execution_count": null,
   "metadata": {
    "tags": []
   },
   "outputs": [],
   "source": [
    "import pyarrow as pa\n",
    "import pandas as pd\n",
    "\n",
    "# Creating a sample pyarrow table\n",
    "data = {\n",
    "    'user_id': [1, 2, 2, 3, 3, 3],\n",
    "    'value': [10, 20, 30, 40, 50, 60]\n",
    "}\n",
    "\n",
    "# Creating a pandas DataFrame\n",
    "df = pd.DataFrame(data)\n",
    "\n",
    "# Converting pandas DataFrame to pyarrow Table\n",
    "table = pa.Table.from_pandas(df, preserve_index=False)\n",
    "\n",
    "# Extracting the user_id column and converting it to pandas Series\n",
    "user_id_col = table['user_id', 'value']\n",
    "user_ids = user_id_col.to_pandas()\n",
    "\n",
    "# Displaying the type and first few entries of user_ids\n",
    "print(type(user_ids))  # Should return <class 'pandas.core.series.Series'>\n",
    "print(user_ids.head())  # Displays the first few entries"
   ]
  },
  {
   "cell_type": "code",
   "execution_count": null,
   "metadata": {},
   "outputs": [],
   "source": []
  }
 ],
 "metadata": {
  "kernelspec": {
   "display_name": "Python 3.10 (daphme)",
   "language": "python",
   "name": "daphme"
  },
  "language_info": {
   "codemirror_mode": {
    "name": "ipython",
    "version": 3
   },
   "file_extension": ".py",
   "mimetype": "text/x-python",
   "name": "python",
   "nbconvert_exporter": "python",
   "pygments_lexer": "ipython3",
   "version": "3.10.0"
  }
 },
 "nbformat": 4,
 "nbformat_minor": 4
}<|MERGE_RESOLUTION|>--- conflicted
+++ resolved
@@ -2,11 +2,7 @@
  "cells": [
   {
    "cell_type": "code",
-<<<<<<< HEAD
-   "execution_count": null,
-=======
-   "execution_count": 4,
->>>>>>> cdfe6ef7
+   "execution_count": null,
    "metadata": {
     "tags": []
    },
@@ -21,11 +17,7 @@
   },
   {
    "cell_type": "code",
-<<<<<<< HEAD
-   "execution_count": null,
-=======
-   "execution_count": 12,
->>>>>>> cdfe6ef7
+   "execution_count": null,
    "metadata": {
     "tags": []
    },
@@ -42,11 +34,7 @@
   },
   {
    "cell_type": "code",
-<<<<<<< HEAD
-   "execution_count": null,
-=======
-   "execution_count": 13,
->>>>>>> cdfe6ef7
+   "execution_count": null,
    "metadata": {
     "tags": []
    },
@@ -57,22 +45,6 @@
    ]
   },
   {
-<<<<<<< HEAD
-=======
-   "cell_type": "code",
-   "execution_count": 7,
-   "metadata": {
-    "tags": []
-   },
-   "outputs": [],
-   "source": [
-    "import pytest\n",
-    "import warnings\n",
-    "import pandas as pd"
-   ]
-  },
-  {
->>>>>>> cdfe6ef7
    "cell_type": "markdown",
    "metadata": {},
    "source": [
@@ -136,40 +108,14 @@
   },
   {
    "cell_type": "code",
-<<<<<<< HEAD
-   "execution_count": null,
-   "metadata": {},
-=======
-   "execution_count": 36,
-   "metadata": {
-    "tags": []
-   },
->>>>>>> cdfe6ef7
-   "outputs": [],
-   "source": [
-    "import pyarrow.parquet as pq\n",
-    "import pandas as pd\n",
-    "from functools import partial\n",
-    "import multiprocessing\n",
-    "from multiprocessing import Pool\n",
-    "import re\n",
-    "from pyspark.sql import SparkSession\n",
-    "# from . import constants\n",
-    "import constants\n",
-    "\n",
-    "def get_pq_users(path: str, id_string: str):\n",
-    "    return pq.read_table(path, columns=[id_string]).column(id_string).unique().to_pandas()\n",
-    "\n",
-    "def get_pq_user_data(path: str, users: list[str], id_string: str):\n",
-    "    return pq.read_table(path, filters=[(id_string, 'in', users)]).to_pandas()\n",
-    "\n",
-    "def _read_partitioned_pq(path):\n",
-    "    return None\n",
-    "\n",
+   "execution_count": null,
+   "metadata": {},
+   "outputs": [],
+   "source": [
     "def _update_schema(original, new_labels):\n",
     "    updated_schema = dict(original)\n",
     "    for label in new_labels:\n",
-    "        if label in constants.SCHEMA_NAMES:\n",
+    "        if label in constants.DEFAULT_SCHEMA:\n",
     "            updated_schema[label] = new_labels[label]\n",
     "    return updated_schema\n",
     "\n",
@@ -263,7 +209,7 @@
     "    return True\n",
     "\n",
     "\n",
-    "def from_pandas(df, traj_cols = None, spark_enabled=False, **kwargs):\n",
+    "def from_object(df, traj_cols = None, spark_enabled=False, **kwargs):\n",
     "\n",
     "    if not (isinstance(df, pd.DataFrame) or isinstance(df, gpd.GeoDataFrame)):\n",
     "        raise TypeError(\n",
@@ -284,133 +230,23 @@
     "    \n",
     "    if _has_traj_cols(df, traj_cols):\n",
     "        return _cast_traj_cols(df, traj_cols)\n",
-<<<<<<< HEAD
-    "\n",
+    "    \n",
     "def from_file(filepath, format='csv', traj_cols = None, **kwargs):\n",
     "    assert format in ['parquet', 'csv']\n",
-=======
->>>>>>> cdfe6ef7
-    "\n",
-    "\n",
-    "def from_file(filepath, format=\"csv\", traj_cols=None, **kwargs):\n",
-    "    assert format in [\"csv\", \"parquet\"]\n",
-    "    \n",
-    "    if format == 'parquet':\n",
-    "        dataset = ds.dataset(filepath, format=\"parquet\", partitioning=\"hive\")\n",
+    "\n",
+    "    if format=='parquet':\n",
+    "        dataset = ds.dataset(filepath, format=\"parquet\", partitioning=\"hive\", **kwargs)\n",
     "        df = dataset.to_table().to_pandas()\n",
-<<<<<<< HEAD
-    "        return from_pandas(df, traj_cols = None, **kwargs)\n",
+    "        return from_object(df, traj_cols = None, **kwargs)\n",
     "        \n",
     "    elif format=='csv':\n",
-    "        if os.path.isdir(filepath):\n",
-    "            dataset = ds.dataset(filepath, format=\"csv\", partitioning=\"hive\", **kwargs)\n",
-    "            df = dataset.to_table().to_pandas()\n",
-    "            return from_pandas(df, traj_cols = None, **kwargs)\n",
-    "    \n",
-    "        else:\n",
-    "            # Pass only valid kwargs for pandas.read_csv\n",
-    "            read_csv_args = inspect.signature(pd.read_csv).parameters\n",
-    "            read_csv_kwargs = {k: v for k, v in kwargs.items() if k in read_csv_args}\n",
-    "            \n",
-    "            df = pd.read_csv(filepath, **read_csv_kwargs)\n",
-    "            return from_pandas(df, traj_cols = traj_cols, **kwargs)\n",
-=======
-    "        return from_object(df, traj_cols=traj_cols, **kwargs)\n",
-    "\n",
-    "    elif format == 'csv':\n",
-    "        if os.path.isdir(filepath) or isinstance(filepath, list):\n",
-    "            dataset = ds.dataset(filepath, format=\"csv\", partitioning=\"hive\")\n",
-    "            df = dataset.to_table().to_pandas()\n",
-    "            return from_object(df, traj_cols=traj_cols)\n",
-    "        else:\n",
-    "            df = pd.read_csv(filepath)\n",
-    "            return from_object(df, traj_cols=traj_cols)\n",
-    "    \n",
-    "    return None\n",
-    "\n",
-    "def sample_users(filepath, format='csv', frac_users=1.0, traj_cols=None, **kwargs):\n",
-    "    \n",
-    "    assert format in ['csv', 'parquet']\n",
-    "\n",
-    "    if not traj_cols:\n",
-    "        traj_cols = {}\n",
-    "        traj_cols = _update_schema(traj_cols, kwargs)\n",
+    "        if os.path.isdir(path):\n",
     "        \n",
-    "    uid_col = traj_cols['user_id']\n",
-    "\n",
-    "    if format == 'parquet':\n",
-    "        dataset = ds.dataset(filepath, format=\"parquet\", partitioning=\"hive\")\n",
-    "        if uid_col not in dataset.schema.names:\n",
-    "            raise ValueError(\n",
-    "                \"Could not find required user ID column in {}. The columns must contain or map to '{}'.\".format(\n",
-    "                    dataset.schema.names, uid_col)\n",
-    "            )\n",
-    "        user_ids = pc.unique(dataset.to_table(columns=[uid_col])[uid_col]).to_pandas()\n",
-    "\n",
-    "    else:\n",
-    "        if os.path.isdir(filepath):\n",
-    "            dataset = ds.dataset(filepath, format=\"csv\", partitioning=\"hive\")\n",
-    "            if uid_col not in dataset.schema.names:\n",
-    "                raise ValueError(\n",
-    "                    \"Could not find required user ID column in {}. The columns must contain or map to '{}'.\".format(\n",
-    "                        dataset.schema.names, uid_col)\n",
-    "                )\n",
-    "            user_ids = pc.unique(dataset.to_table(columns=[uid_col])[uid_col]).to_pandas()\n",
-    "        else:\n",
-    "            df = pd.read_csv(filepath, usecols=[uid_col])\n",
-    "            if uid_col not in df.columns:\n",
-    "                raise ValueError(\n",
-    "                    \"Could not find required user ID column in {}. The columns must contain or map to '{}'.\".format(\n",
-    "                        df.columns.tolist(), uid_col)\n",
-    "                )\n",
-    "            user_ids = df[uid_col].unique()\n",
-    "\n",
-    "    return user_ids.sample(frac=frac_users) if frac_users < 1.0 else user_ids\n",
-    "\n",
-    "\n",
-    "\n",
-    "def sample_from_file(filepath, users, format=\"csv\", traj_cols=None, **kwargs):\n",
-    "    assert format in [\"csv\", \"parquet\"]\n",
-    "    \n",
-    "    if not traj_cols:\n",
-    "        traj_cols = {}\n",
-    "        traj_cols = _update_schema(traj_cols, kwargs)\n",
-    "        \n",
-    "    uid_col = traj_cols['user_id']\n",
-    "\n",
-    "    if format == 'parquet':\n",
-    "        dataset = ds.dataset(filepath, format=\"parquet\", partitioning=\"hive\")\n",
-    "        if uid_col not in dataset.schema.names:\n",
-    "            raise ValueError(\n",
-    "                \"Could not find required user ID column in {}. The columns must contain or map to '{}'.\".format(\n",
-    "                    dataset.schema.names, uid_col)\n",
-    "            )\n",
-    "        df = dataset.to_table(\n",
-    "            filter=ds.field(uid_col).isin(list(users))\n",
-    "        ).to_pandas()\n",
-    "    \n",
-    "    elif format == 'csv':\n",
-    "        if os.path.isdir(filepath) or isinstance(filepath, list):\n",
-    "            dataset = ds.dataset(filepath, format=\"csv\", partitioning=\"hive\")\n",
-    "            if uid_col not in dataset.schema.names:\n",
-    "                raise ValueError(\n",
-    "                    \"Could not find required user ID column in {}. The columns must contain or map to '{}'.\".format(\n",
-    "                        dataset.schema.names, uid_col)\n",
-    "                )\n",
-    "            df = dataset.to_table(\n",
-    "                filter=ds.field(uid_col).isin(list(users))\n",
-    "            ).to_pandas()\n",
-    "        else:\n",
-    "            df = pd.read_csv(filepath)\n",
-    "            if uid_col not in df.columns:\n",
-    "                raise ValueError(\n",
-    "                    \"Could not find required user ID column in {}. The columns must contain or map to '{}'.\".format(\n",
-    "                        df.columns.tolist(), uid_col)\n",
-    "                )\n",
-    "            df = df[df[uid_col].isin(users)]\n",
->>>>>>> cdfe6ef7
-    "    \n",
-    "    return from_object(df, traj_cols=traj_cols, **kwargs)"
+    "    \n",
+    "    if format == \"csv\":\n",
+    "        print(\"lol\")\n",
+    "    \n",
+    "    return None"
    ]
   },
   {
@@ -434,9 +270,6 @@
   },
   {
    "cell_type": "code",
-<<<<<<< HEAD
-   "execution_count": null,
-=======
    "execution_count": 39,
    "metadata": {},
    "outputs": [
@@ -578,8 +411,7 @@
   },
   {
    "cell_type": "code",
-   "execution_count": 41,
->>>>>>> cdfe6ef7
+   "execution_count": null,
    "metadata": {
     "tags": []
    },
@@ -605,45 +437,6 @@
     "            'datetime':'time'}\n",
     "df = from_object(data, traj_cols)"
    ]
-  },
-  {
-   "cell_type": "code",
-   "execution_count": null,
-   "metadata": {
-    "tags": []
-   },
-   "outputs": [],
-   "source": [
-    "import pyarrow as pa\n",
-    "import pandas as pd\n",
-    "\n",
-    "# Creating a sample pyarrow table\n",
-    "data = {\n",
-    "    'user_id': [1, 2, 2, 3, 3, 3],\n",
-    "    'value': [10, 20, 30, 40, 50, 60]\n",
-    "}\n",
-    "\n",
-    "# Creating a pandas DataFrame\n",
-    "df = pd.DataFrame(data)\n",
-    "\n",
-    "# Converting pandas DataFrame to pyarrow Table\n",
-    "table = pa.Table.from_pandas(df, preserve_index=False)\n",
-    "\n",
-    "# Extracting the user_id column and converting it to pandas Series\n",
-    "user_id_col = table['user_id', 'value']\n",
-    "user_ids = user_id_col.to_pandas()\n",
-    "\n",
-    "# Displaying the type and first few entries of user_ids\n",
-    "print(type(user_ids))  # Should return <class 'pandas.core.series.Series'>\n",
-    "print(user_ids.head())  # Displays the first few entries"
-   ]
-  },
-  {
-   "cell_type": "code",
-   "execution_count": null,
-   "metadata": {},
-   "outputs": [],
-   "source": []
   }
  ],
  "metadata": {
