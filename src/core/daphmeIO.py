import pandas as pd
from functools import partial
import pyarrow.parquet as pq
import pyarrow.dataset as ds
import pyarrow.compute as pc
import multiprocessing
from multiprocessing import Pool
import re
import sys
import os
import warnings
from pyspark.sql import SparkSession
from . import constants
#import constants


def _update_schema(original, new_labels):
    updated_schema = dict(original)
    for label in new_labels:
        if label in constants.DEFAULT_SCHEMA:
            updated_schema[label] = new_labels[label]
    return updated_schema

def _has_traj_cols(df, traj_cols):
    
    # Check for sufficient spatial columns
    spatial_exists = (
        ('latitude' in traj_cols and 'longitude' in traj_cols and 
         traj_cols['latitude'] in df and traj_cols['longitude'] in df) or
        ('x' in traj_cols and 'y' in traj_cols and 
         traj_cols['x'] in df and traj_cols['y'] in df) or
        ('geohash' in traj_cols and traj_cols['geohash'] in df)
    )
    
    # Check for sufficient temporal columns
    temporal_exists = (
        ('datetime' in traj_cols and traj_cols['datetime'] in df) or
        ('timestamp' in traj_cols and traj_cols['timestamp'] in df)
    )
    
    if not spatial_exists:
        raise ValueError(
            "Could not find required spatial columns in {}. The dataframe columns must contain or map to at least one of the following sets: "
            "('latitude', 'longitude'), ('x', 'y'), or 'geohash'.".format(df.columns.tolist())
        )
        
    if not temporal_exists:
        raise ValueError(
            "Could not find required temporal columns in {}. The dataframe columns must contain or map to either 'datetime' or 'timestamp'.".format(df.columns.tolist())
        )
    
    return spatial_exists and temporal_exists


def _cast_traj_cols(df, traj_cols):
    if 'datetime' in traj_cols and traj_cols['datetime'] in df:
        if not pd.core.dtypes.common.is_datetime64_any_dtype(df[traj_cols['datetime']].dtype):
            df[traj_cols['datetime']] = pd.to_datetime(df[traj_cols['datetime']])
    if 'timestamp' in traj_cols and traj_cols['timestamp'] in df:
        # Coerce to integer if it's not already
        if not pd.core.dtypes.common.is_integer_dtype(df[traj_cols['timestamp']].dtype):
            df[traj_cols['timestamp']] = df[traj_cols['timestamp']].astype(int)

    float_cols = ['latitude', 'longitude', 'x', 'y']
    for col in float_cols:
        if col in traj_cols and traj_cols[col] in df:
            if not pd.core.dtypes.common.is_float_dtype(df[traj_cols[col]].dtype):
                df[traj_cols[col]] = df[traj_cols[col]].astype("float")

    string_cols = ['user_id', 'geohash']
    for col in string_cols:
        if col in traj_cols and traj_cols[col] in df:
            if not pd.core.dtypes.common.is_string_dtype(df[traj_cols[col]].dtype):
                df[traj_cols[col]] = df[traj_cols[col]].astype("str")

    return df

def _is_traj_df(df, traj_cols = None, **kwargs):
    
    if not (isinstance(df, pd.DataFrame) or isinstance(df, gpd.GeoDataFrame)):
        return False
    
    if not traj_cols:
        traj_cols = {}
        traj_cols = _update_schema(traj_cols, kwargs) #kwargs ignored if traj_cols
        
    traj_cols = _update_schema(constants.DEFAULT_SCHEMA, traj_cols)
    
    if not _has_traj_cols(df, traj_cols):
        return False
    
    if 'datetime' in traj_cols and traj_cols['datetime'] in df:
        if not pd.core.dtypes.common.is_datetime64_any_dtype(df[traj_cols['datetime']].dtype):
            return False
    elif 'timestamp' in traj_cols and traj_cols['timestamp'] in df:
        if not pd.core.dtypes.common.is_integer_dtype(df[traj_cols['timestamp']].dtype):
            return False

    float_cols = ['latitude', 'longitude', 'x', 'y']
    for col in float_cols:
        if col in traj_cols and traj_cols[col] in df:
            if not pd.core.dtypes.common.is_float_dtype(df[traj_cols[col]].dtype):
                return False

    string_cols = ['user_id', 'geohash']
    for col in string_cols:
        if col in traj_cols and traj_cols[col] in df:
            if not pd.core.dtypes.common.is_string_dtype(df[traj_cols[col]].dtype):
                return False

    return True


def from_object(df, traj_cols = None, spark_enabled=False, **kwargs):

    if not (isinstance(df, pd.DataFrame) or isinstance(df, gpd.GeoDataFrame)):
        raise TypeError(
            "Expected the data argument to be either a pandas DataFrame or a GeoPandas GeoDataFrame."
        )
    
    # valid trajectory column names passed to **kwargs collected
    if not traj_cols:
        traj_cols = {}
        traj_cols = _update_schema(traj_cols, kwargs) #kwargs ignored if traj_cols
            
    for key, value in traj_cols.items():
        if value not in df:
            warnings.warn(f"Trajectory column '{value}' specified for '{key}' not found in df.")
            
    # include defaults when missing
    traj_cols = _update_schema(constants.DEFAULT_SCHEMA, traj_cols)
    
    if _has_traj_cols(df, traj_cols):
        return _cast_traj_cols(df, traj_cols)

<<<<<<< HEAD
def from_file(filepath, format='csv', traj_cols = None, **kwargs):
    assert format in ['parquet', 'csv']

    if format=='parquet':
        dataset = ds.dataset(filepath, format="parquet", partitioning="hive", **kwargs)
        df = dataset.to_table().to_pandas()
        return from_pandas(df, traj_cols = None, **kwargs)
        
    elif format=='csv':
        if os.path.isdir(filepath):
            dataset = ds.dataset(filepath, format="csv", partitioning="hive", **kwargs)
            df = dataset.to_table().to_pandas()
            return from_pandas(df, traj_cols = None, **kwargs)
    
        else:
            # Pass only valid kwargs for pandas.read_csv
            read_csv_args = inspect.signature(pd.read_csv).parameters
            read_csv_kwargs = {k: v for k, v in kwargs.items() if k in read_csv_args}
            
            df = pd.read_csv(filepath, **read_csv_kwargs)
            return from_pandas(df, traj_cols = traj_cols, **kwargs)
    
    return None


def sample_users(filepath, format='csv', frac_users= 1.0, traj_cols = None, **kwargs):
    if not traj_cols:
        traj_cols = {}
        traj_cols = _update_schema(traj_cols, kwargs) #kwargs ignored if traj_cols
        
    traj_cols = _update_schema(constants.DEFAULT_SCHEMA, traj_cols)
    uid_col = traj_cols["user_id"]

    if format=='parquet':
        dataset = ds.dataset(filepath, format="parquet", partitioning="hive", **kwargs)
        df = dataset.to_table(columns=[uid_col])[uid_col].to_pandas()
        return from_pandas(df, traj_cols = None, **kwargs)    
    )
    

=======

def sample_users(filepath, format='csv', frac_users=1.0, traj_cols=None, **kwargs):
    
    assert format in ['csv', 'parquet']

    if not traj_cols:
        traj_cols = {}
        traj_cols = _update_schema(traj_cols, kwargs)
        
    uid_col = traj_cols['user_id']

    if format == 'parquet':
        dataset = ds.dataset(filepath, format="parquet", partitioning="hive")
        if uid_col not in dataset.schema.names:
            raise ValueError(
                "Could not find required user ID column in {}. The columns must contain or map to '{}'.".format(
                    dataset.schema.names, uid_col)
            )
        user_ids = pc.unique(dataset.to_table(columns=[uid_col])[uid_col]).to_pandas()

    else:
        if os.path.isdir(filepath):
            dataset = ds.dataset(filepath, format="csv", partitioning="hive")
            if uid_col not in dataset.schema.names:
                raise ValueError(
                    "Could not find required user ID column in {}. The columns must contain or map to '{}'.".format(
                        dataset.schema.names, uid_col)
                )
            user_ids = pc.unique(dataset.to_table(columns=[uid_col])[uid_col]).to_pandas()
        else:
            df = pd.read_csv(filepath, usecols=[uid_col])
            if uid_col not in df.columns:
                raise ValueError(
                    "Could not find required user ID column in {}. The columns must contain or map to '{}'.".format(
                        df.columns.tolist(), uid_col)
                )
            user_ids = df[uid_col].unique()

    return user_ids.sample(frac=frac_users) if frac_users < 1.0 else user_ids

def from_file(filepath, format="csv", traj_cols=None, **kwargs):
    assert format in ["csv", "parquet"]

    if isinstance(filepath, list):
        # Create individual datasets and combine using UnionDataset
        datasets = [ds.dataset(path, format=format, partitioning="hive") for path in filepath]
        dataset = ds.UnionDataset(schema=datasets[0].schema, children=datasets)
    else:
        # Single path (file or directory)
        dataset = ds.dataset(filepath, format=format, partitioning="hive")
        
    df = dataset.to_table().to_pandas()
    return from_object(df, traj_cols=traj_cols, **kwargs)


def sample_from_file(filepath, users, format="csv", traj_cols=None, **kwargs):
    assert format in ["csv", "parquet"]

    if not traj_cols:
        traj_cols = {}
        traj_cols = _update_schema(traj_cols, kwargs)
        
    uid_col = traj_cols['user_id']

    if isinstance(filepath, list):
        # Create individual datasets and combine using UnionDataset
        datasets = [ds.dataset(path, format=format, partitioning="hive") for path in filepath]
        dataset = ds.UnionDataset(schema=datasets[0].schema, children=datasets)
    else:
        # Single path (file or directory)
        dataset = ds.dataset(filepath, format=format, partitioning="hive")

    if uid_col not in dataset.schema.names:
        raise ValueError(
            "Could not find required user ID column in {}. The columns must contain or map to '{}'.".format(
                dataset.schema.names, uid_col)
        )

    df = dataset.to_table(
        filter=ds.field(uid_col).isin(list(users))
    ).to_pandas()
    
    return from_object(df, traj_cols=traj_cols, **kwargs)
>>>>>>> cdfe6ef7
    

<|MERGE_RESOLUTION|>--- conflicted
+++ resolved
@@ -1,23 +1,17 @@
+import pyarrow.parquet as pq
 import pandas as pd
 from functools import partial
-import pyarrow.parquet as pq
-import pyarrow.dataset as ds
-import pyarrow.compute as pc
 import multiprocessing
 from multiprocessing import Pool
 import re
-import sys
-import os
-import warnings
 from pyspark.sql import SparkSession
-from . import constants
-#import constants
-
+# from . import constants
+import constants
 
 def _update_schema(original, new_labels):
     updated_schema = dict(original)
     for label in new_labels:
-        if label in constants.DEFAULT_SCHEMA:
+        if label in constants.SCHEMA_NAMES:
             updated_schema[label] = new_labels[label]
     return updated_schema
 
@@ -133,11 +127,17 @@
     if _has_traj_cols(df, traj_cols):
         return _cast_traj_cols(df, traj_cols)
 
-<<<<<<< HEAD
-def from_file(filepath, format='csv', traj_cols = None, **kwargs):
-    assert format in ['parquet', 'csv']
-
-    if format=='parquet':
+
+def from_file(filepath, format="csv", traj_cols=None, **kwargs):
+    assert format in ["csv", "parquet"]
+
+    if isinstance(filepath, list):
+        # Create individual datasets and combine using UnionDataset
+        datasets = [ds.dataset(path, format=format, partitioning="hive") for path in filepath]
+        dataset = ds.UnionDataset(schema=datasets[0].schema, children=datasets)
+    else:
+        # Single path (file or directory)
+            if format=='parquet':
         dataset = ds.dataset(filepath, format="parquet", partitioning="hive", **kwargs)
         df = dataset.to_table().to_pandas()
         return from_pandas(df, traj_cols = None, **kwargs)
@@ -157,24 +157,6 @@
             return from_pandas(df, traj_cols = traj_cols, **kwargs)
     
     return None
-
-
-def sample_users(filepath, format='csv', frac_users= 1.0, traj_cols = None, **kwargs):
-    if not traj_cols:
-        traj_cols = {}
-        traj_cols = _update_schema(traj_cols, kwargs) #kwargs ignored if traj_cols
-        
-    traj_cols = _update_schema(constants.DEFAULT_SCHEMA, traj_cols)
-    uid_col = traj_cols["user_id"]
-
-    if format=='parquet':
-        dataset = ds.dataset(filepath, format="parquet", partitioning="hive", **kwargs)
-        df = dataset.to_table(columns=[uid_col])[uid_col].to_pandas()
-        return from_pandas(df, traj_cols = None, **kwargs)    
-    )
-    
-
-=======
 
 def sample_users(filepath, format='csv', frac_users=1.0, traj_cols=None, **kwargs):
     
@@ -194,7 +176,6 @@
                     dataset.schema.names, uid_col)
             )
         user_ids = pc.unique(dataset.to_table(columns=[uid_col])[uid_col]).to_pandas()
-
     else:
         if os.path.isdir(filepath):
             dataset = ds.dataset(filepath, format="csv", partitioning="hive")
@@ -215,8 +196,14 @@
 
     return user_ids.sample(frac=frac_users) if frac_users < 1.0 else user_ids
 
-def from_file(filepath, format="csv", traj_cols=None, **kwargs):
+def sample_from_file(filepath, users, format="csv", traj_cols=None, **kwargs):
     assert format in ["csv", "parquet"]
+
+    if not traj_cols:
+        traj_cols = {}
+        traj_cols = _update_schema(traj_cols, kwargs)
+        
+    uid_col = traj_cols['user_id']
 
     if isinstance(filepath, list):
         # Create individual datasets and combine using UnionDataset
@@ -225,27 +212,6 @@
     else:
         # Single path (file or directory)
         dataset = ds.dataset(filepath, format=format, partitioning="hive")
-        
-    df = dataset.to_table().to_pandas()
-    return from_object(df, traj_cols=traj_cols, **kwargs)
-
-
-def sample_from_file(filepath, users, format="csv", traj_cols=None, **kwargs):
-    assert format in ["csv", "parquet"]
-
-    if not traj_cols:
-        traj_cols = {}
-        traj_cols = _update_schema(traj_cols, kwargs)
-        
-    uid_col = traj_cols['user_id']
-
-    if isinstance(filepath, list):
-        # Create individual datasets and combine using UnionDataset
-        datasets = [ds.dataset(path, format=format, partitioning="hive") for path in filepath]
-        dataset = ds.UnionDataset(schema=datasets[0].schema, children=datasets)
-    else:
-        # Single path (file or directory)
-        dataset = ds.dataset(filepath, format=format, partitioning="hive")
 
     if uid_col not in dataset.schema.names:
         raise ValueError(
@@ -257,7 +223,4 @@
         filter=ds.field(uid_col).isin(list(users))
     ).to_pandas()
     
-    return from_object(df, traj_cols=traj_cols, **kwargs)
->>>>>>> cdfe6ef7
-    
-
+    return from_object(df, traj_cols=traj_cols, **kwargs)