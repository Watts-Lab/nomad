{
 "cells": [
  {
   "cell_type": "markdown",
   "id": "cecfa9f6-22ca-4c1c-8c54-d543a75196ad",
   "metadata": {},
   "source": [
    "# Example notebook to load and filter a raw data in S3"
   ]
  },
  {
   "cell_type": "code",
   "execution_count": null,
   "id": "9ccfde12-7ddf-4ae4-85cb-e0189191685f",
   "metadata": {
    "tags": []
   },
   "outputs": [],
   "source": [
    "import sys\n",
    "import os\n",
    "import pdb"
   ]
  },
  {
   "cell_type": "code",
   "execution_count": null,
   "id": "f81124a6-3455-48e4-9870-0bcf024a61a7",
   "metadata": {
    "tags": []
   },
   "outputs": [],
   "source": [
    "sys.path.insert(0, os.path.abspath(os.path.join(os.getcwd(), \"...\")))\n",
    "sys.path.insert(0, os.path.abspath(os.path.join(os.getcwd(), \"..\")))"
   ]
  },
  {
   "cell_type": "code",
   "execution_count": null,
   "id": "f63a9184-59d6-4250-9d79-ce1b9d85ef65",
   "metadata": {
    "tags": []
   },
   "outputs": [],
   "source": [
    "import pandas as pd\n",
    "import matplotlib.pyplot as plt\n",
    "import core.daphmeIO as loader\n",
    "import core.filters as filters"
   ]
  },
  {
   "cell_type": "markdown",
   "id": "c18f5221-5029-4197-baf4-bd8c240a8358",
   "metadata": {},
   "source": [
    "We load a sample of Gravy trajectory data for the Philadelphia area"
   ]
  },
  {
   "cell_type": "code",
   "execution_count": null,
   "id": "0e0fd823-e7df-4305-931b-96d9dbabb422",
   "metadata": {
    "tags": []
   },
   "outputs": [],
   "source": [
    "part_path = '../data/sample3/date=2024-01-07/aad4a23f7a90441aa0f55f06e5e4313d-0.parquet'\n",
    "part_path = \"s3://phl-pings/gravy_clean/date=2019-11-01/part-00007-a7eb387d-1b0c-4aa7-b6a1-47023f1940bd.c000.snappy.parquet\"\n",
    "\n",
    "traj_cols =  {\"user_id\":\"identifier\",\n",
    "              \"x\":\"x\",\n",
    "              \"y\":\"y\",\n",
    "              \"datetime\":\"local_timestamp\",\n",
    "              \"timestamp\":\"timestamp\"}"
   ]
  },
  {
   "cell_type": "markdown",
   "id": "80266a08-4e86-4ad5-ba75-6d49dcfb871d",
   "metadata": {},
   "source": [
    "### Get a sample of users"
   ]
  },
  {
   "cell_type": "code",
   "execution_count": null,
   "id": "fd5b47a6-50be-437f-8dca-7530a23e48fe",
   "metadata": {
    "tags": []
   },
   "outputs": [],
   "source": [
    "u_sample = loader.sample_users(part_path, format='parquet', frac_users=1.0, user_id='identifier')"
   ]
  },
  {
   "cell_type": "markdown",
   "id": "1efcc208-017f-4b63-9d53-3c8d228303c1",
   "metadata": {},
   "source": [
    "### Load data for users in u_sample for 3 days"
   ]
  },
  {
   "cell_type": "code",
   "execution_count": null,
   "id": "56798ae1-8c01-4e9d-b3fa-ecdbbf275307",
   "metadata": {
    "tags": []
   },
   "outputs": [],
   "source": [
    "filepath = ['s3://phl-pings/gravy_clean/date=2019-11-01/',\n",
    "            's3://phl-pings/gravy_clean/date=2019-11-02/',\n",
    "            's3://phl-pings/gravy_clean/date=2019-11-03/',\n",
    "            's3://phl-pings/gravy_clean/date=2019-11-04/',\n",
    "            's3://phl-pings/gravy_clean/date=2019-11-05/',\n",
    "            's3://phl-pings/gravy_clean/date=2019-11-06/']\n",
    "\n",
    "data = loader.sample_from_file(part_path, users=u_sample, format='parquet', traj_cols=traj_cols, user_id = 'identifier')"
   ]
  },
  {
   "cell_type": "code",
   "execution_count": null,
   "id": "af75c81c-7d6c-46f4-a01e-5f3ccc1f69eb",
   "metadata": {
    "tags": []
   },
   "outputs": [],
   "source": [
    "data['timestamp'] = data[traj_cols['datetime']].astype(int) // 10**9"
   ]
  },
  {
   "cell_type": "markdown",
   "id": "6075b21d-345b-49a0-aa65-aa8c3a92b6e4",
   "metadata": {},
   "source": [
    "### Project coordinates to Web Mercator"
   ]
  },
  {
   "cell_type": "code",
   "execution_count": null,
   "id": "be353786-e402-4140-9f17-b3eb2d7ec8c2",
   "metadata": {
    "tags": []
   },
   "outputs": [],
   "source": [
    "data = filters.to_projection(data, x='x', y='y')"
   ]
  },
  {
   "cell_type": "markdown",
   "id": "0659a86f-1079-4503-989d-3ecc63cf8d4d",
   "metadata": {},
   "source": [
    "### Compute the q-statistic for the users in this sample"
   ]
  },
  {
   "cell_type": "code",
   "execution_count": null,
   "id": "8ac04296-fac3-491e-8a11-c71273ffb152",
   "metadata": {
    "tags": []
   },
   "outputs": [],
   "source": [
    "import pandas as pd\n",
    "import geopandas as gpd\n",
    "from shapely.geometry import Polygon, Point\n",
    "\n",
    "from pyspark.sql import SparkSession\n",
    "from pyspark.sql import SQLContext\n",
    "from pyspark.sql import functions as F\n",
    "from pyspark.sql.types import StructType, StructField, StringType, IntegerType, LongType, DoubleType\n",
    "\n",
    "\n",
    "# user can pass latitude and longitude as kwargs, user can pass x and y, OR traj_cols (prioritizing latitude, longitude). \n",
    "def to_projection(df: pd.DataFrame,\n",
    "                  latitude: str,\n",
    "                  longitude: str,\n",
    "                  from_crs: str = \"EPSG:4326\",\n",
    "                  to_crs: str = \"EPSG:3857\",\n",
    "                  spark_session: SparkSession = None):\n",
    "    \"\"\"\n",
    "    Projects latitude and longitude columns from one CRS to another.\n",
    "\n",
    "    Parameters\n",
    "    ----------\n",
    "    df : pd.DataFrame\n",
    "        Input DataFrame containing latitude and longitude columns.\n",
    "    latitude : str\n",
    "        Name of the latitude column.\n",
    "    longitude : str\n",
    "        Name of the longitude column.\n",
    "    from_crs : str, optional\n",
    "        EPSG code for the original CRS (default is \"EPSG:4326\").\n",
    "    to_crs : str, optional\n",
    "        EPSG code for the target CRS (default is \"EPSG:3857\").\n",
    "\n",
    "    Returns\n",
    "    -------\n",
    "    pd.DataFrame\n",
    "        DataFrame with new 'x' and 'y' columns representing projected coordinates.\n",
    "    \"\"\"\n",
    "    if spark_session:\n",
    "        pass\n",
    "\n",
    "    else:\n",
    "        if latitude not in df.columns or longitude not in df.columns:\n",
    "            raise ValueError(f\"Latitude or longitude columns '{latitude}', '{longitude}' not found in DataFrame.\")\n",
    "\n",
    "        proj_cols = _to_projection(df[latitude],\n",
    "                                   df[longitude],\n",
    "                                   from_crs,\n",
    "                                   to_crs)\n",
    "\n",
    "        df['x'] = proj_cols['x']\n",
    "        df['y'] = proj_cols['y']\n",
    "\n",
    "    return df\n",
    "\n",
    "\n",
    "def _to_projection(lat_col,\n",
    "                   long_col,\n",
    "                   from_crs: str,\n",
    "                   to_crs: str):\n",
    "    \"\"\"\n",
    "    Helper function to project latitude/longitude columns to a new CRS.\n",
    "    \"\"\"\n",
    "    gdf = gpd.GeoSeries(gpd.points_from_xy(long_col, lat_col),\n",
    "                        crs=from_crs)\n",
    "    projected = gdf.to_crs(to_crs)\n",
    "    output = pd.DataFrame({'x': projected.x, 'y': projected.y})\n",
    "\n",
    "    return output\n",
    "\n",
    "\n",
    "def filter_to_box(df: pd.DataFrame,\n",
    "                  latitude: str,\n",
    "                  longitude: str,\n",
    "                  polygon: Polygon,\n",
    "                  spark_session: SparkSession = None):\n",
    "    '''\n",
    "    Filters DataFrame to keep points within a specified polygon's bounds.\n",
    "\n",
    "    Parameters\n",
    "    ----------\n",
    "    df : pd.DataFrame\n",
    "        Input DataFrame with latitude and longitude columns.\n",
    "    polygon : shapely.geometry.Polygon\n",
    "        Polygon defining the area to retain points within.\n",
    "    latitude : str\n",
    "        Name of the latitude column.\n",
    "    longitude : str\n",
    "        Name of the longitude column.\n",
    "\n",
    "    Returns\n",
    "    -------\n",
    "    pd.DataFrame\n",
    "        Filtered DataFrame with points inside the polygon's bounds.\n",
    "    '''\n",
    "    if spark_session:\n",
    "        pass\n",
    "\n",
    "    else:\n",
    "        if not isinstance(polygon, Polygon):\n",
    "            raise TypeError(\"Polygon parameter must be a Shapely Polygon object.\")\n",
    "\n",
    "        if latitude not in df.columns or longitude not in df.columns:\n",
    "            raise ValueError(f\"Latitude or longitude columns '{latitude}', '{longitude}' not found in DataFrame.\")\n",
    "\n",
    "        min_x, min_y, max_x, max_y = polygon.bounds\n",
    "\n",
    "        # TO DO: handle different column names and/or defaults as in daphmeIO. i.e. traj_cols as parameter\n",
    "\n",
    "        return df[(df[longitude].between(min_y, max_y)) & (df[latitude].between(min_x, max_x))]\n",
    "\n",
    "\n",
    "def _filter_to_box_spark(df: pd.DataFrame,\n",
    "                         bounding_wkt: str,\n",
    "                         spark: SparkSession,\n",
    "                         longitude_col: str,\n",
    "                         latitude_col: str,\n",
    "                         id_col: str):\n",
    "    \"\"\"Filters a DataFrame based on whether geographical points\n",
    "    (defined by longitude and latitude) fall within a specified geometry.\n",
    "\n",
    "    Parameters\n",
    "    ----------\n",
    "    df : DataFrame\n",
    "        The Spark DataFrame to be filtered. It should contain columns\n",
    "        corresponding to longitude and latitude values, as well as an id column.\n",
    "\n",
    "    bounding_wkt : str\n",
    "        The Well-Known Text (WKT) string representing the bounding geometry\n",
    "        within which points are tested for inclusion. The WKT should define\n",
    "        a polygon in the EPSG:4326 coordinate reference system.\n",
    "\n",
    "    spark : SparkSession\n",
    "        The active SparkSession instance used to execute Spark operations.\n",
    "\n",
    "    longitude_col : str, default \"longitude\"\n",
    "        The name of the column in 'df' containing longitude values. Longitude\n",
    "        values should be in the EPSG:4326 coordinate reference system.\n",
    "\n",
    "    latitude_col : str, default \"latitude\"\n",
    "        The name of the column in 'df' containing latitude values. Latitude\n",
    "        values should be in the EPSG:4326 coordinate reference system.\n",
    "\n",
    "    id_col : str, default \"id\"\n",
    "        The name of the column in 'df' containing user IDs.\n",
    "\n",
    "    Returns\n",
    "    ----------\n",
    "    DataFrame\n",
    "        A new Spark DataFrame filtered to include only rows where the point\n",
    "        (longitude, latitude) falls within the specified geometric boundary\n",
    "        defined by 'bounding_wkt'. This DataFrame includes all original columns\n",
    "        from 'df' and an additional column 'in_geo' that is true if the point\n",
    "        falls within the specified geometric boundary and false otherwise.\n",
    "    \"\"\"\n",
    "\n",
    "    df = df.withColumn(\"coordinate\", F.expr(f\"ST_MakePoint({longitude_col}, {latitude_col})\"))\n",
    "    df.createOrReplaceTempView(\"temp_df\")\n",
    "\n",
    "    query = f\"\"\"\n",
    "        WITH temp_df AS (\n",
    "            SELECT *,\n",
    "                   ST_Contains(ST_GeomFromWKT('{bounding_wkt}'), coordinate) AS in_geo\n",
    "            FROM temp_df\n",
    "        ),\n",
    "\n",
    "        UniqueIDs AS (\n",
    "            SELECT DISTINCT {id_col} \n",
    "            FROM temp_df\n",
    "            WHERE in_geo\n",
    "        )\n",
    "\n",
    "        SELECT t.*\n",
    "        FROM temp_df t\n",
    "        WHERE t.{id_col} IN (SELECT {id_col} FROM UniqueIDs)\n",
    "        \"\"\"\n",
    "\n",
    "    return spark.sql(query)\n",
    "\n",
    "\n",
    "def coarse_filter(df: pd.DataFrame):\n",
    "    pass\n",
    "\n",
    "\n",
    "def _filtered_users(df: pd.DataFrame,\n",
    "                    k: int,\n",
    "                    T0: str,\n",
    "                    T1: str,\n",
    "                    polygon: Polygon,\n",
    "                    user_col: str,\n",
    "                    timestamp_col: str,\n",
    "                    latitude_col: str,\n",
    "                    longitude_col: str) -> pd.DataFrame:\n",
    "    \"\"\"\n",
    "    Subsets to users who have at least k distinct days with pings in the polygon \n",
    "    within the timeframe T0 to T1.\n",
    "\n",
    "    Parameters\n",
    "    ----------\n",
    "    df : pd.DataFrame\n",
    "        The input DataFrame containing user data with latitude, longitude, and timestamp.\n",
    "    k : int\n",
    "        Minimum number of distinct days with pings inside the polygon for the user to be retained.\n",
    "    T0 : str\n",
    "        Start of the timeframe (as a string, or datetime).\n",
    "    T1 : str\n",
    "        End of the timeframe (as a string, or datetime).\n",
    "    polygon : Polygon\n",
    "        The polygon to check whether pings are inside.\n",
    "    user_col : str\n",
    "        Name of the column containing user identifiers.\n",
    "    timestamp_col : str\n",
    "        Name of the column containing timestamps (as strings or datetime).\n",
    "    latitude : str\n",
    "        Name of the column containing latitude values.\n",
    "    longitude : str\n",
    "        Name of the column containing longitude values.\n",
    "\n",
    "    Returns\n",
    "    -------\n",
    "    pd.Series\n",
    "        A Series containing the user IDs for users who have at \n",
    "        least k distinct days with pings inside the polygon.\n",
    "    \"\"\"\n",
    "    df[timestamp_col] = pd.to_datetime(df[timestamp_col])\n",
    "    df_filtered = df[(df[timestamp_col] >= T0) & (df[timestamp_col] <= T1)]\n",
    "    df_filtered = _in_geo(df_filtered, latitude_col, longitude_col, polygon)\n",
    "    df_filtered['date'] = df_filtered[timestamp_col].dt.date\n",
    "\n",
    "    filtered_users = (\n",
    "        df_filtered[df_filtered['in_geo'] == 1]\n",
    "        .groupby(user_col)['date']\n",
    "        .nunique()\n",
    "        .reset_index()\n",
    "    )\n",
    "\n",
    "    filtered_users = filtered_users[filtered_users['date'] >= k][user_col]\n",
    "\n",
    "    return filtered_users\n",
    "\n",
    "\n",
    "def _in_geo(df: pd.DataFrame,\n",
    "            latitude_col: str,\n",
    "            longitude_col: str,\n",
    "            polygon: Polygon) -> pd.DataFrame:\n",
    "    \"\"\"\n",
    "    Adds a new column to the DataFrame indicating whether points are \n",
    "    inside the polygon (1) or not (0).\n",
    "    \"\"\"\n",
    "\n",
    "    def _point_in_polygon(lat, lon):\n",
    "        point = Point(lat, lon)\n",
    "        return 1 if polygon.contains(point) else 0\n",
    "\n",
    "    df['in_geo'] = df.apply(lambda row: _point_in_polygon(row[latitude_col], row[longitude_col]), axis=1)\n",
    "\n",
    "    return df\n",
    "\n",
    "\n",
    "def q_filter(df: pd.DataFrame,\n",
    "             qbar: float,\n",
    "             user_col: str,\n",
    "             timestamp_col: str):\n",
    "    \"\"\"\n",
    "    Computes the q statistic for each user as the proportion of unique hours with pings \n",
    "    over the total observed hours (last hour - first hour) and filters users where q > qbar.\n",
    "\n",
    "    Parameters\n",
    "    ----------\n",
    "    df : pd.DataFrame\n",
    "        A DataFrame containing user IDs and timestamps.\n",
    "    user_col : str\n",
    "        The name of the column containing user IDs.\n",
    "    timestamp_col : str\n",
    "        The name of the column containing timestamps.\n",
    "    qbar : float\n",
    "        The threshold q value; users with q > qbar will be retained.\n",
    "\n",
    "    Returns\n",
    "    -------\n",
    "    pd.Series\n",
    "        A Series containing the user IDs for users whose q_stat > qbar.\n",
    "    \"\"\"\n",
    "    df[timestamp_col] = pd.to_datetime(df[timestamp_col])\n",
    "\n",
    "    user_q_stats = df.groupby(user_col).apply(\n",
    "        lambda group: _compute_q_stat(group, timestamp_col)\n",
    "    ).reset_index(name='q_stat')\n",
    "\n",
    "    # Filter users where q > qbar\n",
    "    filtered_users = user_q_stats[user_q_stats['q_stat'] > qbar][user_col]\n",
    "\n",
    "    return filtered_users\n",
    "\n",
    "def q_stats(df: pd.DataFrame, user_id: str, timestamp: str):\n",
    "    \"\"\"\n",
    "    Computes the q statistic for each user as the proportion of unique hours with pings \n",
    "    over the total observed hours (last hour - first hour).\n",
    "\n",
    "    Parameters\n",
    "    ----------\n",
    "    df : pd.DataFrame\n",
    "        A DataFrame containing user IDs and timestamps.\n",
    "    user_id : str\n",
    "        The name of the column containing user IDs.\n",
    "    timestamp_col : str\n",
    "        The name of the column containing timestamps.\n",
    "\n",
    "    Returns\n",
    "    -------\n",
    "    pd.DataFrame\n",
    "        A DataFrame containing each user and their respective q_stat.\n",
    "    \"\"\"\n",
    "    datetime = pd.to_datetime(df[timestamp])\n",
    "\n",
    "    q_stats = df.groupby(user_id).apply(\n",
    "        lambda group: _compute_q_stat(group, datetime)\n",
    "    ).reset_index(name='q_stat')\n",
    "\n",
    "    return q_stats\n",
    "\n",
    "\n",
    "def _compute_q_stat(user, datetime):\n",
    "    date_hour = datetime.dt.to_period('h')\n",
    "    unique_hours = date_hour.nunique()\n",
    "\n",
    "    # Calculate total observed hours (difference between last and first hour)\n",
    "    first_hour = date_hour.min()\n",
    "    last_hour = date_hour.max()\n",
    "    # maybe it should be + 1 hour\n",
    "    total_hours = (last_hour - first_hour).total_seconds() / 3600\n",
    "\n",
    "    # Compute q as the proportion of unique hours to total hours\n",
    "    q_stat = unique_hours / total_hours if total_hours > 0 else 0\n",
    "    if q_stat>1:\n",
    "        pdb.set_trace()\n",
    "    return q_stat"
   ]
  },
  {
   "cell_type": "code",
   "execution_count": null,
   "id": "421a61b2-03d4-4773-99e3-6eb81632ac58",
   "metadata": {
    "tags": []
   },
   "outputs": [],
   "source": [
    "q = q_stats(data, user_id= traj_cols['user_id'], timestamp= traj_cols['timestamp'])"
   ]
  },
  {
   "cell_type": "code",
   "execution_count": null,
   "id": "e3cdf555-412d-4de6-ac04-2c6434aa80b0",
   "metadata": {
    "tags": []
   },
   "outputs": [],
   "source": [
    "# Plotting the histogram\n",
    "\n",
    "plt.figure(figsize=(4, 3))\n",
    "plt.hist(q_stats['q_stat'], bins=20, edgecolor='black')\n",
    "plt.xlabel('Q Statistic')\n",
    "plt.ylabel('Frequency')\n",
    "plt.grid(axis='y', linestyle='--', alpha=0.7)\n",
    "plt.tight_layout()\n",
    "\n",
    "plt.show()"
   ]
  },
  {
   "cell_type": "code",
   "execution_count": null,
   "id": "a2dff289-9f28-4eb7-9014-1e9a8c5345f2",
   "metadata": {
    "tags": []
   },
   "outputs": [],
   "source": [
    "data['timestamp']"
   ]
  },
  {
   "cell_type": "code",
   "execution_count": null,
   "id": "76804d00-5ad3-4bd2-aa6a-9fa7303fae08",
   "metadata": {},
   "outputs": [],
   "source": []
  }
 ],
 "metadata": {
  "kernelspec": {
<<<<<<< HEAD
   "display_name": "conda_py_310_env",
   "language": "python",
   "name": "conda_py_310_env"
=======
   "display_name": "Python 3 (ipykernel)",
   "language": "python",
   "name": "python3"
>>>>>>> af729960
  },
  "language_info": {
   "codemirror_mode": {
    "name": "ipython",
    "version": 3
   },
   "file_extension": ".py",
   "mimetype": "text/x-python",
   "name": "python",
   "nbconvert_exporter": "python",
   "pygments_lexer": "ipython3",
<<<<<<< HEAD
   "version": "3.10.6"
=======
   "version": "3.13.0"
>>>>>>> af729960
  }
 },
 "nbformat": 4,
 "nbformat_minor": 5
}<|MERGE_RESOLUTION|>--- conflicted
+++ resolved
@@ -2,7 +2,7 @@
  "cells": [
   {
    "cell_type": "markdown",
-   "id": "cecfa9f6-22ca-4c1c-8c54-d543a75196ad",
+   "id": "3dce96c8",
    "metadata": {},
    "source": [
     "# Example notebook to load and filter a raw data in S3"
@@ -11,21 +11,20 @@
   {
    "cell_type": "code",
    "execution_count": null,
-   "id": "9ccfde12-7ddf-4ae4-85cb-e0189191685f",
+   "id": "5b92f25a",
    "metadata": {
     "tags": []
    },
    "outputs": [],
    "source": [
     "import sys\n",
-    "import os\n",
-    "import pdb"
-   ]
-  },
-  {
-   "cell_type": "code",
-   "execution_count": null,
-   "id": "f81124a6-3455-48e4-9870-0bcf024a61a7",
+    "import os"
+   ]
+  },
+  {
+   "cell_type": "code",
+   "execution_count": null,
+   "id": "c5a2aec6",
    "metadata": {
     "tags": []
    },
@@ -38,7 +37,7 @@
   {
    "cell_type": "code",
    "execution_count": null,
-   "id": "f63a9184-59d6-4250-9d79-ce1b9d85ef65",
+   "id": "97e5559b",
    "metadata": {
     "tags": []
    },
@@ -52,7 +51,7 @@
   },
   {
    "cell_type": "markdown",
-   "id": "c18f5221-5029-4197-baf4-bd8c240a8358",
+   "id": "42d86549",
    "metadata": {},
    "source": [
     "We load a sample of Gravy trajectory data for the Philadelphia area"
@@ -61,7 +60,7 @@
   {
    "cell_type": "code",
    "execution_count": null,
-   "id": "0e0fd823-e7df-4305-931b-96d9dbabb422",
+   "id": "5b21b84c",
    "metadata": {
     "tags": []
    },
@@ -79,7 +78,7 @@
   },
   {
    "cell_type": "markdown",
-   "id": "80266a08-4e86-4ad5-ba75-6d49dcfb871d",
+   "id": "f791d2b6",
    "metadata": {},
    "source": [
     "### Get a sample of users"
@@ -88,18 +87,18 @@
   {
    "cell_type": "code",
    "execution_count": null,
-   "id": "fd5b47a6-50be-437f-8dca-7530a23e48fe",
-   "metadata": {
-    "tags": []
-   },
-   "outputs": [],
-   "source": [
-    "u_sample = loader.sample_users(part_path, format='parquet', frac_users=1.0, user_id='identifier')"
+   "id": "cc616658",
+   "metadata": {
+    "tags": []
+   },
+   "outputs": [],
+   "source": [
+    "u_sample = loader.sample_users(part_path, format='parquet', frac_users=0.2, user_id='identifier')"
    ]
   },
   {
    "cell_type": "markdown",
-   "id": "1efcc208-017f-4b63-9d53-3c8d228303c1",
+   "id": "e8d2b2b0",
    "metadata": {},
    "source": [
     "### Load data for users in u_sample for 3 days"
@@ -108,7 +107,7 @@
   {
    "cell_type": "code",
    "execution_count": null,
-   "id": "56798ae1-8c01-4e9d-b3fa-ecdbbf275307",
+   "id": "f3048fc0",
    "metadata": {
     "tags": []
    },
@@ -127,7 +126,7 @@
   {
    "cell_type": "code",
    "execution_count": null,
-   "id": "af75c81c-7d6c-46f4-a01e-5f3ccc1f69eb",
+   "id": "47d40c7d",
    "metadata": {
     "tags": []
    },
@@ -138,7 +137,7 @@
   },
   {
    "cell_type": "markdown",
-   "id": "6075b21d-345b-49a0-aa65-aa8c3a92b6e4",
+   "id": "066f35fd",
    "metadata": {},
    "source": [
     "### Project coordinates to Web Mercator"
@@ -147,7 +146,7 @@
   {
    "cell_type": "code",
    "execution_count": null,
-   "id": "be353786-e402-4140-9f17-b3eb2d7ec8c2",
+   "id": "4bda4b3a",
    "metadata": {
     "tags": []
    },
@@ -158,7 +157,7 @@
   },
   {
    "cell_type": "markdown",
-   "id": "0659a86f-1079-4503-989d-3ecc63cf8d4d",
+   "id": "3effec07",
    "metadata": {},
    "source": [
     "### Compute the q-statistic for the users in this sample"
@@ -167,7 +166,7 @@
   {
    "cell_type": "code",
    "execution_count": null,
-   "id": "8ac04296-fac3-491e-8a11-c71273ffb152",
+   "id": "2a8cd8a3",
    "metadata": {
     "tags": []
    },
@@ -515,7 +514,7 @@
   {
    "cell_type": "code",
    "execution_count": null,
-   "id": "421a61b2-03d4-4773-99e3-6eb81632ac58",
+   "id": "352dae5c",
    "metadata": {
     "tags": []
    },
@@ -527,7 +526,7 @@
   {
    "cell_type": "code",
    "execution_count": null,
-   "id": "e3cdf555-412d-4de6-ac04-2c6434aa80b0",
+   "id": "13e1382e",
    "metadata": {
     "tags": []
    },
@@ -544,39 +543,13 @@
     "\n",
     "plt.show()"
    ]
-  },
-  {
-   "cell_type": "code",
-   "execution_count": null,
-   "id": "a2dff289-9f28-4eb7-9014-1e9a8c5345f2",
-   "metadata": {
-    "tags": []
-   },
-   "outputs": [],
-   "source": [
-    "data['timestamp']"
-   ]
-  },
-  {
-   "cell_type": "code",
-   "execution_count": null,
-   "id": "76804d00-5ad3-4bd2-aa6a-9fa7303fae08",
-   "metadata": {},
-   "outputs": [],
-   "source": []
   }
  ],
  "metadata": {
   "kernelspec": {
-<<<<<<< HEAD
-   "display_name": "conda_py_310_env",
+   "display_name": "conda_python3",
    "language": "python",
-   "name": "conda_py_310_env"
-=======
-   "display_name": "Python 3 (ipykernel)",
-   "language": "python",
-   "name": "python3"
->>>>>>> af729960
+   "name": "conda_python3"
   },
   "language_info": {
    "codemirror_mode": {
@@ -588,11 +561,142 @@
    "name": "python",
    "nbconvert_exporter": "python",
    "pygments_lexer": "ipython3",
-<<<<<<< HEAD
-   "version": "3.10.6"
-=======
-   "version": "3.13.0"
->>>>>>> af729960
+   "version": "3.13.03.10.15"
+  },
+  "nbdime-conflicts": {
+   "local_diff": [
+    {
+     "diff": [
+      {
+       "diff": [
+        {
+         "key": 0,
+         "op": "addrange",
+         "valuelist": [
+          "conda_py_310_env"
+         ]
+        },
+        {
+         "key": 0,
+         "length": 1,
+         "op": "removerange"
+        }
+       ],
+       "key": "display_name",
+       "op": "patch"
+      },
+      {
+       "diff": [
+        {
+         "key": 0,
+         "op": "addrange",
+         "valuelist": [
+          "conda_py_310_env"
+         ]
+        },
+        {
+         "key": 0,
+         "length": 1,
+         "op": "removerange"
+        }
+       ],
+       "key": "name",
+       "op": "patch"
+      }
+     ],
+     "key": "kernelspec",
+     "op": "patch"
+    },
+    {
+     "diff": [
+      {
+       "diff": [
+        {
+         "diff": [
+          {
+           "key": 5,
+           "op": "addrange",
+           "valuelist": "6"
+          },
+          {
+           "key": 5,
+           "length": 2,
+           "op": "removerange"
+          }
+         ],
+         "key": 0,
+         "op": "patch"
+        }
+       ],
+       "key": "version",
+       "op": "patch"
+      }
+     ],
+     "key": "language_info",
+     "op": "patch"
+    }
+   ],
+   "remote_diff": [
+    {
+     "diff": [
+      {
+       "diff": [
+        {
+         "key": 0,
+         "op": "addrange",
+         "valuelist": [
+          "Python 3 (ipykernel)"
+         ]
+        },
+        {
+         "key": 0,
+         "length": 1,
+         "op": "removerange"
+        }
+       ],
+       "key": "display_name",
+       "op": "patch"
+      },
+      {
+       "diff": [
+        {
+         "key": 0,
+         "op": "addrange",
+         "valuelist": [
+          "python3"
+         ]
+        },
+        {
+         "key": 0,
+         "length": 1,
+         "op": "removerange"
+        }
+       ],
+       "key": "name",
+       "op": "patch"
+      }
+     ],
+     "key": "kernelspec",
+     "op": "patch"
+    },
+    {
+     "diff": [
+      {
+       "diff": [
+        {
+         "key": 0,
+         "length": 1,
+         "op": "removerange"
+        }
+       ],
+       "key": "version",
+       "op": "patch"
+      }
+     ],
+     "key": "language_info",
+     "op": "patch"
+    }
+   ]
   }
  },
  "nbformat": 4,
