{
 "cells": [
  {
   "cell_type": "markdown",
   "id": "3a9578c2-6554-4320-8415-7b1e90f167ac",
   "metadata": {},
   "source": [
    "# Garden city: A synthetic dataset and sandbox environment for analysis of pre-processing algorithms for GPS human mobility data"
   ]
  },
  {
   "cell_type": "code",
   "execution_count": 1,
   "id": "20c2bbc9",
   "metadata": {
    "tags": []
   },
   "outputs": [],
   "source": [
    "import sys\n",
    "import os\n",
    "core_dir = os.path.join(os.getcwd(), '../..', 'nomad')\n",
    "core_dir = os.path.normpath(core_dir)\n",
    "sys.path.append(core_dir)\n",
    "\n",
    "import pandas as pd\n",
    "from datetime import datetime, timedelta\n",
    "import numpy as np\n",
    "import matplotlib.pyplot as plt\n",
    "from matplotlib import cm\n",
    "import matplotlib.dates as mdates\n",
    "from matplotlib.animation import FuncAnimation, PillowWriter\n",
    "import numpy.random as npr\n",
    "from shapely.geometry import box\n",
    "from pprint import pprint\n",
    "\n",
    "import city_gen as cg\n",
    "from city_gen import City, Building, Street\n",
    "import traj_gen as tg\n",
    "from traj_gen import Agent, Population\n",
    "import stop_detection as sd\n",
    "from constants import DEFAULT_SPEEDS, FAST_SPEEDS, SLOW_SPEEDS, DEFAULT_STILL_PROBS\n",
    "from constants import FAST_STILL_PROBS, SLOW_STILL_PROBS, ALLOWED_BUILDINGS"
   ]
  },
  {
   "cell_type": "markdown",
   "id": "7fedb635",
   "metadata": {},
   "source": [
    "## Generating an example city"
   ]
  },
  {
   "cell_type": "markdown",
   "id": "e43dbc14",
   "metadata": {},
   "source": [
    "To create a city, begin by initializing a City of the desired dimension. Then successively add Buildings to the city by defining their type, door location, and geometry (either as a bounding box or a list of block coordinates). The final step is to call city.get_street_graph(), which generates the shortest paths between all blocks. As an example, we generate a city in which buildings are arranged in concentric rings, with a park in the center, following a ring of residences (blue), a ring of retail locations (purple), and, finally, an outer ring of workplaces (grey)."
   ]
  },
  {
   "cell_type": "code",
   "execution_count": null,
   "id": "02e0dcab-05d8-47eb-b22d-c7e0528beac8",
   "metadata": {},
   "outputs": [],
   "source": [
    "# Initialize city\n",
    "city = City(dimensions=(22, 22))\n",
    "# add a park\n",
    "city.add_building(building_type='park', door=(13, 11), bbox=box(9, 9, 13, 13))\n",
    "# add a home\n",
    "city.add_building(building_type='home', door=(8, 8), blocks=[(7, 7), (7, 8)])\n",
    "\n",
    "print(\"Attributes for building 'h-x8-y8':\")\n",
    "pprint(city.buildings['h-x8-y8'].__dict__)"
   ]
  },
  {
   "cell_type": "code",
   "execution_count": 2,
   "id": "15653e2e",
   "metadata": {
    "tags": []
   },
   "outputs": [],
   "source": [
    "# add remaining homes\n",
    "city.add_building('home', (9, 8), [(8, 7), (9, 7)])\n",
    "city.add_building('home', (10, 8), [(10, 7)])\n",
    "city.add_building('home', (11, 8), [(11, 7)])\n",
    "city.add_building('home', (13, 6), [(13, 7)])\n",
    "city.add_building('home', (14, 6), [(14, 7)])\n",
    "city.add_building('home', (13, 8), [(14, 8)])\n",
    "city.add_building('home', (13, 9), [(14, 9)])\n",
    "city.add_building('home', (13, 11), [(14, 11)])\n",
    "city.add_building('home', (13, 12), [(14, 12)])\n",
    "city.add_building('home', (15, 13), [(14, 13)])\n",
    "city.add_building('home', (13, 13), [(13, 14), (14, 14)])\n",
    "city.add_building('home', (12, 13), [(12, 14)])\n",
    "city.add_building('home', (11, 13), [(11, 14)])\n",
    "city.add_building('home', (9, 13), [(9, 14)])\n",
    "city.add_building('home', (8, 13), [(8, 14)])\n",
    "city.add_building('home', (7, 15), [(7, 14)])\n",
    "city.add_building('home', (6, 13), [(7, 13)])\n",
    "city.add_building('home', (8, 12), [(7, 12)])\n",
    "city.add_building('home', (8, 10), [(7, 10), (7, 9)])\n",
    "\n",
    "# add workplaces\n",
    "city.add_building('work', (3, 4), [(4, 4), (4, 5)])\n",
    "city.add_building('work', (5, 3), [(5, 4), (5, 5)])\n",
    "city.add_building('work', (6, 6), bbox=box(6, 4, 8, 6))\n",
    "city.add_building('work', (8, 6), bbox=box(8, 4, 10, 6))\n",
    "city.add_building('work', (12, 6), bbox=box(11, 5, 14, 6))\n",
    "city.add_building('work', (12, 3), bbox=box(11, 4, 14, 5))\n",
    "city.add_building('work', (15, 3), bbox=box(14, 4, 17, 6))\n",
    "city.add_building('work', (18, 4), bbox=box(17, 4, 18, 6))\n",
    "city.add_building('work', (18, 6), bbox=box(16, 6, 18, 8))\n",
    "city.add_building('work', (15, 9), bbox=box(16, 8, 17, 10))\n",
    "city.add_building('work', (18, 8), bbox=box(17, 8, 18, 10))\n",
    "city.add_building('work', (18, 10), bbox=box(16, 10, 18, 12))\n",
    "city.add_building('work', (18, 13), bbox=box(16, 13, 18, 15))\n",
    "city.add_building('work', (18, 15), bbox=box(16, 15, 18, 16))\n",
    "city.add_building('work', (15, 15), bbox=box(15, 16, 18, 17))\n",
    "city.add_building('work', (14, 15), [(14, 16)])\n",
    "city.add_building('work', (16, 18), bbox=box(16, 17, 18, 18))\n",
    "city.add_building('work', (15, 18), bbox=box(14, 17, 16, 18))\n",
    "city.add_building('work', (13, 18), bbox=box(12, 16, 14, 18))\n",
    "city.add_building('work', (11, 18), bbox=box(10, 17, 12, 18))\n",
    "city.add_building('work', (11, 15), bbox=box(10, 16, 12, 17))\n",
    "city.add_building('work', (8, 18), bbox=box(7, 16, 9, 18))\n",
    "city.add_building('work', (6, 18), bbox=box(5, 17, 7, 18))\n",
    "city.add_building('work', (6, 15), bbox=box(5, 16, 7, 17))\n",
    "city.add_building('work', (3, 16), [(4, 16), (4, 17)])\n",
    "city.add_building('work', (3, 13), bbox=box(4, 13, 6, 16))\n",
    "city.add_building('work', (6, 12), bbox=box(4, 12, 6, 13))\n",
    "city.add_building('work', (3, 10), [(4, 9), (4, 10)])\n",
    "city.add_building('work', (6, 9), [(5, 9), (5, 10)])\n",
    "city.add_building('work', (6, 8), [(4, 8), (5, 8)])\n",
    "city.add_building('work', (3, 6), bbox=box(4, 6, 6, 8))\n",
    "\n",
    "# add retail places\n",
    "city.add_building('retail', (0, 1), bbox=box(1, 1, 3, 3))\n",
    "city.add_building('retail', (3, 0), bbox=box(3, 1, 5, 3))\n",
    "city.add_building('retail', (5, 0), [(5, 1)])\n",
    "city.add_building('retail', (5, 3), [(5, 2)])\n",
    "city.add_building('retail', (6, 0), bbox=box(6, 1, 8, 2))\n",
    "city.add_building('retail', (6, 3), bbox=box(6, 2, 8, 3))\n",
    "city.add_building('retail', (9, 3), bbox=box(9, 1, 10, 3))\n",
    "city.add_building('retail', (12, 3), bbox=box(10, 1, 13, 3))\n",
    "city.add_building('retail', (14, 3), bbox=box(13, 1, 15, 3))\n",
    "city.add_building('retail', (15, 3), [(15, 2)])\n",
    "city.add_building('retail', (16, 3), [(16, 2)])\n",
    "city.add_building('retail', (15, 0), [(15, 1)])\n",
    "city.add_building('retail', (16, 0), [(16, 1)])\n",
    "city.add_building('retail', (17, 3), bbox=box(17, 2, 19, 3))\n",
    "city.add_building('retail', (18, 0), bbox=box(17, 1, 19, 2))\n",
    "city.add_building('retail', (19, 0), bbox=box(19, 1, 21, 2))\n",
    "city.add_building('retail', (18, 3), bbox=box(19, 2, 21, 4))\n",
    "city.add_building('retail', (18, 5), bbox=box(19, 4, 21, 6))\n",
    "city.add_building('retail', (18, 7), bbox=box(19, 6, 20, 8))\n",
    "city.add_building('retail', (21, 7), bbox=box(20, 6, 21, 8))\n",
    "city.add_building('retail', (18, 10), bbox=box(19, 9, 21, 11))\n",
    "city.add_building('retail', (18, 11), bbox=box(19, 11, 21, 13))\n",
    "city.add_building('retail', (18, 13), bbox=box(19, 13, 20, 15))\n",
    "city.add_building('retail', (21, 13), bbox=box(20, 13, 21, 15))\n",
    "city.add_building('retail', (21, 16), bbox=box(19, 15, 21, 17))\n",
    "city.add_building('retail', (21, 18), bbox=box(19, 17, 21, 19))\n",
    "\n",
    "city.add_building('retail', (21, 19), bbox=box(19, 19, 21, 20))\n",
    "city.add_building('retail', (20, 21), bbox=box(19, 20, 21, 21))\n",
    "city.add_building('retail', (17, 18), bbox=box(17, 19, 18, 21))\n",
    "city.add_building('retail', (16, 18), bbox=box(16, 19, 17, 21))\n",
    "city.add_building('retail', (14, 18), bbox=box(13, 19, 16, 20))\n",
    "city.add_building('retail', (15, 21), bbox=box(14, 20, 16, 21))\n",
    "city.add_building('retail', (13, 21), bbox=box(12, 20, 14, 21))\n",
    "city.add_building('retail', (12, 18), bbox=box(12, 19, 13, 20))\n",
    "city.add_building('retail', (11, 18), bbox=box(10, 19, 12, 21))\n",
    "city.add_building('retail', (9, 18), bbox=box(8, 19, 10, 20))\n",
    "city.add_building('retail', (9, 21), bbox=box(8, 20, 10, 21))\n",
    "city.add_building('retail', (6, 21), bbox=box(5, 19, 7, 21))\n",
    "city.add_building('retail', (4, 21), bbox=box(3, 20, 5, 21))\n",
    "city.add_building('retail', (4, 18), bbox=box(3, 19, 5, 20))\n",
    "city.add_building('retail', (2, 18), bbox=box(2, 19, 3, 21))\n",
    "city.add_building('retail', (1, 18), bbox=box(1, 19, 2, 21))\n",
    "city.add_building('retail', (3, 17), bbox=box(1, 16, 3, 18))\n",
    "city.add_building('retail', (3, 15), bbox=box(1, 15, 3, 16))\n",
    "city.add_building('retail', (3, 14), bbox=box(1, 14, 3, 15))\n",
    "city.add_building('retail', (3, 12), bbox=box(1, 12, 3, 14))\n",
    "city.add_building('retail', (3, 11), bbox=box(1, 11, 3, 12))\n",
    "city.add_building('retail', (3, 10), bbox=box(1, 10, 3, 11))\n",
    "city.add_building('retail', (3, 8), bbox=box(1, 8, 3, 10))\n",
    "city.add_building('retail', (3, 7), bbox=box(1, 7, 3, 8))\n",
    "city.add_building('retail', (0, 5), bbox=box(1, 4, 2, 7))\n",
    "city.add_building('retail', (3, 6), [(2, 6)])\n",
    "city.add_building('retail', (3, 5), [(2, 5)])\n",
    "city.add_building('retail', (3, 4), [(2, 4)])\n",
    "\n",
    "city.get_street_graph() #\n",
    "# get_street_graph can be expensive so persisting is recommended\n",
    "city.save('garden-city.pkl')"
   ]
  },
  {
   "cell_type": "markdown",
   "id": "9b055556",
   "metadata": {},
   "source": [
    "In future experiments, we can simply load the city pkl file. "
   ]
  },
  {
   "cell_type": "code",
   "execution_count": 3,
   "id": "453c0376-cada-4b09-8163-207914cbfe1a",
   "metadata": {
    "tags": []
   },
   "outputs": [],
   "source": [
    "city = cg.load('garden-city.pkl')"
   ]
  },
  {
   "cell_type": "markdown",
   "id": "3622b389-0583-4dcd-a62a-6f5d25841db4",
   "metadata": {},
   "source": [
    "### Plotting the city"
   ]
  },
  {
   "cell_type": "markdown",
   "id": "ee0bb351",
   "metadata": {},
   "source": [
    "To visualize the city, we can call the method plot_city() of Class City"
   ]
  },
  {
   "cell_type": "code",
   "execution_count": 4,
   "id": "2823a0b7",
   "metadata": {
    "tags": []
   },
   "outputs": [
    {
     "data": {
      "image/png": "iVBORw0KGgoAAAANSUhEUgAAAeEAAAHiCAYAAADf3nSgAAAAOXRFWHRTb2Z0d2FyZQBNYXRwbG90bGliIHZlcnNpb24zLjkuMiwgaHR0cHM6Ly9tYXRwbG90bGliLm9yZy8hTgPZAAAACXBIWXMAAA9hAAAPYQGoP6dpAAAddUlEQVR4nO3dT28cd3on8Ed26+BRNJJplTxjtrC76IMT6CXkkIORGAPBgDxjoS2pBQI6Lnzrgw/CJBACH3zgzfDRgKDWP8hjBzCEhbPYwx7yEoSJsWgkgbrlMUumLROKArMk7mUHs0aTiij+Wk+z+flcDLTcT3+r+Kv6kuxi9b6NjY2NAACeuxeyAwDAXqWEASCJEgaAJEoYAJIoYQBIooQBIIkSBoAkShgAkihhAEiihAEgiRIGgCRKGACSKGEASKKEASCJEgaAJEoYAJIoYQBIooQBIIkSBoAkShgAkihhAEiihAEgiRIGgCRKGACSKGEASKKEASCJEgaAJEoYAJIoYQBI0sp64Zs3b8bf/u3fxtraWlYEAIiIiIMHD8bf//3fxzvvvPNcX3ffxsbGxnN9xf/nL/7iL+Kf//mfM14aACb8+Z//efz+979/rq+Z9pPwH38CfuGFF+KXv/xlVgwA9rivv/46Hj9+nPKb2bQS/qNf/vKXMRqNsmMAsEe12+0Yj8cpr+3CLABIooQBIIkSBoAkShgAkihhAEiihAEgiRIGgCRKGACSKGEASKKEASCJEgaAJEoYAJIoYQBIooQBIIkSBoAkShgAkrSyA5Ry+vTpWF1dLTJrNBpFu92euVlPMhgMoqqqicfruo5er7drckVELCwsxLVr14q8fsl1sZWttjEif/9v1/PINcv7K/s4KjlvLxxHJbcxy76NjY2NjBdut9sxHo9jcXExRqPRjue9+eabsby8XCBZRLfbjRs3bszcrCfpdDrRak1+T9U0TQyHw12TKyKi3+/Hl19+WeT1S66LrWy1jRH5+3+7nkeuWd5f2cdRyXl74TgqtY2l+2g75uYn4b1uq0LLNqu5StoL21jSLO+vWc427/bqvveeMAAkUcIAkEQJA0ASJQwASZQwACRRwgCQRAkDQBIlDABJlDAAJFHCAJBECQNAEiUMAEmUMAAkUcIAkEQJA0ASJQwASVrZAeZd0zTR7XazY0xYW1vLjvBcjEYj+38bSq7XBw8exIEDB4rMWltb83VMNKvH0TxQwlPWarXixo0b2TEm7JUDqt1ux/LycnaMCbO6/0uu1263O5Nrv6RZ/TqWNqvHUb/fz46wY34dDQBJlDAAJFHCAJBECQNAEiUMwK7T6XRiMBhkx9gxJQzArtNqtaKqquwYO6aEASCJEgaAJEoYAJIoYQBIooQBIIkSBmDXaZom6rrOjrFjShiAXWc4HEav18uOsWNKGACSKGEASKKEASBJKzvAtHU6nWi1Nt/MpmliOBymzCptq2zZufaCWV0Xe2Htz2quiLLHpON7fu3b2NjYyHjhdrsd4/E4FhcXYzQa7Xje6dOnY3V1deLxwWCw5f1F67re9I390WgU7XZ7qrNK2ypbdq5nsbCwENeuXSsya6t1UdKsrou9sPafJVdJT9rG7R6TT5r3LLNKHkfHjx8vMmcabt++veMZpftoO+amhAGYjjfffDOWl5ezY0zo9/vx5Zdf7nhOZh95TxgAkihhAEiihAEgiRIGgCRKGIBdp9PpxGAwyI6xY0oYgF2n1Wpt+edpu4kSBoAkShgAkihhAEiihAEgiRIGgCRKGIBdp2maqOs6O8aOKWEAdp3hcDj1T8l6HpQwACRRwgCQRAkDQBIlDABJWtkBSjl9+nSsrq5mx5iwsLAQ165dKzLr3XfOxLf1d0Vmje/eicXXjhWZ9SRXb16O6uiRicfrlXtx5tS5TZ/zPLJtlSti62yvVC/H9U+vFnn9kl/LrTzLNs7qvp/V9fqkXM+y9ksquV6Znrkp4dXV1VheXs6OMaHf7xeb9W39XXxw/qMis5Yuniw260l+9sKfxY8Pmk0f3+r1n0e2rXL98d82e/0Ln7xX7PVLfi238izbOKv7flbX65NyPcvaL6nkemV65qaEmU23b42zI2xqVnOVNKvbOKu5Ispmm+XtZHZ4TxgAkihhAEiihAEgiRIGgCRKeIo6nU4MBoPsGADMKCU8Ra1WK6qqyo4BwIxSwgCQRAkDQBIlDABJlDAAJFHCU9Q0TdR1nR0DgBmlhKdoOBxGr9fLjgHAjFLCAJBECQNAEiUMAEmUMAAkaWUHIEfTrMfSxZPZMTa19uCH7AhTN757Zyb3/6zu+5LrtWnWo9XaX2TW2oMfZvLrGBGx78WNYrNGo1F0u91i8/gTJbxHtVr749Lf/UN2jE3N6kmtpMXXjsUH5z/KjjFhVvd9yfW6dPHkzK79ki588l6xWe12O5aXl4vNK6Xf72dH2DG/jgaAJEoYAJIoYQBIooQBIIkSBoAkSngXuXrzchw/sZgdAyBdp9OJwWCQHWPHlPAuUh09Evtf8ldlAK1WK6qqyo6xY0oYAJIoYQBIooQBIIkSBoAkSngXqVfuxfrDJjsGQLqmaaKu6+wYO6aEd5Ezp87F7Vvj7BgA6YbDYfR6vewYO6aEASCJEgaAJEoYAJIoYQBI4h6ITNXxE4ub3mpz/WHjIrMp22rfR8zP/i+9jdYrz9vclPBoNIput5sdY6rGd+/E0sWTRWY1zXqxWRERzeP1+K//5b9NPH71V5ejOnBk4vH7D76PC5+8t+msfS9ubPlvmV6pXi46a9rbuNW+j9h6/8/qvt8qV+lt3O56/fru3Xj06PF/Fj/Fvhc3siPwFOamhNvtdiwvL2fHmNDv94vNWnztWHxw/qNi80q68Ml78T//9/946v+/OnpkW///vLn+6dXU198L+7/kNm4166//6lczfUwy+7wnDABJlDAAJFHCAJBECQNAkrm5MGsWdTqdGAwG2TGAPeb4icW4+qvL2TF4Ckp4ilqtVlRVlR0D2GP2v9Ta8k+3mC1+HQ0ASZQwACRRwgCQRAkDQBIlPEVN00Rd19kxgD1m/WET9cq97Bg8BSU8RcPhMHq9XnYMYI+5fWscZ06dy47BU1DCAJBECQNAEiUMAEmUMAAkUcIAkGRu7h09Go2i2+1mx6CAX797Nr5Z/X7i8c+vXIqj1eb3w12p78XbZ5cmHv/D+E78YvFYkVwlZ726cDg+u36lyKyt9tezmNX9VVLJfT++eyeWLp4sMqu0fS9uFJtV8vzaNE20WnNTPTs2N3ui3W7H8vJydowJ/X4/O8Ku883q9/HWh5cmHn904FD88OOjTZ/z6MChTZ/z8dk3Nn38WZSc9cX7k98wPKut9tezmNX9VVLJfb/42rH44PxHxeaVdOGT94rNKnl+7Xa7cePGjSKz5uH8OjclzPy79NX97AgARXlPGACSKGEASKKEASCJEp6iTqcTg8EgOwYAM0oJT1Gr1YqqqrJjADCjlDAAJFHCAJBECQNAEiUMAEmUMAAkUcJT1DRN1HWdHQOAGaWEp2g4HEav18uOAcCMUsIAkEQJA0ASJQwASXyeMHvS0uuH4kBr8+9BHzSPt/XZxSVnlTSr2zir+wsyzE0Jj0aj6Ha72TEo4A/jO/Hx2TeKzPqPB2vxxftLE4+fv3Ipfl4d2fw597/b9Dn7920Um/XqwuH/JPnTe3Xh8ExuY8lZd7/+Oh49erTpc7Zr/76NInOghLkp4Xa7HcvLy9kxJvT7/ewIu84vFo/FWx9eKjLri/eX4p/+8da2nnO0OrLt5zyPWVv57PqVbT9nVrdxq1l/+Tcniq4JmBXeEwaAJEoYAJIoYQBIooQBIIkS3kWu3rwcx08sZseYus+vXIql1w9lx2AOLb1+KD6/UuYCr1l2/MRiXL15udi8wWAQnU6n2LwSOp1ODAaD7Bg7NjdXR+8F1dEj8eODJjvG1B2tjsQPP5b5cxT4/x1ovbDln0fNk/0vtaI6UG47q6qK9fX1YvNKaLVaUVVVdowd85MwACRRwgCQRAkDQBIlDABJlDAAJFHCu0i9ci/WH87/1dEr9b140DzOjsEcetA8jpX6XnaMqVt/2ES9Um4767qOppmtc0/TNFHXdXaMHVPCu8iZU+fi9q1xdoype/vsko+zYyoufXU/3j47/x/gcPvWOM6cOldsXq/Xi+FwWGxeCcPhMHq9XnaMHVPCAJBECQNAEiUMAEmUMAAkce/oXWR8904sXTyZHWNT+17cKDbrD+M78fHZN4rM2r+vXK7fnP1NrHy/UmzevDt6+Gj87srvisya1TXxSvVyXPjkvWLzSnqlernYrNFoFN1ut8istbW1YrPmgRLeRRZfOxYfnP8oO8amSp6IfrF4LN76sMwn3XzxfrkrYVe+X4l3Bu8UmzfvPu19WmzWrK6J659eLTZrlrXb7VheXs6OMaHf72dH2DG/jgaAJEoYAJIoYQBIooQBIIkSnqJOpxODwSA7xtQdP7EYV29ezo4xYen1Q/H5lTIX85Dr8yuXYun1Q9kxoDhXR09Rq9WKqqqyY0zd/pdaUR04kh1jwoHWC/HzavZysX1HqyPxw4+PsmNAcX4SBoAkShgAkihhAEiihAEgiRIGgCRKeIqapom6rrNjTN36wybqlXvZMSY8aB7HSj17udi+lfpePGgeZ8eA4pTwFA2Hw+j1etkxpu72rXGcOXUuO8aES1/dj7fPlrtZP3nePrsUl766nx0DilPCAJBECQNAEiUMAEmUMAAkmZt7R49Go+h2u9kxpuqV6uW48Ml72TE29Ur1crFZry4cji/eL3NB1asLh4vMIdcfxnfi47NvFJm1f99GkTkREe++cya+rb8rNq+kV6qX4/qnV7Nj8J+YmxJut9uxvLycHWNCv98vNmuvHFCfXb+SHYEZ84vFY/HWh2U+EavUN3gREd/W38UH5z8qNq+kWf2GnZ/y62gASKKEASCJEgaAJEoYAJIo4SnqdDoxGAyyY8Bz9+7Bd+N3l35XbN7nVy7F0uuHis1jewaDQXQ6newYc2luro6eRa1WK6qqyo4Bz93PXvhZHDxysNi8o9WR+OHHR8XmsT1VVcX6+np2jLnkJ2EASKKEASCJEgaAJEoYAJIoYQBIooSnqGmaqOs6OwY8d//++N9j5d5KsXkr9b140DwuNo/tqes6mqbJjjGXlPAUDYfD6PV62THgubu+dj1+s/SbYvPePrsUl766X2we29Pr9WI4HGbHmEtKGACSKGEASKKEASCJEgaAJHNz7+jRaBTdbjc7xlS9+86Z+Lb+rsis8d07sfjasSKzIiJeqV6O659eLTLr1++ejW9Wvy8y69WFw/HZ9StFZpHn1YXD8cX7S8VmsT174fyaZW5KuN1ux/LycnaMCf1+v9isb+vv4oPzHxWZtXTxZLFZEREXPnmv2KxvVr+Ptz68VGRWqRM3uXwjlWsvnF+z+HU0ACRRwgCQRAkDQBIlDABJlPAUdTqdGAwGxeZdvXk5jp9YLDZv3i29fig+v1LmAi/YTY6fWIyrNy8XmzcYDKLT6RSbx5/MzdXRs6jVakVVVcXmVUePxI8P3ET9aR1ovRA/r45kx4Dnbv9LragOlFv7VVXF+vp6sXn8iZ+EASCJEgaAJEoYAJIoYQBIooQBIIkSnqKmaaKu62Lz6pV7sf7Q1dFP60HzOFbqe9kx4Llbf9hEvVJu7dd1HU3j3DMNSniKhsNh9Hq9YvPOnDoXt2+Ni82bd5e+uh9vn/UBDuw9t2+N48ypc8Xm9Xq9GA6HxebxJ0oYAJIoYQBIooQBIIkSBoAkc3Pv6NFoFN1uNzsGMAW/fvdsfLP6fZFZry4cjs+uXykya3z3TixdPFlkVkRE06xHq7W/yKx9L24UmcN0zU0Jt9vtWF5ezo4xod/vZ0eAXe+b1e/jrQ/LfCLWF++Xu2J+8bVj8cH5j4rNW7p4Mi793T8UmXXhk/eKzGG6/DoaAJIoYQBIooQBIIkSBoAkSpgdO35iMa7evJwdgzn2+ZVLsfT6oewYE67evBzHTyxmx2AXm5uro8mz/6VWVAeOZMdgjh2tjsQPPz7KjjGhOnokfnzggw14dn4SBoAkShgAkihhAEiihAEgiRIGgCRKmB1bf9hEvXIvOwZzbKW+Fw+ax9kxJtQr92L9oaujeXZKmB27fWscZ06dy47BHHv77FJc+up+dowJZ06di9u3xtkx2MWUMAAkUcIAkEQJA0ASJQwASdw7ehcZ370TSxdPFpnVNOvFZkVE7Htxo9isP4zvxMdn3ygya/++crmOHj4an/Y+LTZv3h09fLTYrFldE3vFwsJC9Pv97BgTFhYWsiPsmBLeRRZfOxYfnP8oO8amLnzyXrFZv1g8Fm99eKnIrC/eXyoyJyLid1d+V2wW2zOra2KvuHbtWnaEueXX0QCQRAkDQBIlDABJlDAAJFHCU9TpdGIwGGTHmLrjJxbj6s3L2TEmLL1+KD6/UuZiHnJ9fuVSLL1+KDvGrjGrxySTXB09Ra1WK6qqyo4xdftfakV14Eh2jAkHWi/Ez6vZy8X2Ha2OxA8/PsqOsWvM6jHJJD8JA0ASJQwASZQwACRRwgCQRAkDQBIlPEVN00Rd19kxpm79YRP1yr3sGBMeNI9jpZ69XGzfSn0vHjSPs2PsGrN6TDJJCU/RcDiMXq+XHWPqbt8ax5lT57JjTLj01f14+6yb9c+Dt88uxaWv7mfH2DVm9ZhkkhIGgCRKGACSKGEASKKEASDJ3Nw7ejQaRbfbzY4xVeO7d2Lp4snsGJva9+JGdoRN/du//kv85d+cmOprfH7lUhzd4h7VK/W9TS8O+8P4Tvxi8djMzXp14XB8dv3Kps/Zrl+/eza+Wf2+yKz/89Xv4+OzbxSZtX9fubVa+phce/BDsXklj8nTp0/H6upqkVmj0Sja7XaRWQsLC3Ht2rUis7LMTQm32+1YXl7OjjGh3+8Xm7X42rH44PxHxeaVdOGT97IjbOqF1v5468PpfpLSowOHtvxwgUcHDm36+h+ffWPTx7NnffF+uavJv1n9vti+//jsG/Hfr/yvIrNKbuNeOSZXV1eLnV+73W6xWSXPr1nmpoQhS8k/nZnVWcB0eE8YAJIoYQBIooQBIIkSnqJOpxODwSA7BsCODAaD6HQ62TF+Yl7Or0p4ilqtVlRVlR0DYEeqqopWa7au452X86sSBoAkShgAkihhAEiihAEgiRIGgCRKeIqapom6rrNjAOxIXdfRNE12jJ+Yl/OrEp6i4XAYvV4vOwbAjvR6vRgOh9kxfmJezq9KGACSKGEASKKEASDJbN2HDJh7S68figOtzb//f9A83tbnIJecBRnmpoRHo1F0u90is9bW1uLgwYNFZrF9ry4cji/eXyoya/++jWKzSiqZq+SsVxcOF5nzx1mb5Tp/5VL8vDqy6XP+4/53mz5nq218llkltxF2am5KuN1ux/LycpFZ3W43bty4UWRWv98vMmcv+ez6lewIFPAsX8ej1ZH4p3+8VeT1S86CafGeMAAkUcIAkEQJA0ASJQwASZQwACRRwlPU6XRiMBgUm3f15uU4fmKx2DxgPh0/sRhXb17OjsFTmJs/UZpFrVYrqqoqNq86eiR+fDBbn2QCzJ79L7WiOrD5308zW/wkDABJlDAAJFHCAJBECQNAEiU8RU3TRF3XxebVK/di/aELs4AnW3/YRL1yLzsGT0EJT9FwOIxer1ds3plT5+L2rXGxecB8un1rHGdOncuOwVNQwgCQRAkDQBIlDABJlDAAJHHbyk2sra1Ft9vNjjFhfPdOLF08WWRW06xHq7W/yKyIiAcP1+Kv/+pXE49fvXk5qqOTt8+rV+49lwtHxnfvxOJrx546V8TzyfZK9XJc//RqkVnvvnMmvq2/KzJrK9n7a6uvY7Z//bd/KXZMRpQ9Lve9uFFkTkTEaDQqdk6c1fNrFiW8iYMHD8aNGzeKzOr3+0XmREQsvnYsPjj/UZFZSxdPxqW/+4cis/44b7NsP3vhzza93/XPXvizYttSMtcf/23a2S588l6xWd/W3009b/b+2urrOG9KHpcl11i73Y7l5eVi80opeX7NooSZqln9k6pZzTWr7C+YDu8JA0ASJQwASZQwACRRwgCQZG5KeDAYRKfTyY7xE51OJwaDQXYMgB2ZxfPrvJibEq6qKlqt2brYu9VqRVVV2TEAdmQWz6/zYm5KGAB2GyUMAEmUMAAkUcIAkGRuSriu62iaze9tm6VpmqjrOjsGwI7M4vl1XsxNCfd6vRgOh9kxfmI4HEav18uOAbAjs3h+nRdzU8IAsNsoYQBIooQBIIkSBoAkShgAkrgZ6CbW1tai2+1mx4CnMr57J5YunsyOMVVNs54dAaZCCW/i4MGDcePGjSKz+v1+kTmwlcXXjsUH5z/KjjFV8/5NBnuXX0cDQBIlDABJlDAAJFHCAJBECU9Rp9OJwWBQbN7Vm5fj+InFYvOA+XT8xGJcvXk5OwZPwdXRU9RqtaKqqmLzqqNH4scHPskEeLL9L7WiOnAkOwZPwU/CAJBECQNAEiUMAEmUMAAkUcJT1DRN1HVdbF69ci/WH7owC3iy9YdN1Cv3smPwFJTwFA2Hw+j1esXmnTl1Lm7fGhebB8yn27fGcebUuewYPAUlDABJlDAAJFHCAJBECQNAEretZMLxE4ux/6XJpbH+sHFh2B611ZqImK91Ye3zvM1NCS8sLES/3y82r9SshYWFInMiIl6pXo4Ln7xXZNa+Fze2nHX1V5c3ve/s/Qffb/mcJ83LNKu5XqleLjpr2tu41ZqIePK6KOV5fR2fZe2XVHI7S66x0WgU3W632Dz+ZN/GxsZGxgu32+0Yj8exuLgYo9EoIwIAT+HNN9+M5eXl7BgT+v1+fPnllzuek9lH3hMGgCRKGACSKGEASKKEASCJEgbgiQaDQXQ6newYc0kJA/BEVVVFqzU3f9E6U5QwACRRwgCQRAkDQBIlDABJlDAAJFHCADxRXdfRNE12jLmkhAF4ol6vF8PhMDvGXFLCAJBECQNAEiUMAEmUMAAkmZubgZ4+fTpWV1ezY0wYjUbRbrezY0x4Uq7BYBBVVU08Xtd19Hq9bc17llklLSwsxLVr14rM2mqNbbWNEVtv56yui63M6jaWzrXd9bpXjqOvv/566q+xV+3b2NjYyHjhdrsd4/E4FhcXYzQa7Xjem2++GcvLywWSldXtduPGjRvZMSY8KVen09n0Zu1N02x5heRW855lVkn9fj++/PLLIrO2WmNbbWPE1ts5q+tiK7O6jaVzbXe97pXjaFbXa6nju3Qfbcfc/CRMOSUP6r3wZw22MU/pXLO69md1/7Nz3hMGgCRKGACSKGEASKKEASCJEgaAJEoYAJIoYQBIooQBIIkSBoAkShgAkihhAEiihAEgiRIGgCRKGACSKGEASKKEASBJKzsAOdbW1qLb7Rabd//+/aLzYFpKrv3S635Wj6NZzTUPlPAedfDgwbhx40axed1ut+i8Uvr9fnYEZkzJtV963c/qcTSruebh+PbraABIooQBIIkSBoAkShgAksxNCQ8Gg+h0OtkxAOCpzU0JV1UVrZaLvQHYPeamhAFgt1HCAJBECQNAEiUMAEmUMAAkmZsSrus6mqbJjgEAT21uSrjX68VwOMyOAQBPbW5KGAB2GyUMAEmUMAAkcZ/HJJ1OZ8vbbDZNk/r+9lbZniVXyVkwbXth7Zc898zyeWy32LexsbGR8cLtdjvG43EsLi7GaDTa8bzTp0/H6upqgWRljUajaLfbE48PBoOoqmrT59R1Hb1eLyVXxNbZnpRru9v5PLYxImJhYSGuXbtWZFbJNfak/T8vZnUbS67953UclfQs555ZPY+VOr5L99F2zE0JA8CzyOwj7wkDQBIlDABJlDAAJFHCAJBECQNAEiUMAEmUMAAkUcIAkEQJA0ASJQwASZQwACRRwgCQRAkDQBIlDABJlDAAJFHCAJCklR3g66+/jna7nR0DgD1qPB7/5L/PU1oJHzx4MCIiHj9+nLLhAJBt38bGxkbGC3/66afx29/+NtbW1jJeHgAi4qc/AT/vSkwrYQDY61yYBQBJlDAAJFHCAJBECQNAEiUMAEmUMAAkUcIAkEQJA0ASJQwASZQwACRRwgCQRAkDQBIlDABJlDAAJFHCAJBECQNAEiUMAEmUMAAkUcIAkEQJA0ASJQwASZQwACRRwgCQRAkDQBIlDABJlDAAJFHCAJBECQNAkv8LsURD78zPdrEAAAAASUVORK5CYII=",
      "text/plain": [
       "<Figure size 600x600 with 1 Axes>"
      ]
     },
     "metadata": {},
     "output_type": "display_data"
    },
    {
     "data": {
      "text/plain": [
       "<Figure size 640x480 with 0 Axes>"
      ]
     },
     "metadata": {},
     "output_type": "display_data"
    }
   ],
   "source": [
    "%matplotlib inline\n",
    "\n",
    "fig, ax = plt.subplots(figsize=(6, 6))\n",
    "plt.box(on=False)\n",
    "\n",
    "city.plot_city(ax, doors=True, address=False)\n",
    "\n",
    "ax.set_yticklabels([])\n",
    "ax.set_xticklabels([])\n",
    "ax.set_xticks([])\n",
    "ax.set_yticks([])\n",
    "\n",
    "plt.show()\n",
    "plt.savefig('gc_empty.png')"
   ]
  },
  {
   "cell_type": "markdown",
<<<<<<< HEAD
   "id": "d581293b",
   "metadata": {
    "tags": []
   },
=======
   "id": "66c39f6a",
   "metadata": {},
   "source": [
    "Each Building is assigned a unique identifier by its type and door coordinate. For example, the retail building with door coordinate (12, 3) has the id 'r-x12-y3'. Individual Buildings objects and their attributes may be accessed throught the city.buildings dictionary."
   ]
  },
  {
   "cell_type": "code",
   "execution_count": 5,
   "id": "4b7c0024-54cc-44ec-926e-9b0e6236aadb",
   "metadata": {
    "tags": []
   },
   "outputs": [
    {
     "name": "stdout",
     "output_type": "stream",
     "text": [
      "[(10, 1), (10, 2), (11, 1), (11, 2), (12, 1), (12, 2)]\n"
     ]
    },
    {
     "data": {
      "text/plain": [
       "(12.5, 3.0)"
      ]
     },
     "execution_count": 5,
     "metadata": {},
     "output_type": "execute_result"
    }
   ],
>>>>>>> f8559688
   "source": [
    "## Agents and trajectories"
   ]
  },
  {
   "cell_type": "markdown",
<<<<<<< HEAD
   "id": "c824809d",
=======
   "id": "ba2fc233",
   "metadata": {},
   "source": [
    "Once a City object has been defined, a Population object can be initialized. The Population object will contain the Agents of the city and generate their trajectories."
   ]
  },
  {
   "cell_type": "code",
   "execution_count": 6,
   "id": "ee818983",
>>>>>>> f8559688
   "metadata": {},
   "source": [
    "Agents are tied to a specific City instance, and are represented by the Agent class, which contains a work and home location, as well as a 'mobility diary' that is used to generate granular trajectories. When instantiating an agent, their mobility diary can be initialized in two ways:\n",
    "1. With a user-provided destination diary.\n",
    "2. Without a diary and then a diary is generated with the EPR model.\n",
    "\n",
    "These destination diaries are later replaced by a realized mobility diary that takes into account the travel time between buildings and, thus, should be regarded as a mobility plan. "
   ]
  },
  {
   "cell_type": "markdown",
   "id": "eb8d111e-0e6a-4a2d-9ee9-1cec52fc90d9",
   "metadata": {},
   "source": [
    "### User-provided diary initialization"
   ]
  },
  {
   "cell_type": "markdown",
   "id": "0e4e8847-fc64-478d-ac0b-e9e4f5b0c81f",
   "metadata": {},
   "source": [
    "Initializing in this way simply requires passing a DataFrame object with appropriate diary columns to the Agent constructor. "
   ]
  },
  {
   "cell_type": "code",
   "execution_count": 7,
   "id": "8aeba544",
   "metadata": {},
   "outputs": [],
   "source": [
    "# Instantiate population to collect all agents\n",
    "population = Population(city)"
   ]
  },
  {
   "cell_type": "code",
   "execution_count": 8,
   "id": "9bcebed4",
   "metadata": {
    "tags": []
   },
   "outputs": [
    {
     "name": "stdout",
     "output_type": "stream",
     "text": [
      "   unix_timestamp     local_timestamp  duration   location\n",
      "0       946684800 2000-01-01 00:00:00        31   h-x8-y13\n",
      "1       946686660 2000-01-01 00:31:00         6       None\n",
      "2       946687020 2000-01-01 00:37:00        54   r-x12-y3\n",
      "3       946690260 2000-01-01 01:31:00         7       None\n",
      "4       946690680 2000-01-01 01:38:00       173  w-x15-y15\n"
     ]
    }
   ],
   "source": [
    "# Initialization with custom diary\n",
    "start_time = [datetime(2000, 1, 1, hour=0, minute=0) + timedelta(minutes=15*t) for t in range(22)]\n",
    "unix_timestamp = [int(t.timestamp()) for t in start_time]\n",
    "duration = [15]*22  # in minutes\n",
    "location = ['h-x8-y13'] * 2 + ['r-x12-y3'] * 4 + ['w-x15-y15'] * 12 + ['h-x8-y13'] * 4\n",
    "\n",
    "d_diary = pd.DataFrame({\"unix_timestamp\":unix_timestamp,\n",
    "                            \"local_timestamp\":start_time,\n",
    "                            \"duration\":duration,\n",
    "                            \"location\":location})\n",
    "\n",
    "d_diary = tg.condense_destinations(d_diary)\n",
    "\n",
    "Alice = Agent(identifier=\"Alice\",\n",
    "              home='h-x8-y13',\n",
    "              workplace='w-x15-y15',\n",
    "              city=city,\n",
    "              destination_diary=d_diary)\n",
    "\n",
    "population.add_agent(Alice)\n",
    "population.generate_trajectory(agent=Alice, seed=100)\n",
    "\n",
    "print(Alice.diary.head())"
   ]
  },
  {
   "cell_type": "markdown",
   "id": "47c7e133-c860-4b34-a40b-a2cb7f1e8c9f",
   "metadata": {},
   "source": [
    "The helper function `condense_destinations` simply combines consecutive stops to the same destination. After generating a trajectory with `generate_trajectory` we can see that there are entries with a value of None in the diary, while the destination diary provided was 'complete', this is because the destination diary specifies the building the agent has _planned_ to visit at a given time, but the diary has the information of where the agent's _realized_ location, taking into consideration the travel time between buildings. "
   ]
  },
  {
   "cell_type": "code",
   "execution_count": 9,
   "id": "84900283-e166-45b2-9923-b3d98fdcf66a",
   "metadata": {},
   "outputs": [
    {
     "data": {
      "text/plain": [
       "{'identifier': 'Alice',\n",
       " 'home': 'h-x8-y13',\n",
       " 'workplace': 'w-x15-y15',\n",
       " 'city': <city_gen.City at 0x111c3ead0>,\n",
       " 'destination_diary': Empty DataFrame\n",
       " Columns: [unix_timestamp, local_timestamp, duration, location]\n",
       " Index: [],\n",
       " 'diary':    unix_timestamp     local_timestamp  duration   location\n",
       " 0       946684800 2000-01-01 00:00:00        31   h-x8-y13\n",
       " 1       946686660 2000-01-01 00:31:00         6       None\n",
       " 2       946687020 2000-01-01 00:37:00        54   r-x12-y3\n",
       " 3       946690260 2000-01-01 01:31:00         7       None\n",
       " 4       946690680 2000-01-01 01:38:00       173  w-x15-y15\n",
       " 5       946701060 2000-01-01 04:31:00         4       None\n",
       " 6       946701300 2000-01-01 04:35:00        56   h-x8-y13,\n",
       " 'still_probs': {'park': 0.5, 'home': 0.9, 'work': 0.9, 'retail': 0.5},\n",
       " 'speeds': {'park': 1.0204081632653061,\n",
       "  'home': 0.3826530612244898,\n",
       "  'work': 0.3826530612244898,\n",
       "  'retail': 0.8928571428571429},\n",
       " 'dt': 1,\n",
       " 'trajectory':             x          y     local_timestamp  unix_timestamp identifier\n",
       " 0    8.500000  14.500000 2000-01-01 00:00:00       946684800      Alice\n",
       " 1    8.500000  14.500000 2000-01-01 00:01:00       946684860      Alice\n",
       " 2    8.500000  14.500000 2000-01-01 00:02:00       946684920      Alice\n",
       " 3    8.500000  14.500000 2000-01-01 00:03:00       946684980      Alice\n",
       " 4    8.500000  14.500000 2000-01-01 00:04:00       946685040      Alice\n",
       " ..        ...        ...                 ...             ...        ...\n",
       " 326  8.811233  14.256391 2000-01-01 05:26:00       946704360      Alice\n",
       " 327  8.811233  14.256391 2000-01-01 05:27:00       946704420      Alice\n",
       " 328  8.811233  14.256391 2000-01-01 05:28:00       946704480      Alice\n",
       " 329  8.811233  14.256391 2000-01-01 05:29:00       946704540      Alice\n",
       " 330  8.811233  14.256391 2000-01-01 05:30:00       946704600      Alice\n",
       " \n",
       " [331 rows x 5 columns]}"
      ]
     },
     "execution_count": 9,
     "metadata": {},
     "output_type": "execute_result"
    }
   ],
   "source": [
    "Alice.__dict__"
   ]
  },
  {
   "cell_type": "markdown",
   "id": "1ba30f0c-9666-4cf6-9217-6e1958f76bf6",
   "metadata": {},
   "source": [
    "### Diary generation with EPR model"
   ]
  },
  {
   "cell_type": "markdown",
   "id": "39f4fa27-5e0e-4b2e-8c98-20172530986a",
   "metadata": {},
   "source": [
    "If no diary is provided, agents are initialized with an empty diary. When calling `Population.generate_trajectory`, the destination diary is generated and then a granular trajectory is sampled from it. Unlike the case with a user-provided diary, this option requires specifying the duration of the trajectory, with a parameter `T` specifying the ending datetime, while the start_time is provided when creating the Agent. "
   ]
  },
  {
   "cell_type": "markdown",
   "id": "e7e4a458",
   "metadata": {},
   "source": [
    "The following agent, Bob, is given home `h-x8-y8` and workplace `w-x18-y4`. We generate a trajectory for Bob that lasts a week from midnight January 1, 2024 to midnight Janurary 8, 2024."
   ]
  },
  {
   "cell_type": "code",
   "execution_count": 10,
   "id": "fa0c4345-d3a8-45ed-a65e-389eeb9b6e13",
   "metadata": {
    "tags": []
   },
   "outputs": [
    {
     "name": "stdout",
     "output_type": "stream",
     "text": [
      "   unix_timestamp     local_timestamp  duration   location\n",
      "0      1704085200 2024-01-01 00:00:00       481    h-x8-y8\n",
      "1      1704114060 2024-01-01 13:01:00         4       None\n",
      "2      1704114300 2024-01-01 13:05:00        56  p-x13-y11\n",
      "3      1704117660 2024-01-01 14:01:00         3       None\n",
      "4      1704117840 2024-01-01 14:04:00       177   w-x15-y9\n"
     ]
    }
   ],
   "source": [
    "# Initialization and diary generation\n",
    "Bob = Agent(identifier=\"Bob\",\n",
    "            home='h-x8-y8',\n",
    "            workplace='w-x18-y4',\n",
    "            city=city,\n",
    "            start_time=datetime(2024, 1, 1, hour=0, minute=0))\n",
    "\n",
    "population.add_agent(Bob)\n",
    "population.generate_trajectory(Bob, \n",
    "                               T=datetime(2024, 1, 8, hour=0, minute=0))\n",
    "\n",
    "print(Bob.diary.head())"
   ]
  },
  {
   "cell_type": "code",
<<<<<<< HEAD
   "execution_count": null,
=======
   "execution_count": 11,
   "id": "1a494f37",
   "metadata": {},
   "outputs": [
    {
     "data": {
      "text/html": [
       "<div>\n",
       "<style scoped>\n",
       "    .dataframe tbody tr th:only-of-type {\n",
       "        vertical-align: middle;\n",
       "    }\n",
       "\n",
       "    .dataframe tbody tr th {\n",
       "        vertical-align: top;\n",
       "    }\n",
       "\n",
       "    .dataframe thead th {\n",
       "        text-align: right;\n",
       "    }\n",
       "</style>\n",
       "<table border=\"1\" class=\"dataframe\">\n",
       "  <thead>\n",
       "    <tr style=\"text-align: right;\">\n",
       "      <th></th>\n",
       "      <th>x</th>\n",
       "      <th>y</th>\n",
       "      <th>local_timestamp</th>\n",
       "      <th>unix_timestamp</th>\n",
       "      <th>identifier</th>\n",
       "    </tr>\n",
       "  </thead>\n",
       "  <tbody>\n",
       "    <tr>\n",
       "      <th>0</th>\n",
       "      <td>7.5</td>\n",
       "      <td>8.0</td>\n",
       "      <td>2024-01-01 00:00:00</td>\n",
       "      <td>1704085200</td>\n",
       "      <td>Bob</td>\n",
       "    </tr>\n",
       "    <tr>\n",
       "      <th>1</th>\n",
       "      <td>7.5</td>\n",
       "      <td>8.0</td>\n",
       "      <td>2024-01-01 05:01:00</td>\n",
       "      <td>1704085260</td>\n",
       "      <td>Bob</td>\n",
       "    </tr>\n",
       "    <tr>\n",
       "      <th>2</th>\n",
       "      <td>7.5</td>\n",
       "      <td>8.0</td>\n",
       "      <td>2024-01-01 05:02:00</td>\n",
       "      <td>1704085320</td>\n",
       "      <td>Bob</td>\n",
       "    </tr>\n",
       "    <tr>\n",
       "      <th>3</th>\n",
       "      <td>7.5</td>\n",
       "      <td>8.0</td>\n",
       "      <td>2024-01-01 05:03:00</td>\n",
       "      <td>1704085380</td>\n",
       "      <td>Bob</td>\n",
       "    </tr>\n",
       "    <tr>\n",
       "      <th>4</th>\n",
       "      <td>7.5</td>\n",
       "      <td>8.0</td>\n",
       "      <td>2024-01-01 05:04:00</td>\n",
       "      <td>1704085440</td>\n",
       "      <td>Bob</td>\n",
       "    </tr>\n",
       "  </tbody>\n",
       "</table>\n",
       "</div>"
      ],
      "text/plain": [
       "     x    y     local_timestamp  unix_timestamp identifier\n",
       "0  7.5  8.0 2024-01-01 00:00:00      1704085200        Bob\n",
       "1  7.5  8.0 2024-01-01 05:01:00      1704085260        Bob\n",
       "2  7.5  8.0 2024-01-01 05:02:00      1704085320        Bob\n",
       "3  7.5  8.0 2024-01-01 05:03:00      1704085380        Bob\n",
       "4  7.5  8.0 2024-01-01 05:04:00      1704085440        Bob"
      ]
     },
     "execution_count": 11,
     "metadata": {},
     "output_type": "execute_result"
    }
   ],
   "source": [
    "Bob.trajectory.head()"
   ]
  },
  {
   "cell_type": "code",
   "execution_count": 12,
   "id": "bd235553-1190-44c9-b69f-6656aa6d2c5c",
   "metadata": {},
   "outputs": [],
   "source": [
    "traj = Bob.diary"
   ]
  },
  {
   "cell_type": "code",
   "execution_count": 13,
>>>>>>> f8559688
   "id": "4f98e89d",
   "metadata": {
    "tags": []
   },
   "outputs": [
    {
     "data": {
      "image/png": "iVBORw0KGgoAAAANSUhEUgAAAZQAAAGVCAYAAADZmQcFAAAAOXRFWHRTb2Z0d2FyZQBNYXRwbG90bGliIHZlcnNpb24zLjkuMiwgaHR0cHM6Ly9tYXRwbG90bGliLm9yZy8hTgPZAAAACXBIWXMAAA9hAAAPYQGoP6dpAAEAAElEQVR4nOx9Z3Qb55n1HfTKDvYmkpJI9d6bZctqbnKTu2zZiVOcOInTdhNnd7+0TTZtXTZx4i65F1m990pRpDpJSWwiKTaQBIje5/vxaDgAAZJgBWjhnoMDYDDlncHMe5/+MCzLsogggggiiCCCAUIQ6gFEEEEEEUTw9UCEUCKIIIIIIhgURAglgggiiCCCQUGEUCKIIIIIIhgURAglgggiiCCCQUGEUCKIIIIIIhgURAglgggiiCCCQUGEUCKIIIIIIhgUiIJZyePxoKGhAWq1GgzDDPWYIogggggiCCOwLAuj0YjU1FQIBN3rIUERSkNDAzIyMgZtcBFEEEEEEYw81NXVIT09vdvfgyIUtVrdubOoqKjBGVkEEUQQQQQjAgaDARkZGZ1c0B2CIhTOzBUVFRUhlAgiiCCCWxS9uTwiTvkIIogggggGBRFCiSCCCCKIYFAQIZQIIogggggGBRFCiSCCCCKIYFAQIZQIIogggggGBRFCiSCCCCKIYFAQIZQIIogggggGBRFCiSCCCCKIYFAQIZQIIogggggGBRFCiSCCCCKIYFAQIZQIIogggggGBRFCiSCCCCKIYFAQIZQIIogggggGBRFCiSCCCCKIYFAQVPn6wcBnn32GX/3qVzAajcN1yAgiiCCCWx5qtRq//vWv8eCDDw75sRiWZdneVjIYDIiOjkZHR0e/+6EUFBSgvLy8X9tGEEEEEUTQf+Tn56OsrKzf2wfLAcOmoXCaiUAgQEpKynAdNoIIIojglkVjYyM8Hs+wWYaGjVA4pKSkoL6+frgPG0EEEUQQEE4n0N4OxMUBYnGoRzO4SE9Px40bN4bteMNOKBFEEEEE4YTNm4G9e+lzTAyg0QAJCb7vGg2gUgG9dMC95REhlAgiiOCWRmUlUFAAzJoFaLVAayvQ1ARcugR4W4qk0u7JJi4OEEVm0wihRBBBBLcuPB6grg647z5g3jz/3202IhitlicbrRY4f54+ezy0HsMQqQQim4QEQKkc1tMKGSKEEkEEYQCnE9DpyJbf3k6fHQ5AoaDJSKnkP3PvEknEBDNQNDXRtc/MDPy7TAakp9OrKzwe+p+6kk1dHVBSAlgs/LoKRfdkExcHCL4mGYERQokggiEGy5LphCOLri+dDjAYfLdRq8nEYrH4TkzeEAp7JpxAyxQKegmFQ3/e4QiPB7Ba+deBA7T8xg2gvp6WWSy+63CvxYuB22/n9yUQAPHx9MrP9z+WxeJLNoWFQHEx/cYwdF947ycQ2Wg0RGojBRFCiSCCAcJu9yeIrt9dLn59iYSk0rg4knwnTeK/x8UBsbG+0UbcJGg20yTV03trK//ZbPY9rjdksu4Jp6d3qTR0WhHLkgnKe5LvbvLv7je7PfC+P/6Yrrlc7v+KjydNZudOIpVgfSUKBZCVRc78s2eBhgZa/s1vApMn073BkQ2n3VRVEfEEGufMmf5kExMTXlpqhFAiiKAHeDxAR0f3mkV7O03cHBgGiI7mySEry5cs4uJoounLJCAQ8BpHX+F0BiaeQMva2vjPVisvQQcaS3eE09Mylyv4iT/Q7zZb4DFx41IoeBLgPkdHByYJ7vdXXwXS0oDvfa9norhxA/h//w+4eBGYOjW4a2+zATt2APv30zWYMwc4dYruCZEISEykV1fY7aQ5ffWV73K9Hrh2jd45iES8dqPRAIsWAampwY1vKBAhlAhuWbAsTVQ9aRd6Pe94BWgS4rSIUaOA6dN9ySImJrzMSWIxjSkmpm/bcdemNxIym+k61dXxy5zOvh2LYbrXDAIt70oKcjmdZ18ldY+HJu/x43vXOtLS6P8+dqx3QvF4aL0tW4hUVqwA7ryTiEWhoPMKhPp64OhRIh27nTRX7j787W9pW4Cub1ubr9/mwgWKStNoIoQSQQRDApeLCKEn7cJm49cXCIgo4uLooR892t8UJZeH7HSGFQzD+1v6CqczsEmO8/l0JYZQmdGamijwISsruPUXLAA2buSTIAPh8mXg88/JvDV3LnDvvXTfAEBtLTn/vc/V6SS/ypEjFL4cHU1+mgUL6P79j/8A1qzx/R/EYiA5mV4AUFNDRDR5MnDbbX2+DIOKCKFEMCLBsoDJ1L1m0d5Ojm5vE4lKxRPD2LH+pqioqK9PtE0oIRbTxBgdHeqR9IzaWnrvLsKrK2bOBD79FDhxArjrLt/fGhuBzz4jQhk9Gvj3f/cnquvXgRkz6HNzM5HIiRNEtgUFwLe+RVoJp+H+8590DXsiCa0WeO018sU991zo798IoUQwYlBfD2zaRA9Re7uvaUUk4okhJYXMGF21C4kkdGOPIPxw/Tr5MILVOqVSIpVjx4BVq2jyNhqBrVtJQ4iPJ1KYMsVf4+KEH60W+MtfgCtXyK+yYAGwcKG/L6WmhjSXdeu6LwdjNAKvvELj/+53w+P+jhBKBCMCly8Db7xB5DBxor92ESmLEUFfcf168NoJh4ULiVAuXCAtY8cOuu8eeABYsiSwL6a1lbQNgKK9Ro8Gnn0WmDYt8PosC3zxBflC5swJPA6HA3j9dfJz/fzndP+HA0YUoTz66KNob2/v9/b19fVID5ShNEzbB8LGjRuh0Wj8lmu1WjzxxBNhdfy4uDh89NFH/T5Wf/+/9vYJaGq6DSpVDdLTd+HkSV412bhxI9Tq0F2/YBHq/26kH3+g23e9d7kM+SlTgtueu3dZFigr+z527AAAFrGxF6DRFKKszIb/+R9+fZZlYDKNgk43ASZTdufy+PhiHDkSj717t3R7/Y4da8ff/nYSGRlbceJEtd/4PR7gX/8iP81LL1EIcbhgRBFKe3s7/vznP/d7+7Vr14Z0+0BQqVRwBgiLUalUfscK9fFfeumlAR2rr/8fywL79kXhxAkVHn7YjOXLsyEQLPEbZyivX7AI9X830o8/0O273rvNzSTlB6uhtLe340c/egVvvqnp1BrWrWvFpk2zsXz5wxg3jqI7DAYBzp5VoqREAYNBiFmzHJgxw4zLl+WorZXC7Z6D5GQnnntuccDrx7LA3r1qrF07DevWZXVq3dz4WRb46COK6Prud4MPKBgujChCAXgn69fFvFFZWXlLH787OJ3Apk2xKC+XY/nyDsyZYw64XriOfzgQ6nMP9fEHguvX6T0YQmlvB+rrl+PNNzWIjXVBp6Np8733SDU4d04BiYRFcbESV69KIRIBEyZYMGOGBSkpTrAssHVrDDwemrQ0Ghe0WhHs9ipIpb6JNRcuyFFWFov16w0B57idO8mZv24dMGFC/89/qDDiCGXfvig0Norx5JNtXxtSicAXZrMAH30Uh+ZmMdaubcfYsbbeN4oggj6gtpZyNnoKi7bZgF27gH37ALM5A/fco8fkyRbs309aM4dr12S4do2vjyIQeHDlihyXL8vhcjFwu30nqnPnFDh3ToG8PBsef5w3ATudwMGDUSgosCIjw1/zO3mSSu3ffXfgQpbhgBFHKCaTANXVUhQVKTFrVmCpNYKRC61WhI8+ioPTyeCZZ1qRmtrHLLkIIggC1693by7yeCicd/NmcnovWwaUl7+HqVMLwLJASUlgFpoxwwyxmIVIxL/EYmDHDt/46fnzTTh+XIWJE60+y8+cUaKjQ4jHH/fvrmgyZeL99ykoYPXq/p3zcGDEEYpIRCri/v1RGDPGhpgYd4hHFMFgobpagk8/jUNUlBtPPdUW+W8jGBJwDvlJk/x/KyujfJIbN4DZsympMDYWePVVAU6dUqK4WAmbLXCyR3u7CGvW6KBS8aUVrlzhNZfYWBcyMhy4fFmOnBy7D6HYbAyOHlVj6lQzEhJ8C7A1NYlRX78ajz4KPPZYeJv7RyChADExbng8wLZtMXj88Yjp6+uAc+fk2LYtBllZDjz0UDtksm6KNkUQwQDR0kKlTbw1lKYmCtW9cAHIzQX+7d/o9+pq0lSuXn0O+/ZFIT/fhtWr9SguVuLSJd8ElsZGMd54Q4M1a/TIybGjrU2ITZtiAAByuQc6nQhiMQu9Xoi779ahuVkMi4WBzSbA9u0xsFoFcLkYbN0aA6uVgdUqQFOTGDabABLJcXzjG6FPXOwNI5BQWAgELFat6sCHH8bj/Hk5pkyxBly3pUWEM2eUaGgQY9KkwOtEEFqwLHD4sBqHD6sxdaoFq1frw6oWVgRfP3R1yF+6RDkdcXHA888D48YBp08DGzZQMi0VXyzED36Q16l9REe7/Qhl0iQLCgtV2LDBv1iX1UpM0NJCWYobNgSO9b1wIbA5LTNzC6TS9X0+1+HGiCMUoZCF281g9Gg7Jk2yYPfuaOTk2OFwMNBqxdBqRWhpEePGDQn0en5munEjDNJII/CBy0XRLxcuKLB0qQELFpgi2mYEQ47aWsrd4Bzy1dWUtf7ss+T4fvddCimeNAm4/34imOLiM1CpHu3cR2ysvzm2sFAFgYDtjObqDvfdp4PTyaCpSYymJrHP3JSVZceoUQ6kpztw8KAaOp0I69dr8bvfjQyBeMQRikjEwuWiP2z5cgMuXFDgr39N7vxdLvcgKcnZSSZr1uiQl2eDQsFi7dqQDDmCALBYGHz6aRzq6yV44AEdJkwYGQ9MBCMfXR3yOh2VMfnDH6gq87JlVBKFK+oYCGfOBNYkHn64HQaDyM8RzyE21oVDh6Kg1wvBMIBEQhpPXp4NDz+sg1jMwuMBPv88Fs3NYqxb14r4+JHjSxyhhEKfFQoPVq3SY8eOGGg0Ljz1VCuUSg8MBgFeey0Jc+aYejR1dXQIsW1bNNas0UGhiNjshwvt7UJ8+GE8LBYB1q1rQ0aGI9RDiuAWAcuSQ37VKn5ZXR29P/ssFW8Mxk/R0OBv8RAIWOzfH422NiFycuyoqpL6rSORsMjOtmHUKDuyshzYsiUGjY0SrF3bDpGIxrd7dzTKy+VYu7YN6ekjK8oxzF08/hCL0amhAMCMGdQfVasVQSBgwTDAgQNRkMk8WLDA1OO+2tqEqKiQ4cQJ9ZCOOQIedXUSvPWWBiwLPPusNkImEQwrWloov8Q7oZHz2Y0bF7zTOyaGpNqCAl5gFYtZaLUieDxMJ5lkZ/OtF7Oz7cjOtkMsZtHUJMHmzbEoK5MjKsqNy5fluHxZhkOH1Dh9WolVq/QYO7ab9pJhjBGpobjdDFiWwucYBoiPd6GtTYS9e6MxY4YZFy4ocPfder8sVP990XthoRKzZpkQFeXpcf0IBoaOjtF47714pKc78PDD7RGtMIJhR6AMeY5QPH14/LmQ9rIy3jFvt/uyUXq6A2Ixi1Gj7HC5GNjtAly4oOh00HOorZWgtpbXeBYuNHYKyiMNI45QhEKahFwuvqxzbq4dbW0ilJbK0dYmQlKSE1Om9P6H8PticOyYGqtWdQzZuG9lkBoP3LixEqtW2XDPPbqg+3JHEMFg4vp1csh7t1PmCKW79sKBEMgpD5BJi2FYPPywDgzDQqsVo6VFBK1WDJ1O6JfDIpd7MHeuCWazAIWFKkyebMFtt/knNo4UjLjHmktsdLkYiMX0WaMhO6PDwaCuToInn2zrVF1tNgbNzWK0tIjhcvm2WeNupIICK0pKFJg719TtjRJB/+B2Ax9+SCW/ExJOY82arEgkVwQhA9c10Rv901DI5JWW5oDHw6CxkaRbh4MBwHSGDguFLOLjXUhMdCE314bERBcSElz45JM4qFSUwNvcLMK77yYgN9eOu+/Wj+jnY8QRirdWAXCEwmeWqlRu1NVJcOaMAk1N4s5CbgBgsUzz2Rd3EyxYYEJdnQSHDqmxZo1+aE/gFoLVSj1MrlyhYnY1NafAMA+FelgR3KJgWSKUFSt8l/dHQ1GpPLjjDgMmTbJAJGLx0UfxqKsjs9WSJUZoNE4kJroQF+fy88ucOydHa6sI992ng8EgwIcfxiM21o2HHmof8TlYI45QODMX50fZvz/Kx7FrMglx6JAao0bZkZ9vQ3KyE8nJTrz1lgYCAW8GMxgE2LMnCpMmWZCaSiaykhJl18P5wOVyYW0IY4+NxpGjCre3A6++SiGZL74I5OdTT4tb9foN9N4xm81QKnu+P3uC0Wi8Za89B84h37WGVzCE0pd7t7S0+99YVoSWlu9BIqnHpUtb0db2DDweCRIS3sKBAz0HEY0EjDhC8TZ5lZfLcPy4qnMZAEilHjidDFJTnVi82AixmIXTSaqoQEB/GMtS2RaRiMXy5eQ3MRiEiItz+R/Q59gifPLJJ0N0Zr0jlBNCX3D9OvW5FouBn/2MWvICQHp6esj6kQChvX4DvXfWrl0b0ntvoAiHe5frId8dofRk8hqse/fECRX271fj+ee12LnzeTQ3i7F+fSsSEqh8cHftOQbai2i4MKIJ5cgRNbKy7JDJWFy5IgPDAD/+cRNOnFDhyBE1SktluOuujk6iEAqpOvH583JcuybDI4/wkUatrWIkJY2smO9wxPnzwJtvUvvS734XiIoK9YgiiIBw/TqVUemq6PXH5NUfWK0M9u6lB+Lvf6cm8mlpDlRUSKHVihAV5cbGjfGIinJj7lwTJkywjrjglRE2XJ5QSktlaGoS46mnWpGZ6cBvfpMKlgUuX5Zj0SITxo2zYvv2GGzYEN9JKAKBCQaDALt3R2PSJEtnnw2WpTyWCRNGZqheuODAAeDTT6mt6vr1gCRS7SaCMEJ3PeT745TvD44fV3eWjuJw44bEryyUzSbA5s2x2Lw5Fk8+2YacnJGTjzLiEhs5p/zRo2pkZDiQne2AUAisXEmmq6++ikVRkRIJCRRBce+9OrS3E2/abKOxdauvqQsA9HohnE7Gx7kfQfDweICPPwY++QS44w7gm9/sG5nY7czNjGHxoI6LZYEjR1T45z81sFpHcOhMBAMG55AP1ANlOAilo4PK33MC8cqVHfjud1twxx0GpKf7JvfGxLi9lo2sXK0Rq6EAwKJFxk5bY2Iimatyc+3YsSMayckOZGQ4MWWKFQaDEAcPRsFovB0VFTIsW2bwSapraaHLwIUfRxA87HYycV28SL0aFi/u+z4uXpTj7FkFLl6UY80aXWd/7v6PicHHH8ehpoYvfdG1a144oLBQidJSOZ58snXEmTZGGhyOaL8MeQ4cobiHIGPAaKQS9JcuyeF2U/fG+fNNnc0BExJMmD/fBKNRgL/8hWoSGgwCZGXZ8eyzrQCA3NxcbNy4cfAHNwQYcbexWs2LESUlCmg0LkRHu5GYSNpFXp4NlZVSv6xVlYq/W/bujcLly3KsX6+FUEj+E6nUE8mU7yOuXSOtpKUFeOGF/ve4PndOgZwcOxQKDz77LA633WbAwoV9rzzc1CTCG28k+iybO9eEZcsC9+cONa5fpwzp3/42FU8/3YqsrEgZmqGCzZYEoGcNZSgIpbxchh07YnyW5eT4C0xqNRW1TUhwobZWgqgofjAikQgajWbwBzcEGHGEwpUomDTJgupqKV5/PRGLFhkxZ44JSqUH9fX0u3fZFZNJCKXSg8TEVzF//hwcP65CQ4MY169LkZNjR0uLCAkJrrCcdMINLEthkTt3EqGkpgI/+QmQkdG//TU3i3DjhgQPP9yO/HwbEhJcOHgwCq2tYtx9tw5iMWkcFRVS5OXZA5bTOXtWgS1bYnyWPfJI+Peif/hhHb78kjS0d99NwNSpFixb1gG5fGSZOUYCbLZExMUBKpX/b0NJKNOmWfwIheuFkpdng0BAZnyBAGhuFqO5mcy+R4+qUVUlhdvNICZGAImEhLaeKiCHA0YcoRw+rEZyshP33aeHw8Hg0CE1Dh5U4/x5BcxmQWdykVTKaxsmkwBKpQciUTvuuMOAO+4wwGplOrsCRiK8egfLAgZDLn7/e3JuZmcD3/kO9YwYCBGfPauAUunBmDE2MAyweLERCQlOfPVVLC5fTkFenh01NVI4HAxmzjR3lsdxuYAtW2Jx8SJfS0mlcmP9+tYRVe3g/vt1SE93YOfOaJw9q8DZswo8+GA7xo2zRQScQYTVmthtD/mhJJSeik1WVMi6/xF8Dyebjfbz858DK1cCUikgk/Hvyckk2IUDRhShWCwpqKmR4uGH28EwpIUsX27A5MkW7NwZA4DySYCuhCJEbKyvw52TArkIr/HjIxFegeDxAJcuyXH8uAr19ashkVCiYkHBwHtbu1zUoW7KFEvnQ223M52tUAHg6lUZCgqsiI11o7BQiXHjrPjii1iYTHxK8YQJVtx778itDzZrlhkpKQ5s3JgAh4PB55/HIS/Phrvu0iM6OmKGHShYljSUQP4TYGgJhWGAH/ygCX/7W3KP6ymVHkycaMGpU6RCTZtmgcsFOJ0MoqOjcfUqrXf6NPkt7XbAeVMGjooC/ud/Bn/s/cGIegS12lmYNMmJ/HxfU0ZysgtPP92Kt95K6GT1s2eVWLTICIEAMJsFyMgI/GB2dFCEF+eDiYDgcgHnzytw/LgKOp0IeXk2ZGd/jh//ePWgHePKFRmsVgGmTrXgxg0xSkqoT7fTyWDsWBtGj7bhzBklKipkGDvWBrebwXvv8a1T77pLj+nTvx6CQEaGEz/+cSMOHIjCqVMqVFTI8Le/JWP58o5OB24E/UN7uxAejyQkGgoAREd78B//0YBPPolDeXlgrcRsFnSSCQAsXmzo9OmOHZuI4mIh3nmHzMuc2YsacVHuV7hgxBBKTQ1gNmf5RHZ5g2GAO+4wdE44hw+rUVYmw+rVHTCbBVAqA98tfIRXhFAAkoiKixU4cUIFk0mI/HwrHnpIh5QUJ0pKGgb1WOfOKSCRsPjyy1g0NYkRFeXGvHkmTJliRnS0ByxL1Vg/+yzOp3/3gw+2Y/z48PaP9AdiMXUhzc+34bPP4mA2U87UxYsKuN2BOwBG0DuamsgvEQoNxRsPPdSO995LQG2txC8fpSsuXVJg3jyq7OFyuZCSoodAoMG5c8Btt9E6AgHVy1OHUTunEUMo27cDEokeBQXdTyQcKUgkLNata8WOHdF45x0iGJUqsIai1YohkbA+URW3Iux2BqdPK1FYqILVymDCBCsWLDANGdHa7QwqK0lai452Y+lSA3Jz7RAIqExOUZEShYVKtLWJIJGwcDgYPPecFp9+GofycvnXilBYlnKhmprEaGykPuPek1tDgxg2W27oBjjC0dgogUhk6nbiHS5CEQiABx5oxxtvJCI52Ym8PBuOHFH7lbQHKFCDI5TKykq89NJLWL16N0pKeEIBAJMpQih9Rl0dcOEClT8XCCZ3u55S6YFS6YFAwCI11Ylnn21FSYkCp08rkZoa2Omu1Yqg0ThvWQeoxcKgsFCF06eVcDoZTJliwfz5Q1/GXyJh8fDD7UhNdXSq9nq9EKdPK3H2rAJ2uwD5+Vbce68e6emOzv9n0SIjtm+PwYIFRiQljTyt0uMBWltFPuTR1CTunFSUSg9SUhyYMcOM5GQnbDYBjhxRw2hcjuJiBaZNs9yy92p/0dAghlze0u3vw0UoABAV5cGaNTp8+GE8srPteOGFFhw8qEZJiRIsS5FfU6ZY8PnncWhpEfmY4qdOBT74ADAaeRIxGIC0tKEfd7AYEYSyfTug0QDR0Vd6XVejccJspjuEYYDp0y092tm1WnFnUuStBKNRgJMnVSguVsLjAWbMMGPu3OHrWskwQH6+DSxL+RiFhUqUl8shlXowfboFM2eaER3t/4RPmWLB8eMqHDwYhUceaR+WsfYXTifQ0kLE0dGxGm++mYDmZnFnwEFsrAvJyU7MnWvqrIqtVnv8CGPCBCt27bqIbdtWobxcFnHW9wEsS20qZLLmbtcZTkIBgLw8OxYsMOLgQaqUftddHZgxw4zdu6NRUSGDx8NALvfg4kU5br+dr9I8ZQoRyrlzwMKFtCyiofQRDQ3A2bPAU08BRUX+8fm5ubkQeYX3LFrEoKkJyM1Vo7Kyssd9syzgdMZj2jRg7Ngkn99cLlev2w8Guo5/qI+v1wtx/LgKZ88qIBKxmDXLhDlzzFAqh3eCcjqp7lphoQpNTWIkJLiwapUekyZZIZF0n4chFFJo8VdfxeLGDTEWLcoc1uvnDe//zmIB6uuBujoGNTUeXLyoQ2sr9RcXCFg4HJmIj3dh/HgrUlKcSEpyYsKEnKDGLpWyiInZhscffw5btsTgH/9IxPLlHZg82TogbWW4773BPn4w2+v11CVRJgsPDYXDkiVG1NVJ8OWXsfjmN7VITnbhqafaUFZGNQpjY124cEGBpUt5n7FaDYweTfMhRyje2ko4IOwJZccOqhA6ezYQFxfnV8Z548aNPlmkd99N71qtLmDJZ+9lDocaGRkbkJEh7+yzwkGv1/e6/WCg6/iH6vh2ewxaW2eioyMfQqEdcXEliIu7gB07HNixI7h9xMXF9b5SL9u/+OLLaG+fCJ1uEtxuOVSqGsTFnUdHx3VUVQEffdT7fliWQWXl43jxRROOHn1wWK4ff2zA5VLCZtPge9/7Izo65KirA1qpSgbEYiA21oSjR9+BTKaFTKaFVNoKjeY6jh3b6rOvvv73f//7C3C7pWhqWoxDh/KhUlUjJWU/xOL+Rbr19fgDRW/Pbm/H78/2BkMe6utXYfbs7q0QwRDKUPTycbtV0Gq/hR07mhEXtxEMwwtSDkcGWlvX4/DhdyGVXu9cPm0aFWC1WACRiMKHw4lQGJbtvWizwWBAdHQ0Ojo6ENXPeuTp6em4ceMG0tLSUF9fH9Q2TU3Af/4n1YhatKhfh+0RFy9S347f/x4Y4FwZtqiro6z2khIgOhq4805gwQJKihpOXL9O1YiLiugBnjePnIvJPYfnd4uSEuoG+eMfk9Q2FKAcJSoqWFdHr9pakgoBQKGgCgEZGRRBlJFB59NTMttg4fx5YONGmgQffRSYMWPgeUFfR3z5JeVu/Pd/d7/O6dPAW28Bjzzi6/D2xvLly4ekl09VlQQbNyZg8WIjFi/mzVssC7zyShJycqgt8EsvvYTdu3dDr6ceQ888Q/f9v/875YWNGxd4//2ZdwMhWA4Iaw1l506aBOfNG5r9NzbSxBru5Qz6g6oq0u4uXgQSEoDHHwfmzsWwJv95PGTv3bcPqKwkTfO++4jQFIqB7XvqVJrAN28GXnpp4JOp2033gzd51NVRljIAxMQQaSxaxBNIXFzoJvHJk4G8PNLo3nyTCPaxx8JLWg0HBOoh3xWhMHlxyMlxYPFiIw4fViMjw46cHKrnxjDAxIkWFBUpfVoWx8QAOTn0f3PCWDj952FLKFotSQ4PPTR0k2BDA3UT/LpIdixL/dt37KD3lBTqSzJz5vBIzRwsFuDYMeDgQWoFPHo08K1v0SQ4WONgGCKnV18Fysq6l9ACwenkiYN7b2igZE6GARITiTQmTuQ1kHB6aDkolcBzzxG5fvgh8F//RaQybVqoRxYeoIAP4Pbbe14vlIQCAAsXGlFbK8GmTeRP4QrgTppkxdGjar8SLVOnAlu2ALNm0fdwujfDllB27qRCbpzzaSjQ2Bg+NXAGApYlTWTHDqC6miSyb32LokKGgyydTqC5mV7l5cCpU6SdzJxJD3N/C0f2hvHjSVr76qu+lYJ57TUap1BI/39mJmnBmZkUginrucRS2GH6dGDMGIoAeuMNuu6PPurfmfBWQ1sbCTfdZchzCDWhCATAmjU6vPGGBl9+SU21BAIgIcGF1FSnT706gASGL74ATp6k74EKXoYKYUkobW10se6/H37O8sEChRPSwzhS4fGQ6rtzJ0UY5eYC3/seTbSDTSQsC+h0RBpNTTyBNDeTFsJ54mJigOXLyTQ01O1/OS3lL3+hPKXJ3acodYJliXRXrKAAjpFa/6sr1Grg+efJR/XRR+R7fPJJKt7ZX3TX33ykoLse8l3BEYorhGlNKpUHDzygw/vvJ+DQITWWLiV/Cpm9MvDGG3w/lIQEEtIuXQLk8vC6h8NoKDx27SIb+1A44jm0t1OExEjVUM6cIbW3uZnMPYPlnLbZ/AmD+84VoxMKySyUlETO4KQksucmJQ2/tDR2LJCfT76UYCof63T0v+flhdeD2BNYlqRnp5NeDgf/ueuLZUkr3LoVeP112n7RIhLMuG1drp73wf3mchFRFRTwr5iY4Tlfl4v+J4eDXt6fe1rGLZ84Ebhxg8bbm2AzXC2Ae0N2tgO33WbAwYNRyMpyIDfXjgkTrDh9mkFdnQbZ2fy606aRqTbctOmwe6T0euDECeCuu4Y2Eqmxkd5TUobuGEOFnTvJzDNpEvlIvG+0YEDZ2v6E0dREmbccoqOJJEaNIod+UhK9EhKG1yfTG+69F/jDH4hkZ87sed3B/N9tNiKo7ibovkzePf3ucvHaQrAQiXiJ+8gRes/MJGIRi6lFs1xO/zG3zPs3kYg+t7ZS/5vCQtpHcjIJLrm5dN9RqZzuJ/ueJv2elgcDhqGxSqX0zr1MJjJpcubM3hBqk5c3FiwwobaW8lOef74FUVEeFBTQ9fc2/0+dSkKUThe6sQZC2BHK7t10U3QXvjdYaGigG3EkhQuzLEme27eTuWb16p4lcpPJnzCamynggXt4JBKeKEaP9tU2wk366Q45OSSRbtlCJsyeyK6xkc45Pn5gx7x4kUJNrdae1+s6WXtP2BIJfVcoglsv2N9EIv6+aG8H3n+fAheyskib625SNxq71woEAhJEmprodfRo79eIGyc34Xed+FWqwMu7Lgv0O3f+ge7/6moKEzYY+Ly0nhBOhMIwwJo1evzjHxp88UUc1q1rxaxZLN5/n1wB3H0broJwWBGKwUA36ooVQz+ZNTaOrAgvlqWY+j17yLe0fDktd7moBW8g34b5ZtVzhiHiTEois8Vtt/HEERMzcq5BT7j3XuA3vyHf2/z53a830Mg+liUNccsW0hDvvJOfOHua2EOFuDjKUzh6lEqdc0TAkVF3k3hUVM8Te0cHhYJXVfF5OQBpLZMn07VJSwvN+Wdn03FZduRpKACgUHjw0EM6vPtuPA4ciMJzz7GQSCjqdeVK//VdrvAx34bJMAh79tCfu3Tp0B+roWHk+E9YFvjHPyinIyWFHuZXXyUCaWvjzSFyOU8UEyfymkZi4tAFN4QLMjLIrrxtG1VV6O4B4wSJ/sBmA959l0pfBKMhhgsYhvwoc+fSpCmRDK7J0uMhe35ZGb22bydzTFQU73vJzx++fC+Gofu+qSm4wonhRigAkJHhwNKlRuzbF4VFiyhis7CQhO2u99yVKxSIEw4IG0IxGoHDh4E77hh40ltvCNcIL7vd3xne1EQPK4fmZnqAk5JoAuXMVcnJZEIYCRPcUOGeeygX49gxYMkS/99ZlgSJYKLBuqK5Gfj738lm/d3vDix6KlTgNKfBhkBA5rSsLJrwnE6gooInmNOn6donJ/MEM2YMCUBDAbOZTH0ART/2Zt4MR0IBgHnzTLh+XYJ3343CHXfocfp0DOrrSXhiWT7Q4uzZCKH4Yf9+mgx7S0IaKDjTkd1OzuZwwGefkUNZr+eXqdVUYZkjkxkzaMJMSOAfgAh8kZJCE/2ZM4EJpaODtIy+aiicvyQ6mkpdJCX1vs2tDLGYJw6Ad5KXl1N498GDRELZ2fx6o0YNjtnGaAT+9jcag8NBZNabAMFpa6EMGw4ECovX4Z//FOOll7birrvW49QpIhQumCMmhiwXjz0WHoEyYUEoZjPdZIsXD23YKctSjP7hw8DDDw9dDai+oKaGSpMsXEihrJzGIZFQSQ2BAPjGNyLZz8EiN5dMLh6P/wPW1wivrv6S9etHTqBCOEGlIoFoxgz6zkWOlZXRc799O/lnRo/mCSY1te/atk4H/PWvJDT8+MdU72z7dhIee4oY5e6TcNNQAEChYPHAA+3YvTsRFgsR5AMP8H6rxYvJvFhRQVpfqBEWhHLgAP2Zy5YN3TE8HuC998gO+dRTPTtuhxO7dpGPw1vCcDrJvFJeDnz72yPTvBIqZGfTBNLU5O8ja2ggyTUhIeCmPhip/pKRgIQE8uksWsT7X8rLiWQ2bSKNnfO/5OfTe2/+l9ZWSnBlWSKTxEQSyr76ioiFK1MSCNz/Go6EAgAZGU4kJR0DcBcMBvKZcILNxIkkIJeURAgFAIVd7t8/tJnVLheZLM6dA559tvdcheFCczON6fHHeTKx24H/+z+KoHnhBd5sEEFwyMqiCaKmxp9QGhuDqwb8dfCXjBR4+1+WL++f/6WpiTQTiQT44Q/5VICEBAopLyrqmVDCWUPhEBd3FpMn81rXnXfS8qgoykk5exZYuzb0Qk/ICeXgQbqJuAvUEx599FG0c962IOHxCFFfvxpmcwbS03fil7+s6udIqZ/HR8E07OgGjzz4GNq0fCZSY/NSmMzZuFb6Lhh4YDJno619JuyOeKSnbsX3L97w2f5GQx3SUge3MNaHn22AJtFfZNe2tOKxh54Mq+PHa2Lx8ecf9rg/mYxMhtev+1ep/p8/fAinvRmH9+7pdnuTORs3mpZDJDQjPXUbXjqnH5Sxh/rahePxA20vFgMJ8a34+//S9i63DBZLOsyWDJgtmXA6owCGhVzWDKWiFkKhFdq2uRCLjMhM+wqnjvj2hmnXTUZL6wIc3PsFPv/qnYDnEe4aCkBjfPppIsxr13i/kEpF5vCDB0mICrVfOKSEYreT/2DBguBKOrS3t/epJ4HdzuDjj+Og0UjwyCPtyMnJ6f9gMfDmTG1aHX67/jUAgNEswN+/iMOiqWbMnjAN24+pcbFSipQo4KlVeqQlTvDbft1/3de5/WBBIVDBYfb3RioEKr9jhfr4v3j7haD2mZ1ND5c3qBaZHD98+BHMn3yP3zYsC5y4oMDRswosHOfA3QuNkErmDNrYQ33twvH4fdmeg94oQHWDBDWNYpTXkGMkMw5ITXChYNTtyE51QBPj7iQJk5XBa5/Eo6bmULfnMRI0FICiX7/xDeBf/6KcIqWSAnTy8iiIp6TkFieUw4fJVs0l6Q0mrFYGH34YD61WhCeeaENmZpD1HIYJRaVyCIUspoy1YecJFS5W8l7DwksK3LfEMCxRG5e33+h9pRF2/OxsMnN4J3wZjYDHLYUmxn8CszsYbD+mxpVaCRZOsWD+ZEtQpoOv47UbzuP3Z/sYtQdTx9oQH+1GZZ0ULIBZ4yxoaBXjULES7iIllDIW2SkOZKc6MCbTgawUJy7Vdu9gGAkaCocZM4hQAD5xWSCgPJWSEkp6DqXZK2SBZg4HJTLOmzf45U/MZgHefz8BbW0iPPVU+JGJzc7g7FUZpufbcOiMEuevkYftuXt1yElz4kqtBFuPhlGTgxGG7GyaHLwb1DU00Ht8jO+s0dYhxPvbY1DdKMaDtxuwYEpwZBJB6HC1VoIPdkXD6QaeWqXD4ukWPLq8Az96rBX3LjJCKGBxuVqK7cfVOHJWiXE5dlisaT5h+d4YKRoKh4ce8l82dSoFJgygKeOgIGQaytGjxLDe3cgGAwaDABs2JMBmY/D0061ITAyz4HIAJVfkcLsZtBuEuHJdAgD45hodpGIWVTco86y0WorxOXbkZYQXGY4EpKfTJFFTwxfObGwEGMaNWDU/a1TUSbDliBoqhQdP36VHfPQImVFuUVjtDF75OB4er0KZ72yNRVaKE3HRbuiNQtQ00PMzKtWJcaNsyM+2w+NhwMCDM2cocborRpKGAgBz5lAknDfGjiWTWEnJ0PUfCgYhI5SqKsoZCCaEM1jodEJs2BAPt5vIJD5+8O6Q3NxcbNy4sfcVe4HLBZwplcPtQSeZAMCGHTGw2n1F4xtaUYRQ+gGxmEjl+nV+WUMDIJHoIRD4+kvyMjh/SR/L+UYw7Dh3RdZJJgIGWDzNjKJSOWoaxahpJCKZOc6KKKUHY7PsiFZx9ehZKJXXUVQUmFBGmoYSKFdPJKJoxLNnqa5dqBAyQmGYwc3sbG0V4v33EyAWs3jmmVbExAzu3SESiaDRaAa8n4uVMphtPHHcNt2Mg8VKHzLJSHLikTs7IIpkxPcb2dkUfsqhsRGQStr67S+JILQ4e0WGQyV8C0oPCxws9m9JWVRK8cQuN4N5k/iIr2j1VdTUUCHVxETfbUaahuIN7/OZNo26pTY18f3mhxshIxROUhwMNDWJsHFjApRKN554oq2zJ3O4gWUZ7DrJixffe7gdlyr9U3gLsu0RMhkgsrPJrGq3U35CQwMAhsX722NgsAjw4O0GjI5of2EJm53BlVopLldKcb2p5+JjE3PtPgEtHORS3zlApayGVEpleVat8l13pGko3vPm6dPUOwqgRntSKZm9up7jcCGkGspgdEi7cUOMjRvjERtLZKJQhCeZAMD1+gcw4WY70u+vbYNSzqLDzDPHk6v0aG4TYWKeLUQj/PogK4sevNpaktbMZsBgGAsWiPhLwhRuD/DH9/tmAw9EJgCg6jIPCAQuTJ7Ml4D31kpHmoZi85oejh3jqziIxZQ5H0pCCVmU12BoKDU1Erz/fgI0Gheeeqo1rMmkqgqwWqmIlCbGDamYTr6umZfA0jQuTC+wQfI1LzU/HEhNpQesuppqogHkQ1m3OkIm4QoBA0webUNKvAt3zDLjOw+2495FRjy1St/tNqvmm/DQ7Qa/5c1t/rLyrFlk+rzRJVp5pGko3v1ndDrfnKupU6mUTWvrsA8LQAgJZaAaSkWFFB98EI/0dAeeeKINMln4OlWvXqUWtQAwZ4IVeqMQmw5Fwe0BtDpeQ+kwhUG50K8JBAJqrrR5M9WJAoBRWR9EnO9hDIYhgnj6bj1mjrMiWuXBuBw70hJdePouPW6bYfbbRm8QoLZJjK5usKPnFGjQ+pJKQQElAxYV+R8XGJmEAvDtmQFgwgRy0J89O7xj4hBSDaW/hFJWJsPHH8chJ8eORx5pg2QYJgmXywWtVtvn7UpLgVdeoc8SSTuWTDdjzW0GVN2Q4E8bSL2PvenzaewiVTVoRTh3NVLetr/IzvYtSS5gwleDjaBnpCS4MGeCFd9f24ZYtRuxag8m5dlx4qIChZflYAE8sNRXU/lsXzTaDbzAJhKR47qoyNc6MpIJRSgELl/mv8tk1BulpGT4xwWEWEPpj8nrwgU5Pv88Fvn5Njz8cPuwdSKsrKzEE0880adtLlwAXn+dL2SniS8EwwC56Q6sXmDsDIGcP9kMtcKDplY6GZalaJUNO2JwpMQ/kiWC4BDqMhQRDD6UchaP3NkBh5NBc7sQY7ySlr844Ftd1uFi8Nm+KJ95ZtYs6nJaFaCk30giFIahCsxut3+07LRpdH7dJXIOJUaUhqLTTcBXX8Vi8mQr7r9fF9aNpoqLqWLtpEk0sSUmAmpVZefvcVH83dvQKkZyvAtNbSLYHQw2HYrCvtNKyKUspJKIVN1fZGWFegQRDAVi1B6svVMPvVGIq7USzB5vxU+eaMXq+b62IJebhDdv5OVR3cCuZi9gZBGKUkkN+AD/Hj2TJtH8Ggqz14jRUPbtAxobl2LWLBPuvlsfFt3JusOpU1Rvh+uyeOECVVNmGDphjwd4b3sMACAl3oWSchn0JiFqGsV4Z2sMqhvEuP82A/Iy7JBFbP79Rte0Iacrou19XZAU58aDtxuQk+bE7AkWSuwbbcf4HHvnOk/fpccds8w+EV0CAT2XZ87wAi03D40UQjGZqBgklxTelVAUCvIXhcLsFfYaCssC27ZRqYGEhCIsX24I60S0o0epMdO8ecAzz1CvF7WayiVw4GLr5VIWT6zSI0bl6XTOW2wCPHO3HmOzHLA5BJBJI4TSX3ChlBzM5szQDSaCQUdmshNrl3VAKeefkXmTLHhseQd+vq4VKQmByy7NnElS/pUr9H33bnofYDHyYYPBQHNKfDx9D9RFdOpUKnPv8QyvEBXSPJTeNBSu//uePcB99wE1NSfBMA8Oy/j6gwMHgE8+AW67jZrdGAzAyZOkpXATG8sCR8/Sn2y1M/jfj+LhcPEMeeccU6c5zO5gfBK0XC4n1v3XfcN2Pl1hNPuHZ4Y7JBLqt5OeDmzZpA7Z9Qv1tRvoveNyOSES9d9haTQbQnrvMkJ+ssnKIu319GkKu920iZb31Ga7vr4ea9euHeJRBgej0VdDCWStmTIF+OADwOkcB+DqsI0tpJnyPWkoLAt8+CFw5AjwyCM0Sf/tb8M2vD5j924ivzvv5EtI799PkSVTplBoX0PTMrz+WRyMFv4OcLgY3LfEgNw0Bw6eUSExjpeqDGYB4rxyJkQiMd77j6+G8ax8EcoJob+QSCipMTMTkEgm452XnwqJuTTU126g9866/7ovpPfeQOHdS4dhyDm/fTtw4gSwcCH5PHuaj9LT0/vUi2mw4d2LyWSiZF1OQzH7R1NDrQZGjwaczokAvhqWMQJhqqGEa//3QOBMctu2UQmEu+4iifjCBV6V/tWv6N1mT8C4UXZIxCyOnlNg3iQLLlXIsPVIFGYUWLF4urnTZ9JhEqDdIMSiaQHulgiChvRmIrVCAbjdMjS1iZCqCb8K1BEML7yL0j72GHDxIrXUGAngTF7cOQQiFIA0LpcrF4A88ApDgLDTULz7vz/3HDnQwhXeJrkZM0ga/tvfqCghl/8wbhz5TwoKgAfKP8LSmfPRoBXh6DkF8rPtmDfJgsJLCpy6qMDFShkWTTVj8mgbKuokEDBUhjuC/sNqpXeBABAIHKhukEQI5RZHYyN1PAT4iCip1LekSbiCZXmnfHQ0LTOZAq+bkwOwrBBAIoDhuefDTkN56y2S7r/1Lb5vcrji00/JbwJQ1MjFi6Rm3nMPEc3ChUCg1JXOoAIWEIuABVMsmDTahsMlSuw6qUJJuRwMwyIz2RmJ8hoALBago4M+19UBSkU9qm4sxPzJlp43jOBrC50O+N//pcl44UIyS9ts5NgeCYRisZAgrlbzvpPuCMXSeZubAAxPgnRYaSguF8VOP/RQ+JOJ00kkkp1NWkhBAUkEIhFFejEM+VO88eFnG6AQqNC8oQkA4PbwzvgopQd3LzRier4V+06rcEMrwh2zIuaugaCxkd6nT6eKBQpFLRq0lOsTKcFy68FioaoVDAO8+CKFCe/aBZw/T8nH4Uoo3r2YOPJQq3kriKsb5YPPqL8FCCWQhqLX07LU1JAMqU8Qi4H/+R//5R4PmcCmTvXvu6BJTIDD7ILgJo8E0tBSNS48uUqPG1oRkuMjppmBoKGB7rPZs8npKhF3wMMC1xvFGJM1QgzmEQwKPB4hXn+dNNaf/pSSGwFq8nf6dHibvLx7MRluBguqVNSaoSeYTADDuAD0suIgIqzyUHQ6eh/sHvPDibNnqelNT62NOULxdCMkMwyQnuiK9EQZIBobKTw0L4++u91yxKrdqLoh6XnDCL5W8HiAhqYVuH4deOEF3+ZTM2eS9up29z5BhwM4DSUqqncCpBItw2vlCKvy9e3t9B4bO/zjGQywLKnQ+fk9l/1gBNz6YZyh+TVAYyNpu1yZCps9EaPSnKhukAxac7cIwhssC+w+pYLRPArPP++fvDh9Or1fvswHcIQzjEaaOxUK3/EGIhfSUG4RQglUvr69nR5+yQgVIMvLqaFTT9oJAAgFNJu5I2W6hhQNDUAKtaBBdjZgtSUhJ80BvUkAnTGi/t0KOHZOgXNXZUhJ3I+JE/1/j4oiAZBlw9fk5Q2DgcxdDOOrUQXqf2IyAQLBLUIo3WkoI9nctXs3kJFBN2hPUMiISYzmMC5INsJhtZJPzptQbHYNMhKdEAqA6huRLmZfd5y9IsOx8wosmWZGTHRZt+vNnEnvoWpK1RdwIcOALwG2tfmvGwqTV1i1AB7JhHL9OlBWBnzjG+i21tili2145a/R0FZTRtL242pU1EnhcgMuN3Pz5fXZRd9HpTmwZokx8E4jCAhucuCSv7KyANYjQodZgDSNE1U3JJheMAJE0gj6hSvXJdh9UoWZ46yYM9GKbWe6X3fqVEqkDle4XC7o9XpoNJrOsiuAL6F0p6EwTDcxxUOEsHPKj1RC2b2b7PQ91QN67ulfQVvtKzE43QxEQkAp9yA+2o20RBdy0xwYP8qG9EQn7E7Gp9R9BMEhMZGaD9XW0vfMTAAMi8ZWMUalOVHbJIYrclm/lqhtEmPz4SgUjLLj9pnmXovJyr0SycOx4rB3L6ZAhJKU1L2GIhAMb85VWIUNt7ePTId8SwuVin7sscCF2jioVVX4t6dJlGDZ7jUZgApDvr0lFikJLiyYEknE6yukUnLAlpdTHTipFJBK2tHYKsLUsTYcLlGgQStGZnKkEsHXCc3tQny2PwoZSU6sXmDsc2Vym438uOEKo5FPq7DZ6L7WaPw1FI+HSrLcMk75rhqKzUZ275GooezZQ1LD3LnBb9Pbjb6nUAWLjcG9iwwQRlwt/UJ+PnD1Kn+fyaQtaGwVISnOBYWMjfhRvmboMAnw6d5oxKnduP82Q7/C7sPdMW80UiABwBNKfLy/hmKxcELr8Jq8wkZD4UKGRyKhnDlDUvBgtSMurZLiUqUUdy0wIjZqaEPBxq9Og1jufxs4rS5c3n5jSI891CgoALZupbIrWVmAXNYMrU4EtxsYlepA1Q0JFk/vv/Y30q/dQMcfTudvsTH4eE80xCLgoWUd/a6EEM65KB4P+UVUKvrOlYxJSKBCut5WDy5L/pYxeXFRXtxFCIZQwqknAQenkzSrpKTe173RUNdrGXO3Oxqt+m9BKrmGspovfTSZAfe08DiRneXbaP3DlRugUSb4rdth1vuU/Aaop0TXZcOJeE3f7KFZWSTBlZfT55RUGwrPHcdP3vgMTmcMGpqWobzpTYhE/UtAGEnXLtDxBzr+vmzf2NAA9xDFyXtYMXQdT8HtjkFczNs4eUnnt453P5SeEM65KC4XzZdcWoXNRv6f+Hj6bLHw5jouAfKWivLyhk5HJMNV0AyEcOpJwIH74zipoSekpWbgt+tf6/Z3jwf4YFcMjBYB1t+jg0zyVH+HGhC/ePsF7D28M6h1NYkJQa8brhCJqFhnWRmwfDmwaesrePFF4IEHVmHGDOAnPwHWr1+F2bMH97gj/doNdPyBtl+2eGW3977dweDcVRkm5tmgkPVNs3B7gC/2R6GuWYzHV3YgOX5hwPWCJfNwNnlJJEQgXMFTzuTFRTK2tgYilFsoygvg7dvt7UQm4dwrPhC8i7UNFMfPK3CjRYR7FhkiVYYHCfn5fDsBkYg6N9bUkB06PZ3KbkQQWpRWS3HgjBJvfBmH4jJZUK3BAZLWdxxXo6ZRgvuXGvpd+87b9B7OJi+Agpa4ElWcyYtrtOXtR6EcFIBhhlflCrmGwv2ZIzUHhbNVBqOh9IS6ZhGOn1dgwRQL0hMjRSE5uFzkozp2jBogSaX0EHX33nVZTAyZJUtLgQkTKMGx7GaO2/jx1KK5t4i7CIYWTW0ixKrdyEx2Yk+hCuevyXDnHFOvz8GhYiUuVUpx7yLjgPoGeRNYOJu8AJojOfeAzUYEo1TSve4d6WUy0XKGGV7BNKQ+FMBXQxmJhNIXk1d3sNkZbDkShbREF+ZNioQIA0TUR48CBw9SuYlx4yjr3WYjKdJgoHBtu52Wccu7q9H1+uu+33/8Y14Y+PnPqYBkX8iK+ywMgwouLhd/DbjrwEVNcp8lEmDBgvAkzuY2ETKSXFg134QpY2zYc0qFDTtiMDbLgbgoN0RCFiIRC5GQhVhEeSaXKqkV59hMB2LUbrTohBAJAanYA6W8b5Oo04uLwtnkBRCBXL9OnzmTF8OQ2ctbQ/HOqB9OhJxQvDWUUaO6Xz/U8O5J4A2jkaK7+lt/jGWBXSdVsDsY3LPSMOJMfoONGzeo6VFhIT0oc+cCS5fyJVR6AsvS5OA9qdpswKuv0venngKqq4mo4uOpW9/x41SixWymB7Lrtr2ZX0Si3kmn6zs3CXBj9n7nyMF7DD0Rhc3WezKeRELanVLZc+LtcMHjAd7eEguTVYCnVuvRohNhYh7N5KkaF9bdpcf5azIUl8nR3CaC82bFCKeL8avQfaVWgiu1vg/fjx5r84nyGr86DR+u3NDteLz7iYwEk9e5c/SZM3kBdD97ayhG48CtJv1ByE1eHg89THp9eGso3j0JvMGF8fVX8rtYIUVZjRT3LTYiWnVrVotkWeDSJSKSsjIyU919N3XU60uSGcPQ5NmV3B98EPjoI6osO3cu9b+YNo0c9R0dNKH84AeBx+V204NrMtE92tFBL+6z93ugbOXBhFhMJJiZyRNWIBLrulwgoNbUW7YAU6aE3k/JMIDJKoDVzuCNLylyz+lmOk2PDANMGWPDlDG8ukBavBqVAVoPCAVAtMqNWLUb43LsfiHDYrkoYDQah5GmoRiNvODEZfknJPCmXOAWJBRvDcVopId6JGbJD0S1bDcIsbdQhUl5dhSMCnPRaAhgt5MP48ABoLmZ/BvPPUeTfU+mJC7c3OWil9vNv3OfvZd7PPT6/HNy0tvt1KKZZclhb7MB//wnX3E20Ks3TUUqJUd/oEnde3LvSnacIOItkHAk5q2RVFeTM/b8eWoKNW4cvTIyghNm7rsP+P3viUznzOl9/aEEwwA/eLQNVTfE+GQvhXUePKNEcakcC6ZaMH6UDSKvmWnzYTVKq6V++xmd4cADSw0DNuN5aygjwYcCkADDmbwAXkPhSNlkogz64UZYaCgjOamxv5KAyw1sOayGUu7BstnhXfjRZqMJ33vC7jpx92W5VksZ7N4QiYhE9u2jnjK97ac/OHqUXhz27OEl0uJictLLZKQhBSP9cy+JZOilfpYln1FpKb127AA2baJ7r6CAb0PdnVCWnU1ttbdupeq64eD7yUlzYlKeHRcqaFY0WATYcVyF/aeVmDLGhukFVlyukgUkE2Dwgik4DUUkGhkmL4C0YYeDN3klJNB5cJn03gmQw4mw0FBGMqGYTP0b99GzSjS3i/DkKj0kYV4B5J13eLttT2AYnhhEIv4z9+J6vHsjI4Mkqa7rd7ef/i7fuJGO/5//SVL+22/TZ7Ua+MUvaLINs5xZHzAMJc8mJVFVBpeLtBaOYN5/n56llBReexk9mpdgAeDee4Ff/5r8RosWhe5cvNHcLoRQ4NsbyO5kUHhZjsLLfNVGiYjMWHMmWnHkrAIAUFEvwZubYzE6w47RGQ6kJLj6RTAcoahUI8PkBfDPEmfy4kKHW1vpnvYuIjmcCBsNRSKhLmQjDSbTzUq2fUBNgxiFl+RYMt2MVE34hwgbDDTh3ndfz5N3ICnd7abCmfv20ffEROD228mXIQ0seA4JZs8mYnS5yGQEUD7KpEk0+V6+PHxjGQxwSZujRxNRmM1UEaC0lNpQ799P/4m3eSwzk7ST7dvp+g9WqaD+gmWBVr0IUgmLnDQHLlVKMWucFdebxGhu952aHC4GcyZYMSnPBrNVgOJyGbJTnFApPDh7RY4TFxRQyliMzrQjL8OBUSkOH7NZT+A03pFAKBIJ+RU5QuGeIS65sa0NSEujc7olNRSOUGJjwzOkkYN3TwJv9FW1tNoZbDumRlaKE7MnhLnB9ibsdipdwlU5DQZmMx/2q9eTOeaFFygXJBT/M9f07MoV8tEolRR+yRHK0aP0MHKS3kiDUklBB9On+5vHdu4EvvqK1klIoP/jq6+Ahx4K7ZgZBrj/NgNSEpxQyFi43cDZK3I8uUqH5nYRympkqPIq4HnqkhynLvFay+JpJJB5PEB9ixjX6iS4VivBuasyiIRUr210pgOZWheEZj00iYEd85yGolZT+ZJwR2wsTyicyUsuJ4G8tZUPh78lNRSWHRl9UCorK/HSSy9h9+7dnctYtm9OeS6z1+VmcFc/SmuHCnZ78GHRjY3kZOcSBmfPJo0kLW1ox9gbYmLIXFReTpPuqFGkoQBENgIBTb4LA1fuGFHozTwGkMZYXEzNpcaNA8aMGV6NkUNehqPz8+oFRmzYIcQXB6PxxEo9th+nB0skBJLjXVDIPGhsFcFoIWn06DklZhRYkZPmQFmNFGqFB99co4POICRyqZNi53EVdh634+L1zXjt789i0iQgOdlXqPHWUDjzezgjNpa/d717uXBVhwcjN66/CBsNJdQTTn9gNtOkGewfp++YgKu1EjxwmwFq5cgJEfZ2/gUCy9JEtX8/mY6iooBVq2hyDoWU1B0KCvgJNTubtCerlSS7UaO+PoTSFV3NY/X15EvR6cg3duCAv3ksI2P4w4vFIuCBpQa8uy0W72whZ8Ejd3YgK9npM5bdJ1UouSKD1cbg031RiFV7YDAL4PYAlfUS3LPIgDkTqVOj2cqgsl6CsnoLtm2j6L7ERNJMJ0+mhNaR5EMBiFAuXqTP3kJAQoKvhnJLEYq3htLeDkycGKqR9B99kQQaG4Hm1oW4Z44NY7IcvW8QRuhOQ3E4KAFx/346v4wM4JlngBkzELT9ejgxdixw6BBNpJMmUZfNf/930qBGjSJntccT+jyNoUZ6OiWLnjwJvPwyTUBlZf7mMe/oseGyIESrPFizxICPdkdj3Ch7wJIqNgcDqZhFVooT+aPsaGoVocMkxfhRdtRrxXhzcyyWzzFhQq4dSjmLSaPtSE/dgb/85XsoL6egjKIi0tIUCr5SeFTUyCAU7//CW9CLjwcuXBjc+oJ9Rcg1FIeDnL7hbvIKhGBtlU4n8OabgFhkwO2zhrf650DBsnwNLQ56PU3MR46QzXnKFODxx0naC2cz3tixNL6yMmDePOA3v6HQ4Z07ebNHWRmFD3/dsXIl1Ufbs4eCLZKSgCVLKIiiqoonmA0b6B5ISuK1lzFjetZYB4rMZCeevluHmG4SfWdPsEIkBC5UyGCxMZCIWAgEQOUNCRxOyqbfelQNhcyDnDSekMRiElwnTqRzun6drgEXSq5S8eV7BnIfnzqlRG6uHZohCrjxDg33/h8SEkg4NxhoeSiEupATCmezDCapMdz6oQSroWzaBDQ1AWkpuyEW9aGtYxjA4aAHTCoFlt/9IiqrcmAy5EHAuKCOLcVXn3wTBfn+nuwWbSvWPL7OZ1nTjTokp2X0eywD3T4pLgbTJ36A8nIilJgY4OGHgTvvJFI5dAh45RUyCy1d6vuw3v/I42hu14ds7APdPhDaWubi882T8ftX3uu2J4zbLYXVnA4x8uFyfQcHD9Kz2zV6rDetLpheQH0FywJOVzoczkzwhdM5EhKitPoMBAI6r679UBiGzJ5ZWRSFaDYDp07Rb3a7P2EGO/e4XHFoafkeoqO3Qqks8VrugmiQZnjvudI7nyg+ngSjGzdCY+4CwsDkxZWrCEZDCbd+KCYTnUdP4c5cSZGHHwauXmrtfsUwBWcCeOst4PzZFShYvhi5M53ImuKEWDofMZlRMDj8i0m5ldG4+w/v+Sz7v8dv91sG3DR71gtwo0yEhCw3UscGLk7V3fbBYuvP1iE/n7LFvaXQmBjg0Ueps2NlJYXV7t0LLFvGE0tzu35Axx7o2Ae6fSA4rMDu15TImrwYk+7s2Qy79Wfr8NvffgdaLe/c370b2LyZ7v+CAmDFiu5D6HvrBTTU6K4fCsMAq1cDn35K/z3gWyOLQ7Bzz4EDahw9qsb69VOQ4RVwsHbtWnzyySf9Hr/33NOd8M2FDtfU3IKEwkk0fSGUcIPRSLbm7qQzgwF4910yoSxdCvz3/xvW4Q0IFguZA774gl+WnLEdy74z0+d837vSEdT+Tn8phbljJRxWQCIHDr8rh7FVAJmKhcsBWA00u3vcTLeEMhjIzyczT3MzRft4Y948Mvf84hdkztu+nezsy5YBHneYZ5/2AxI5MHqOA1eOSTB6jhPyqJ6r9DIMObQTE3nzGBc9dvo0mXX/8z9Hng/K5SJS1GjIDLZvH9V/6ytYFrhwgaRLjab/5fR7Q3eEwoW8NzeHzicdsr+ekw5bW4lNQ51k1R/0FDLMssB7NwXKp58Ob9+CN1pagI8/ppLumzfzEufPfgYo1dX9nixikj2wW2Zg+5+V2PeGHO31AjhtgLGVgdXAQDOKSCQ+kycTliUpejCRl0dmgvJy3+U1NWT2kslocnnkEfKxzJwJbNsGXK9YhyvHxXCGeWmOviJ3lhMiKVB+tO/lsoVCup733AN885s0kRUWDsEghxhOJ80/Tz5J3/fupYAFDm+/DdTXr4Re33O9mpoaCTo6hIiKckPWx86TfUF3c6VUys9HoYquDHnHxra2kamdAD0nNR48SOaup5+m6JFwBsvSBPv668CvfkUNrZYto2KCjz5K6ww0RyEhiycKo5b+/NxZTijj6MHTVtPD2lwhhNVI7HvlmBjb/6wMuoNfMJBKgZwcnlBYliaQP/yB/stf/pJMYABJgo8+SsSiirqG8iMS7H5N+bUiFrEUGDPPgevnRTC191/qycyknJZt23ovpx9ucLlokuZyOjQaEgY5chQKAYNhNF5/PRGHDqnhcAS+TufPk3aSmMhrJw4H022PnqEAp6WEyuQVcg2lrW1kVBkO1A+lO0KprydT0e23U2Z4uOOtt4C//pX+i6eeIiK5+24iQsdNM/BACcXtAoQi3/rulafFEIpZxGfyjFFfKsLu1xQ4s1mKikKSmq0dg6ve5edTxrzBALz2GlUhXrYM+OlPeTu0N2JjAU3KYdz5XQvSxzu/dsSSM90JqZJF+ZF+NvW5ibvvpnvoxIlBGtgwwenk+9oAwAMPUGmad94h4WrxYlqenOzEsWMqvP56Ii5dkvsQhcPBoKyMGCkujhi1o0OAv/0tCSUlw1dTirt/bzlC4TSU/hZXHG4E6ocSqACbw0G25ORkYM2aYRzgANDYSCXNX36Z/AjeKjVXfXWghKLJ8iBa839Y+aIFUiX/JBqaBWir5W9D1g3IVSzqL4vgvBkQYNYN7m06diz5iH7yE7KZf//7wP33916BVx7FYsoKBxHLOBfKbhLL1RNiuEZWapEPhGJg7AIH6i6LYND2/1qnpVEVgu3b+18ROhTgNBSOUOx2Mn/Nnk3Clk4HyGRaKBQefPe7LUhNdeKLL2LxzjsJaGgQ4+RJJQoLlZ2aS0mJAiwLbNkSC6tVAKt1+KZZTru+5Uxe3uw+EgglEAKVrv/8c/ILPffcyPILyeWB/TwcofS3I2VXyNQsVv7AguypLoABUvP97SOWDgasl5mrvUHQSS4DhcdDpkgOv/xl3/NO5FEspqy0487vWJBW4ELp4fAjFo8H0DUIcPWkGMc/kqFkW88SQdZkFxRRLMoOD1xL0espoGOkgNNQuEKnNhsJvOvWEUH+85+ASGTGtWsyCATA2rXtePLJNtjtDP71Lw327InGgQO8XTs93YGiIiWqqqRgmO7bUg8FOFIMVaHdCKEMAF1NXufPA4cPU4hwMC1rRwLsdr4T4mCBYYDJK+0Qy4CGcl+1YMl6K2KSfZ0mZYckOPGxHAOFy6nCX/5C4a4AhbpyEl1/oIhmMXUVEUtqvhexnAwNsXDh1+d3S7DrfxU49LYc5Uck0FYLYenFbCgUAfmLHGgoF0LX0P9pITmZJPsdO3w7IYYzOA0FoAmZC5UXCID16ylx12TKBsui03yVk2PH889rsXy5f5TjjBlm7N0bhZkzzVAohrbEUtf+LZwlIVTXPkIo/YTdTn8ap1rq9eTImzz561UPiiu7MlhRai4HUHVGjH3/UMAZIIKraJMMHS2+t2Vqvht2y8AG0HhViLqqR9DaCvz4x2Qnr6gYHNMMRyzLvm1B6lgXSg9KsOd1xbAQC8sCHc0CXNovwZ7XFDj8rhwN5SJkTHBh4VNW3P68BSwLZEzo/UQzJrqgimdROkAt5a67SHs/fHhAuxk2cFFegC+hAEQqzz0HqFRVAIAjR9SdQQcCATBmjL/q/PnncYiKcuOOOwwAhlZD0el8v3OE4giRphwWFZdGglO+K7yz5FmWHHgiETm1R0qIcDBwOAZPO3HaR2HXK8oezVfJo11QxXugjGHhsDEoPShBQ7mw1xyJ7uB2AZcPSFB5WgyZohEvv0y5QxIJBU5UV1PRxMGAMobF1NV2jJnvwNXjEpQelKDilBh5c5xgPYNr/zS1M6i/LEL9ZTGMrQzEciCtwIX08U4kZHo678GKQjEEAiBlTO+EIhAA4xbbcfpLGVprBUjI7J90rdGQL27XLhKuQlHFuC9wufgyJV0JBSAzWHr6DkRFPQKDQYjdu6OxahVpJq++mhRwn9nZdkgkLBhmaO1dOp1vPhX3rIaqJlnICMU7FDQ6OlSjCB5d+6F4F2Dbs4eihn7wg9BFVwwV7PbBmxAYxo60AhcUMR4oY1koYzyQqVjsfk2B1HwXbpSKkD3VhSgNf3Mk57pwdrsUZn3flWlTO4OiL2UwaAWYtNyBy4btUCq/A4AKWSqVFD48WITCIRCxdGi/h2unxBg13QlRP7nFamBQXypC/WUR9I0CCCVA6lgXJtzhQuIoNwQBggrqS0VIzHVDEqTFMLXAjehkD0oPSbHwSWu/haNVqyiX4+BByqAPZziddC8AgQkFAAQCD154oRm/+10qioqUGD/eisxMh9fvLDwe/mJZLEPXY9lb4+labp8be6j6uoRFTutIyKytrKzEE0880fmdI5S2NqrOeuedfBOnrxMGk1BEkgZMXW3H2PlOpI9zITbVA5uJHPCjppEE3dV+L5YBsx6wY8n6vmU41l0S4cCbCjgdDBY/Y0XuTKfP5MgwFO1VVjbg0+oWHLEs+7YFYtlVXD5AZqmKQjFcQdq47RagulgEQ9tT2PWqAqUHJVBEs5j1gA2rf2jGjHvtSM4LTCZmHQPdDQHSxwdv12MYYNxiB9pqBWip6v+kGB9P2smePeFfwbc3DYWDWAysXq0HALz7bgIKC5Wdvym92lHMn29Cba2ks7wPyw6uycLbb9LV5MUVrA2VVhgyDYVj2aGsWjqU4P64nTspXPKee0I7nqHCYBJKIBhbiUBiU91QxbPQNwmQNdl/vWAlZZcDOL9bitrz5EeYvNIOcTfjHzsW+OSToT9HZSwLZfQ2LPv2j3DluASX9ktw9YQYY+Y5kT3NX2Nx2oHGKyLUl4o6J3WGcWHaXXakjnVBHOQzU18qglAMpIzum6MoKc+NuHQPSg9JkJjTfy2Fq2jMtX8OV3T1ofQk3U+ebMGuXdFwuxns3s2bVoxGnnyPHyczxR//mOy3/WDAm/C6EsqNG/SeFNgSN+QIOaGM1JarJhNNQkYjMGtWePb/GAx0LV0/2DC2CiCPYiGSADEpbugb+y8VdzQLcPpLGawGBtPutiNrcs8TaUEBmV6vXRueBFRlLItpd9kxdr7Dj1gyJzmhrRGi/rIYTRVCeFxAfKYHk5bbkZbvRsPlD5E1+dk+Ha++VITk0S6I+ugDYxhg3BIHjm2UofGKMGBodzCIiaGkwH37qGpxuKKrhtJd18aqKikOHFDD7Q6OYW02AVQq96A75TlCUan8CYUrcJmYOLjHDBYRQuknuJDhQJVJv06w2bp3yteXinDthBhCMeB0UEmVnBlOiGUs4tI8SMrtfSIaL1Ji/HgG3xkvxcEmYPsWBt8qkMHq8QRVeHLd2GgohAIcPwps+orB3FTg6ZdZKONFvW6fmEiTXnl5/whl3dhoKEX+9lqzq+exc8TyyydkePt1ITrOyFB9hn7LTwEeftyD8uiOXgMRejr+q8cMMDQLMG5x/8J9NNluaLLdKD0sQfKY/hdUW7GC+o206ab2ex9DjZ6ivLxRWSmFVhu8A0wq9cBkEiI5eXBjeLnxpab6kx9nOemSgz1sCLlTvi8hw+HUD4VLatTpfPs6f93gcPC5Gk036vB/j98OALBbpsLccRcAgBFYwXroIpQd0sLtSoBQpIU67kO4XYmwmhZCLKkCIzBi6898e6TMmfgZZs1SIEoCFOQCOzyApR0QiXV+64oZ1m/ZI/96D1t2JaCkBFi6hKrEisVAi9Z/+6S4GJ/vDEN+r66FIgMhKS7Gb3/rP3gPURr/Wi22ju7HzrKAzZIKk2EMri94AR6PGHIJX//KZQPETiP2/PoZCARuv+2DPf6mn72OjvbJEHa8BUbgQUNjI9x9LLLlcqTB0LYeF3d/BZWirk/bcoiKor72m7+cAouNgWIIiyb2F8H6UDo6hEhLc+Cpp9rwhz8kw2br2flrtwswapQdY8cOrhOJG19KClBbG3idUFlMQkYoHTcFuL5oKOHUD4UzeXk8X29C8fYvJKdl4O4/vIeKQjEu7g2stoxf6sDlA9xvz3Qun3W/DSXvVeH4nu2dy9xu4IUX+CRQrrJxTQ0wb16Cz7qBUFUF/PMN6gv/rW9RcUIOiZretweIUE6dogZLSmX363358Qe97qu7Y7MsPfhFRVQbSqcjQWrmTHqlpxO5tbSQT27/vmgsnLYFK1aQY7uvFRc0CQl48K7/QF4esG7dfQCA+Xeu7lc/lZOfymDUroLtev8FuTvvpPdTFxVYOtPc7/0MFYLVUDo6hEhIcJFQ0AuZcFiwwDToaQTehGKzhZeVJGSEMpL7oACkoXCmoFuFUADg6gmxF2H4o7vfUgvcKOmyrKWFCJmLo5fJyJlYW0t5DN2BZfnmTqNGAS+91H/TKReZd+UKMG1a//bRHRobiUSKiuhc1Woq5TFrFlU87jrRJCZSuY+VKynT/NNPKZfjrruIWIKdmOrq6HhcpeiBYNxiBw68KYdFX9DvfahUQFzsWRSXL8GsCRao5OGlpQTSUAK1Ae7oECIz04F//jN4e5LVOvhJad6EApDZKzWVdyOEMmo2ZITC2f5Gsg+Fc3x93QlFIqH/q7L0BbjU/ctyNLb6P1hNTfTunZiVlUUFG7uDwUD9KcrLyT5/9929F3XsCbGxRGJlZYNDKG1tpIWcPk1Vp+Vy0pwee4yiyoJ52BMTqe3BqlVEKh98QJpMsPdZURFN4oMRxh6d5EH6OBcKi2f6SPJ9RVzMOYiELE5eUGDZ7PDSUrzPSyq92VrY6es79HgEMBqFOHGib4lm1dVSjB8/+CYvoZD3k+h0RCjmm5c1N3dQD9cnhFxD6cnMEM4wmehPBMJH3RwKcP21B2qTvbDbP8qnqYmK2HlXRs3KAs6eJc2l6+RbVkZkAgAvvkhRWoOBsWNJQ+kvDAaguJgm8spKmpwmTyayGz++/5NwYiIFC5SWBn+PsSwR2vTpgyep5i9y4Pg7Chw5Qi0Z+gOh0I5Z4604fl6B2ROsiFIObY2rYMGyvhoKR9pdg1GMxrwe67498kg7Pv7Y39xSXKzEXXcF19U0WHAmrpgY0qK4SC/On3JLEgqnoYzEMiUeD0kDnGQcrOT44WcboBCocHn7jaEb3CCDK70ilwN3Ll0CVizBVX3fI4dyZjhRfNF3WWMjaSfe90BmJkmHjY2U3wOQr2XrVjL/FBQAzzwzuE3LCgqo5a9OF3wZIIuFiK+oiLQlhiHy4IoJDlaotV7PTxzBoKqKnq2ZMwfn+ADwwrwopPxsEXbuBBYs6P+5zSiwoqhUjhPnFVgxzzR4A+wF41en4cOVGwL+5nYTqXj7UACatLl77NQpYMyYP0IsFsNgMATcz9ixNrzwQjNee23wE0C69mLiCFAopCojHKFwIcO3JKFw/8tIJBROtewroWgSE+Awj5xGEW433bxSKRW+lMvlcLj7J1l6d2zk0NREDmlvcI7569eJUNraqCdFdTX1l7nzzsG/Z8aOpX2Wl1Njpe7gcAAXLpA56/Jluj5jxgCPP07msqHQtjs6+laaqKiICCgvb/DGoBQJ8Oijarz8MnDgAPl4+gOphMWcCRYcOavE3EkWRKuGR0sRy0XQKAN0TgNfHJTTUDiytNlIcNy0ibL95XI5PB43ZDJPQId8Q4MYmzbx0oha7QbDABaLoNsOj8Giay8muZwCUQD6rznhnCOUrKwBHW5ACBmhREcTqYxEQuFivb0deSMdgZKvvJtr3XsvTVb9weqXzH61pFiWCGXGDN/l3o55uRx4/316/8lPyJE9FFAq6SHcuJFyJvLySMrLySGT3OXLRCIXLtA1yc6mhlzTpw+s/H0w0OuDJxSPh8xds2cP/nMVHw8sWkST6+LF/e+3MS3fisLLChw/r8Cq+cOnpXQHrsw7p6FwwqFOR0Ef3r1zAOCxx9rw9ts0ub/4YjOMRgHefluDf/3L11Evl3vw8MPtKCpSDnqBSKWShBunk4KaumoooWquBYSQUOLjKRplOJvPDBa4Ol5CIU2AI6EWWX/g3f63v4lS8ZkeGFsFiEnxlUb1epqcvR3yHLKyqKjgwYMk+T/55NA3DPr2t4GSEnooCwv5ninemDMHWL16eLOQ9XrSoILB1ask7Aymucsbq1ZRKZW9e0nA6A8kYmDeJAsOFCkxZ6IVcVGhbUDfVUPhhMP/+7/Apj2OTACgvV2I+Hjf8S9YYMT48Tb8618JKC2VY8WKwCaygYDThM1mMtE2NNB37nm9JaO8uOiujo7AfbzDGRyhePeh/jrCW0PpL/G31Qpw5D05lHG+O+AivAI1IsvKIo1g3rzhawcQE0OEIRJRx029nv+NO/6pU8DFi6S9cK/s7KHtzNkXk9fp00T8Q2XyiIoCli4F9u+n9/5KwlPHWFF4SY5j5xS4Z5FxcAfZR3TVUKqr+d+6Nq/qig0b/CeuBQtMkEpZzJljxuHDaowbZ/UjnYGCIxSLhQhFpwsfwTzkhNLaGlonUn9gNPJSwNc9ZBggp3xz88D2ZW5nIGR50amxkSbvQGHjHMkoFENPJixLvpMTJ8jJ7nIBEydSouTEibzkarPRZFNRQVrMjh10fYRCmsC9SWawAgacTpJCgzGruVw0/iVLhvaaLV9OjbN27QIeeqh/+xCJgLkTLdhbqMK8SRYkxIROS/HWUHbsIDNXVyxdSr6jzExe0IiPd6GtzX/6fO21ROTk2JGe7oBYzGL79hg8+WTboI65q4Zit/NCbqgRMkLhEhq7K8QWzvCu49UXQtG2tEIhGDkNUzhCaWgA3n0XsFqtYMV9z0NRazwwagXwuPltm5rIVxJIPefMW5zjcSjQ2kr9Ok6eJMd/UhKF+c6ZE1gjkMkoGowLVfZ4qLIrRzBnzpApCCAtITeX98WkpPRvkucCV4IhlNJSkliHwtxldnlg69AhUZMApRJYtowy+u+4o//N8SaPsaHwsgJHzymwZsnQailOqwsdZj00if4aBZe+8Ic/BN729ddJaNi3z4KaGv7+NRqFuPdeHTo6RDh0iFfVxGIWWq0YFy7QTVxdLUVp6cDMGF17MXkTCjePXrtG76EWcENGKJzk1za45D0s4Op4Wa19+wMfe+hJ/Hb9a0M3sEEGZ5N9911633PgELJmL+nzfoxaYg23hzdKcyHDAde/Ob8MdpMgh4Ok+OPHKe9EJqOggPnzKeO+L5O+QEBNujIyqFYVQKaHykqeZAoLSQNSKMjBzxFMdnZwXTA5aTgYk1dREeVFcblRg4n3rnRg68/WdZaTueMOkth37KAIt/5AJATmT7Zgx3EVmtstSIobOi3l8vYb+MXbL2Dv4Z0AqIrAuXP04hzZgfDKKzRPmc3Arl0HMWfOXMyaZYbZLMDYsTZcuCBHRQWRxezZJhQWqqDTifAf/9EAs1mA6mopamokPr1S+oPKykq89NJL2H3TsccJXGYzb97k6tGF2toT8mrDI5FQTCayH1utX78Ojd7ozYYcl+7B7AdtOPaBrJM0vCGSAnf/xIyzO6SoKRHB7eQvVlMThdwGglZL795+jP6CZclUdeIETbo2Gx33mWcog30wS/PHxhJBcZFrdruvmWzXLjq+QEDmE28tJhBpcPXuetNQHA7g/Pnh64wok9GxNm0iCTk2lsbPvYI1VU7IteHkBQWOnlXiwdsH33nNgWUBqy0RmzcTiXBObG+kpNB/cfQofZ8zh783OCuKWu1GYqITxcVKfPklr5p997vNSEhwo7CQ7u+ODiGio92YMMGKCRMGX80WCEiQNZvpejMMn5ibkTHoh+sTQt7FY6QSikpFZpNQlYkeDgQilJU/sEDXIMCpT2Vorxfg8DtyLP2GBSIpoK0W4viHvHp/27OkYmRNcqKmRAT2pg/FYiFzTncaCkco9fWBM+aDgcFATvTjx4m8YmMpy3vevOELApFKqfwJVwLF46HJrLKSXufOkYMboDF5+2FSU4lQxeLeteCLF+m/6hqCPZRYsoTMbHv2+GuSIhH5kaKj+Xdt2yycvSKDSuGBSk4vpdyD+ZPN2HZMjcZWEVISBi9Hy+0B6prEuForxbVaCWpq1+LwYWDcOBpT1wrTo0dTcitAGqS3MFNRQe9GoxDbt8cgN9eGpUutOHAgCnfe2YGEBNKuvvENLf71Lw3eey8e3/9+y6CdSyAolUQoAgEJHFyQS6gF3IiG0g8YjWRzr6sLvc1yKNGVUJLSdkGmmonYVA/i0j0QSVio4z0QCElKSsh2Y+FTVhRvliF7mhOqm5FdcekerHjRgr2/phLogWp4eUOr5Yv0eWfM9waXiybXEycof0AgIC3kkUeCr6M1lBAIKJEzPZ1yOQCauDiCqawkLcrj8a16e+UKmeS606aKisj0MZzhzBIJ8IMf0Genk7Sp7l5VVYCuYxJ2n1TBOxiJASCX0pJ3t8Vg8mgblDfJppN4FB4oZZ6gSv84nEB1gwRXrktRWS+BzcEgSunBmCw7rrVswoMPrsK2bfyck5NDxPj22zyZ/OY3FD6+fTvlHx0+TNofAMycacbs2SbExbnxzjsJ0GhcmDWLr0uWmuqEWu3GqFG9qPaDAI5QAD7SC+DbgoQKIScUl8u3ls5IAKeh9NWHcqOhDuv+674hG1dvYIR9iy30JhSxGDAajnX2Q/HGsfd9v7OsEJWn3Nj/f77LxTcTvJqaiIB6IpTp04kYuIx5AHjg8QfQouclP4c9DmKJDg57PIy6CTDox8PjkkMqb0JU7CWoYspwocaO9zb57t/jlsDpiIbTGQWXIwZORwycjmh4PBKkZG2CUNj7hODxiCAQkETtcqpgNafdTGBjoW+bAY9HjPjEY8DNZdxvDNjOZd7Lwdz8DYDTqUbT9TWdx9qyE5BLZXj26eXIzaXKw9w1sVqJRO+7r+fxevey6Q/EPSTnicWkYfWk+V0+/wVaW96Gyy2Hy6WEy6WAy62Ey6VEu34KPG4pisoBkdgEl0sJdOnDLhDaIRKaIRKZIRJZOj8zjAc2WxKstmQ4HDEAAKm0DWpVJdTKKhjdWlw9nQ2T9U6851W9/957KeP/ww/5Zb/6FZmya2vp3n/lFbrOTzwBHDnyC7z3nhPvvQdYLBOh19+P+Pj3cfhwNbqisJCSZL2h00Xjvvv+HVJpD06bPsCbUOLiiLQB3v8YKoScUACyUYaqZWVfwbL9j/JKS80IqVP+F2+/0Kf1Oac8QCG0Z68m96unBgeuQVRjI4ULB8rfYFmSIG+7je4J71L2LfoWPLjxQQBAdWEKTn9cAA/oJk4pcGDO9CaMmt0IdZINFt0EmNtmwtwuh6lNBnOrHKZ2OcxtctjNYojgf/MLRR6s+b0bQlHPxHu9OAnFn4/Ffb89AoEAOPbWJNy4xM+m8s6yJ3P6eokAAJPvrMblPaMAAOmTWzBheTU+f/YsXK7lOHiQpNDHHqN1z58ngaw3cxfXy6a/6Nrcq6/4+PMPu/2NZYFf/5om8x/+kH/GetJ4evKvJSaSma211b9FLkC5TfPmUekcTjMBgP/3/0jz4u77mTOBZ58l4SczMwl//vOfYbczeO21RGRmOvDQQ+OCPv93342HwSDstynMuxcTQITCRQF6m7lCHT4cFoTS2jpyCMVupwdYLidV/+uc2OjdaGj6dOD9LwZnv01N3Wsnej1dXy5Bz7uUPcsyaCqPQ+XJNNRf8KptFG3H4m+dxdlNY3DsrUkw62RgPSThMgwgj7FBFWdFdLIZaRNaIVU6UHE8HfoGX4Oz2yVAW000EvP0PY6/6mQqnDYRWqticGlHDrTVMZ2/aXL0aK+NgirBCqNWgeU/KYRI6gbrYcCyoHGxNz+zoM83f/O4Bdj3txkwtfFSiiLajugUM1hWgMZGMuF5538UFZH9v7/hu+EAhqGQ7X/8g7L9x4whclGryTzIsuRPO3eOwmP1erJoFBSQfyori0i2tZXMhsePUyRXd3j/fdJMAkXaORzUX+ezz+gYXYMLDh9Ww24X4M47gw8isNkY1NVJ4PEwMJsFA476AohQGhvpM5ecqVDcwhqKN1pbQz2C4OGdJQ98vX0oXTWUwUJTEzBpUuDfOId8QgJfyr65mRzs1698E543JkOm9q12bO2QovizfGirYpA6rhX5S69DGWeDMt4KRawNrFuA1upotFTE4uIO34JgyjgbCm6vQUKOHqc/Godzm0dj2Y+KAkYpsSzQWJqAlkqavQ++7ttAJT67A9qqGMx6tBSaXD12/3E2rh1Lx/QHrgZ9bYRiDyw6XkqRRdlxfkseWhuysfRH1OKY8wWZTOQYD5Ou2APClCkU+bZ5M/DjH/MTeV0dEU1rKwlvmZmUaJiYSOdfV0c+j9ZWPirOG+PHk3ASE0ME5HZTYMSOHb45cOvX0zrvvw+89hqt19WHqNWKUFioxJIlRkRHBx/mXF0theemgFNfLxmUlsDeJi8uOTM5+RYmFM55pFCMLELh/rC+VhoeifB+oAYrvNbpJNLoyX/CMCSdNjTQ+r/6FU0mCnU17viBE/JoO7b+13wwDK/paqti6AMDZE1vRmt1NKpPp6ClIhbttVGdGguH6Q9eQe68Gz7EMfW+a9j/ynRcP5OM7JlNnctNbTLUliTjenESDM3dlxQ2NisRnWJC1owmCATAxNWVOLtpDDKntECTqw/q+kgUTh/N6cK2PAp4SHkLDz/sW0Cr5GYLzOnTg9p1WINhyK/x6quUIKrREFl6m6TsdtJgrt7k5+hoEjxkMl8yWbmSulx29cvW1dH+Tp+m+2buXNLCKyqooCYAvPwyaSfHjpEg09hIIcUsC+zcGY2YGDfmzu2bXamiQor4eBccDgb19eJBJxRO8JPLB17RYqAIuYai0YyMSC+uJwEXoTTSCKWnnhDdoY6Csgal89+6sdFY/8F70Grp4QxUw4tlSRNhWeDf/o0ntIIC4DvfAUrW7IEs6nHYTeR8GbukFuUHM3320XA5AV/8nEKoZCoHxDJXJ5nEpJowcXUlUgraAmogCaM6kD65BRe250KTq0fD5QRcL0lCW000RFI30iZofQhFHm2HTO2Arp4ypR1WEeY8UdmpQYxeWI+6c0ko+jgfy396GkJx76YOidwFa4cve897+iJO/bHYb92iIvpvgqmptemD9+BWRuO9K4Pb7Kmv8HjIr6HVkiDZ2sp/5rTTL7qYVrlkUI2GfG/cu8dDzm/vKtirVtGkyv0HXEmagwfJHBYbS2Qzfz5dt82bfc2qMhkVI01NpW6Z//mfdO8ZjXmorpbiscfa+hRAxLJARYUMBQVWGAxC1Nf3r+NpV3hXHOZMXk7nLayhcJKlRjMyNBSuJwFX4mCkEUpPPSG6A5cAtnDhwI+vFAkQpUlA8c150ZtQLBZKKDt+nJewli0jCfKVV0ibkUgosmrHb+fB4yY2qCkiNScuw4j2On5WFYo8mP3EZdSWJKP+ggZqjQUTVlYhY0pLjwl3TpsQ0clm1J9PxLZfzwMjYJFS0Ia5T15G6vhWGLUKXC/mVauFz53Hnj/P8tmHQMSTBsMAM9eWYc+fZuHSrlGYfHfvET4ShdPn+6xHypA+Seu3nl5P/oSnnup1lwCARE0CDI6hr5nFJZIKBDxheBNHeztvnWAYmuATEiiaavJkWu/4cfo9Nhb46U/58iIcXC7SYr76il+WkkLaxI4d9D0vjyT4I0fIeZ2fT/XZJk/2DR/vrq3x0qVEKABVHq6vX4UFC+wYPbpvIcFarQgGgxB5eXa0tIhw6FBU0LlVWq0I27dH46GH/CMLvAtEciWKXC4SwgbSqnmgCDmhJCQMrP3qcMNk4h3ywNfbKc+hO/NUf9DYSFEp3s2odu2iCWLmTCKUefPISQv4OuYFAhfmP3seR/45BQBgM5G0500mADnXT7w7EYoYO2Y9UoasmY3dPsBuF4PGsnjUFiejoTQBbie/4vKfFCI6mc/a4wisO4ilLpz+aByW/6QQEgUZtqOSLMia0YTyA1nImNKCuIyeRUhTq6+Ekj45sHe5uJiEmilTetzdkKK6mqLwvLUMTqv1RkYGCY7TptE7F2IcF+dvlnI4eEJ58UVfMvF4yFz1zjv8sunTyRx74oTvfj75hJbPmUO5Jt2VpOnaO54DwxD52O28YFVTI0VdnQQZGcF3LK2okEEkYpGVZYdUysLpZNDcLEZKirPH7ex2Bp98Ege7nYFE4h916F3Pi9PsuDnJZApdkEbIUr28NRSjsfcyH+EC7xwUYORoKH2Bw0EZ0BwGs4lUU5O/uYtrZbp+PfnUvCP+srJokuKk2pSCdsx/xreXsETuQv7S6+gKu0mMmqJkXNyWh9qziTC1ySiaygM0X43F6Y/zsenfFuP425NQf1GDCSuqcPd/HMea3x6BROHEtSN8HQuPB6g9S+1dY1JNkMhdqDvHt3vNnNKMFT8vhNMmRMkXfAMTlgWMzVR8qejjArhd3atINy4lwGrgzV0iqRsiaWCtoqiIHM5D3SemO5w/D/z3fwMff0zRV94RgTIZRZ5xE7XRSPfQ5Mmk7Y4bR/9xVzJxu4E33uC/c+ZllqXmZt/7Hk8miYnUwfPaNSKZQM3Xnn6awqt7qm/mcHQvzefkUEa9yQRERV1FRoYD77yTgP371Z2O8K7gfC11dXTyFRVSZGfbIRYDyckOCIVs52/dgWWBzZtj0NYmwqJFJojF3RNKWxsfPswRSijNXmGhoQB0YYaisN1gw2jk63iJxSMrIbM7MAypyxcuUNXcc+d8CX4wW9s2NZE93BtyOU1IFgu9vMvZZGXxPeb5AdPNs+DZCzj9UQEcFjGuHc2AROGEWOaGuZ3UxtGL6mBqk6P2XKKfr6UrFj9/DkljeNPC+DtrcG7zaIxeWI/oFDM6GlSwGSWYdFcFWA+Dq4czUbafbzwycXUVFDF2TH/wCk5tHI/U8a3InNaMurNJ0FbHQJ1gQUeTEuUHsjD+zhq/4187loazX/p20pKr7QFNdK2tpB0891yPpzRk0OmoJfTkyWRGEgjof/vNbyij/8UX6R667z4i4nPnSKM6cICIZdo00ixyc/loLpalIqSXLlHxyRs3gC1bSHj75BNfzefRRymZc5NXwmpVFfnayspoXHo9ZblP8w3E84PD0X2hTo6kPB4gNXUfnn56GY4fV+HQITUqKmRYs0aHxERfZnG7gaIiJc6cUWD+fBOuX5d0hhgTqThRXy/xybDvihMnVCgrkyM21oWpUwOvxwkSXEKjRsNHe92ShMKBmzxaW0cGofQ3qTEc4fFQxExdHb2OHSPtYcUKYN8+UqcTEgavvwbX9ndOl3w/jlC8Q4Y5ZGTQ8b0dpy47ObBaq2LgdtDngtuvY8ziWohlbpx8fzxqzyah/EAWln6vGJqcDtgMElSeTMOlXaMCju3y7lFoux6FuEwD4jKMyJ1fj7NfjcauP87G0u8VIz67A8t+VITYdCNK92b7RI2NXlgHVQKprJnTmtFwKQHFn49FTJoR57ZQlmP+7bUwtclQumcU0idqEZ1i7rwmF7bmofxgJsYuroWuXt0ZliyPDqy2nzlDk2B3oddDCY+HSpWIxcC6dUQmLEvOcbOZSO5vfwNqamh9iYT8GYsXk/DV1kbRaV3J5cwZ0jQAuvdGjyZT05/+xB971Srax0cf8cvEYvK1LV1K9+7Jk0RMd90FbNtG4+gqwHijJ38DNzEXFAA1NS4IBMDChSbk5dmxaVMs/vlPDe64w4DZs82dz4hIBMTEuOByMTh6lEyxqam8eSs93YGrV7u3k1dVSbB/PzXUWbLE2K3Aygl5XEOw/HwSCL3HHQqEPGw4OprvkhfOcLlcuHq1A3V1CRg3ru9lV0INridEgiYB1dVkMjlzhleXAQrPTU3l+2kzzOCZu8wuDxqq9XA64/1MXnI5n7wG+GooMhmfMQ8ALocAl3eT6HjtWDpGL6xH/u01kCp5SXHuU5chELKoOZOMA69Ox4SVVRizqA7Xi5MQl2FE9sxGlHw5BumTW1B/nuxrjIBF+f4sOO30SKgTeN/JgVenI2FUBybfc41ClT0MHFb+0Rm3rKbzM8MA0x68gt3/Mxs7/5tnzqQx7chSO3DjQiKKPinA0u+fAesWoPCDcai/kIgp91RAEWdFrZcZTRYV2FZfVERSeF9CuVu0rXArg6iD3wt27SIz049+xE9qx46RBnL33cCbb5Kk/G//Rr9dvUo+0t27SWiQSknyz8yke6+oiMiFg0oF3Hkn8OWX/LIJEyis9623+GVyOQk+Cxf6atCzZgFbt5JGm5hI4/3Wt7o/H4cj8HPsdPIaUNdnICXFiW98owX790dh9+5oXL0qw7336hAdTZNafLwLQiGg1bJobxfhs89icf/9OmRnO5CR4UBhoQomkwAqlW/UX0eHAF9+GQeWBRITnT1WKuYqDldX0zVLSyMylUhCmy0fcg1FIKAQwHAmFI8H2LChCb/5zUWsW3dPZz+IkeKQZ1ngwIYm/PLNDVh978toayMinzmTXhs3khTJ1YcqKSGST0sbPEJ570oHPv7urzB74v/5Ofm561hbS6p8VxNbdjavoZTuze50XK/+5QnIu5l0Zz1WCrHMhWvH0nFpZw4u7SQSWvVvp1CyaTQAdJJJ6rhWLPzGBfJ3tCjQXhuF9tooGI/xDorW6mjs/98ZSClog9vh63q0GaSQqpydUqpUST6ds5uoPr9aY4EyjpwMMx8pw4FXp+Pyrhy0VMRCV6/GnCcvofZsEm5syfPZbyANpbGRiPeeewKedrdY8/i6AZVeAci8snUr5XlwrQcaGsgklZRElZNjYigxkXOmZ2cTQXg89P9eucKTTCC/qcnkSyYAmcEuXaLPAgH52qZN4yMtvSEUEtF8+CFFCu7dS4EeSUn+6wJEHIFaB+zbR9rU2LG8WckbYjGwYoUBY8bY8dVXMfjHPxKxalUHJk60Ij7ehYoK8tcVFFhhswnw/vsJWLzYiMmTSVCpr5cgP593PLlcwGefxcFspntr6VJDr5FgSiXf8TYmhvYhkdyiGgrnQ2EYMnGEK6G0tgqxZUss6usliI29iJdfvgcSycjQUNoNQpRWSVFWLUVrhxD6jvEYN46kuLw8PnSxq0mruJgcvk1Ng+uQd9pjIZH4h4Fy17GuLnA7gMxMKrhn1BcgJoW3KXdHJgCd09T7r8LlFKC6kLel6urV0FbwITACIYuYNFPnNlFJFkQlWRCf3YGK4+k+JYLGLKrDVS9HPUCaze4/zYIi1oa08a1IHd8KTZ4ODZf4E1HE8DNnwqgOpIxrRenebADA0hdKUH4wEw2XE5A0Wofma/zYAhHKyZNEuuPHd3vqQwK3W4I33ySCuOsuWuZwAP/8J03Kzc1kGnr++cDPhUBA22ZnUxthj4c0AO/gj97w0kvd99Dxxrx5VC1Yp6NS9bt3dx9eHSjKS6ej8OPbbyeT69tvAy5XYHUwJ8eOb3+7BTt2xODLL2Nx9aoMGo2zsz3w8uUdGD3ajmPHVDh0KAo1NRIwjD+h7NkTjaYmMQQCFmlpTowZ03uUEkcoiYn8M+VyhZZQQh7lBZCGEm7JjR4PcPKkEm+8kQizWYB161qRnHyk8+YLV0IxmAU4dUmOd7bE4I0vY1F4SY6keBcevsOAvJy38MQT9FB2J/3odCSRTZ9Ojs3BDD90OmKRlORPYNx1rK0NXLGW05ya61bj5AZ+Jr24IwfaqmifUF9vMAwwaRUvXibm6nByw3i4Xfz6HjeDmDR6Aqm0SjyO/HMydvxurs89CgBXj2RAJPGNukrJb8OUe68hbXwrGkoTcPiNKfj8J7eh+VosYlKJqJqvxXZGd7XVqtFykzRkKgdK92Wh4TKddO78et/r0oUwPR4i1lmzhjcYhGWB1sbbOn0knGbw8cd8sMT8+RSFFewzceUKaTR5eb2vy+HPf6YosMpK+P033hCJiLSKi6n22alT3ReTDBTl9fnnpDXfdRfvmLdauw8Zl8tZPPCADg88oENFhRQHD0Z1/jZqlAMuF4MFC0x46qlWtLWJwLLA8eN8NYTz5+UoKlIiK8sBj4fB7bcbgvJbco75pCT+OfV4blGTV1cNhSuH0NOFdDii8cUXsRCLWRiNAixaZEJ6uiPgNnRhBdDpRLBYBDCZhDAYBHA6Gcyfb4Ja3X3WclsbaSV1dRLMmmXC7bcb/UL3rNbgWrMOB8xWBuU1UpRWy1DfIoJQAORlODB3kgF56Y7OyUfA9J6pXVxMD+SYMWSSGEwNxWGPDZjTwpm8nM7AGgo3gSWk7oMiZh0sepIWS/dmo3RvNgRCFrEZBiRkdyBhVAcSsjsgi3KAZYEzn/ORU/OeuYivfrmo87tI4obLIYQq3oZrR9Nx7Ug6jK0KxKYZMePhcnQ0KnHtKK+RiKUurPh5Ibb+13wAQPbMRrRWxaChNAEZk1uw8LnzcNqF2P+/VPrXu4TKpn9fjIkrq3BxZw5i043Imd2A0x8XoKk8HmKZC8o4G2Qq39yErhpKaSlNjFz15eFC7QURTIbRePJJEv4AvnkZQNFcK1YEH7xRUwP8/e9kquHKqATC4sU0UV65QtFbAJljuZIzubkUOpyX53/sBQtIyzCbyW+zbx/VQeuKrhpKeTn5Fp95hu5LqZSL6uw9YmjCBCsyMux4770E6HT00FksAvzjHxqwLIPERCfS0x0oKyPW3bMnChMmWLFtWwwmTbLgxg0J8vJsyMoKPs8FIA2F80krlbewyYu7CRIS+LDRnkJUGxrq8dprW+FykX73j3/4/i4StUIgsMPtjoLb7V+PQijsAMtKwTA2xMd/AJHI187GsoDZPBtG4x0QCo2Ijv4Kly/X+iRSceiPhhKvie1zCfnu4HZLYTTlwGAaA7OFJj2lohbR6qtQqSpRXO1EcZdWDfGa3tUNztzF5RV4k2ZSXMyAypiLme8GLLnifR0DEUrnw6KuwoqfncKX/7a487cp91RAIPKgtToadecTceUQhQerEqydvhZVvBWmNjlEUrdP/S/XzQixA69Ng9spQMakFky6uxL1FzQ48ylfbyZrehPk0XZcO5qBI/+c3Ll83B3XoYwvR01RMkr3jsLu/5ndue/VvzyBUxvHo62GLqDbKeiM+FInmlHsRXROmwhjb7veWcKFgyzKl1BOnKCgicyeI6ADor/9UNyuOBhavwG5vBQzZqwEQP4s7pl49lnSmHrDIw8+hjatDnZ7LK7XPwi3u3sHZEz0JSQmHEdVOT+xsqwARvMo3GhY5bPuK3/lPydpjiI25gKYm4JTW/s0fPLhHESpr2H71nFYuXKF3/ziraG43aR15ebytb0YhkKhe9JQvBEd7cHzz2vx3/9NN/r//i85b+64w4CWFhGamnh16ORJFU6eVCE52Ym0NCcuXFDgwQcD1NvvBpwmkpTEF7rMzAyttSekTnlvQgHIHtgToWRnq/H++4vwpz8Fn7qdmupEc7MIMhmLhx5qR0yMGx98EA+T6X48+mg74uJcsFgEEAhYfPppHFpa6A9/8slW5OTM99mXd0+C/hBKTz0hgoHDQaGBRUXkpHS7Kbxy5kxyUg60/Sdn7lq/njcReJu8vvz4g37v22QiG3ggDcU7WikQobhvWpkYxgOxzI2s6U2dJVDObcnDlHuvYfYTlykfQi9Fa3U0rhcndxIKVw5+8y8XBjSVuOxC5MxpQNWpVJ8oKzomEJVkxuiF9ag6mYaORv4iG1oUUCdakDOnEVkzmnD6w3GdyY+6ejUMTUqMX14Np1XU6XtJKWjz8elwSB3XhpIvx0CtscCoJVuGt8nL7ZLh/HmSyPsTxt2ffihuF3D4XTncTgaWqk8AkK/kd7+j3194Ifgq1G1aHX629v/w+mdxiB8deB1NjBsr5xmRljgWwAMB1/F4gGPnFTh+XgGJiEV8jBuNrdw0xj+vYzMdmL7Sii8ORCEnbTY27DmFw4cp9Ngb3mHDBw+S3/AXv/C9xjk5gNWaFHTJFC5x0Vt4cbuBe+/VQyAArFYGf/wjL1ndf78OGzbEY8IEK5KTe86g9wZXHFKjoe6SABEKF7IdCoTc5AX4JjdmZQVen4NS6cE99+ixZUtMUMdpaKC7xWxm8O67dKCHH27H3r1RePvt7mtbNTZKkJNDDzSVvJagvX1S5w04XD4Ul4tMHUVFlJ1st5Njc80aaqo0mCYpLrpr0iQqqAcMnlmPy3oOpKF4P6SBfChdScDtFCKloA3JY9tx9qvROLd5NOrOJ2LWI2WISrIgfXILrh3NgCreitu/X4xTG8ej+VpsZ0hwIFSd8p3kFz53ASnjWrH3zzNh0csglrl9QoUBoKNRheT8NjRcTkB1YSoay8gelDRaB11dFJw2ES7v9s174dbpii3/scDHtwPAJ0ve2JEPj4eXnIcDpQclMGgFWPK0FUf/5kJNDfD739Nvzz7bt5YGTqcKr38W57dcwND/v2CyGbMmWCHsZcIWCIBFUy1IT3Ri65EomCwCPLlKj+Q4F86UyXGwmCTSK7USXKmlib2sRgrWI8LmzeRo9xZgOJOX00kRbIsWkSPeG7m5gMcjgVYrQlJS733vKyroACwLiEQspk614NChKFy7RsmQcXH8//rYY224dk0Ks1mAJUuC77EC8IQilZKGQomTNDeFqgtuSAmFm0gUCrJXBhvpNWWKBc3NIhQW9k8k//RT/xu7K5RKNwoLlaiqkuL6dQnsdgGamxdCryc7st3ef0I5coQkvbg40gDi4uilVpNUwyUcnj5NE7vFQqaOFStIGwkkxQ8GioupLIZcThqKUjl4ReYaG+ncemukFigIgO+TTR9cDgFEUjfyFtahqjAFHY0qOExi7PnTLIxfUQWPS4i2mmgs/V4xnDaRT+QUAOTf5l+l2BtT77sGWZQdLAso4mwwt8tg6fBPp764I8evvwpATviux0wY1YHWamJnmdoBsHwtMgAoWFbTGdrMoaE0HqnjyH5h1E3ExInBVRYeDDRXClFRKMbEZQ7EpHhgNo7qJJOVK4MzcwFkOn39daCi+hnMvGlFFAkB1805NTPZiRVzjYiN6lvTqZw0J9bfo8NXh6Pwwc4YLJ5uxuwJVsyZaAXLAtcbxTh4Rommdt8p7vvfJyLMzyffi8tF97jZTGMNlCzKCbn19ZIgCYU3582fb8KSJUZMnGjFpk0xeOONROTm8tFdGRkObNoUiylTLIiP71vxTi7s2uUi6wI3hwBkERhMYTNYhIWG0tfQ4c8+i+10bA0VNm/2n9nS0nZDo7kHlps5b/0hFLud4va57HBnLxquSgXcfz89BLGxQ6cV6XQUPfPMM/R9sCO8mpqICHuTmgKZFPjqtPTBbRdCpnJCIACm3HsNh/8xFeOWV6OjQY0L28hPkTq+FVcOZfp0duTQWxmWs1/522S2/ueCngd+ExNXVYFl0UkOt794BlGJFhx+YwokchccVhFsRp5IkvPb0FQeD/vNZVPuqej0tVSfTkHquDboG5SwWzXD5oy3mRgUb5EiKc+N3FlOVBSK0VS3GphEE/G99/a+j7Y2ipbiHOgAMC3fBtYDnL2ZKX73QiPG5wQuLxMM1EoPHluhx5ESJQ6eUaKuSYy7Fhohl7LITnXimXv0YFngg13RKCrnt7t4kV4c3n8f+OUv6XOg3BapFJDJtKivn4zp0y3+K3hBpxN2hgwDwIwZpEZkZDjwrW9p8ckncT5z19690XA6GSxe3H9PusVCz29sLE8oXP204UZYOOWBviU3xsf7SwkSCQuHo/s7c9QoO6qr+98lKioqCqNH/wmffMLfdAZD31XLK1dom5/8hKT18nKKk+eiWDgIBGRu0usp0YtL9pLJeI3GW7vhvsfG9k/VPX+ezouT0PT6wS8K2d+qxZ0ays0aXi6nEMKb4bvJY3VIKWjD5V05WPajok6y4EJxxTIXEkZ1dGtqShqtQ0KOHhXH0mE3910dW/O7w7hyMAtXDmZi+U8L4bCIOzs5jl1SC7XGgkN/nwpzuwy58+tRti+7c1uhyIPZj5ah8KMCXDuWDqHIg+hUfmK5cVGD81tzoalegjV3CwbUNTPYfigsCxRvoedk2mo7Lu6RoLKIrkt0NPCNb/Tsw7FaKamQK6PCISnxMBq1s9F4c7L93to2qOQ9xP4GCaEAuG2GGelJTmw7qsY7W2Nx32IDUjU0RzAMsGaJAZuOujBpEvkgvSv1cjh8mN67e3Zeeul+1NbKAeh7HI+3dgIAViufEc8wLKxWkpgEAhYeD4OSEgXmzTMhqo8amrdAbjIRoSQl8X7UUIUOhw2hJCTw2bC9YcYMC44d89X9eyITAH0ik9tvNyAmxo0vvvBKgBMwGDdOjrIyPvb+o49I24iLI+lbo6Fe1o2NZIfNzKRJWamkl0LBl5k4fZrCE5ua6LdFi8ic5Z1wCNBkqtfTDdPeTi/uc00NSYDeDwZAyVw9EU50dOBJYdw4PrZdr/e3JQ8EjY3k8+kPOjUU0FPkdgghEvPmgcn3XMPu/5mNTb9YBKHYgztePIOqwhRcO5oBp03ULZkAvuap9ElaSFUOtFyNhbE1uDK+m/6dIs4UMXbUnUvExR25nb9lTGnB4b9PhbldjvjsDpTty0bm1GYk57fh9Efj4HELIItyYNwd19FUHg+3S9CpYQFU4qX8QBYgkWDFHRIIhSR5HjtGYd05OcE76IPth1JRKEZLlRCzH7Th7E4pmq4JIVWyAFg891zPgR9Xr1KuSFekpADN2kVojKPpZv09ukEhE2+MznBg/T06bDoUhY07Y7B0hhnTC6xgGEApZxEbfRHXrt2D3FwivZdfpuePK+dy9Ci9f/EF8NBD/td2ypQoFBe7YbEwUCi6H7u4SxO1tjYRNDfJbefOGGi1Ijz/vBZqtbszuGj+/L5rJ94lk8xmmhO8m62FKnQ4LKK8ACKUtrbec1EAIDrajSefbMOGDd1PFMHg8cfbkJtLhsg33tCguZkkMa44GwDI5R5MmGDFt7+thlpNqgn34Dz6KEn1LS0U5+6tZXR09EyQ27bxn+Pi6NyPHCE/Bkc+3kSkVBJhKRSBe0gEIpz2dhqDTufbH14oJKLjiIar5CqRkNlLIqHQUKGQEunMZnqZTPTiPpvNpG6vXdtzboTDQWPpTkPpKUkN8NZQOB+K0MdhHZ1sgSreCqNWAbdTgEN/n9qttpE1rRkxaUaYdTJUHEtH/tLraCxNQEeTEm6nAMn5bT5NtIKFRS/1IRMA2Pc3nkE5Uqs9m9QZCcaywCc/XOqzTdfQYQ7z5tF/8ve/E9mzLAkst91Ggshg+Lp0DQJcPihBxgQXrhyXwNgmwJi5Tlw9KUaspghjxqwKuJ3LRdWHOa0kPp7GxgV2aLWAUkE32ZJpZiTF9c1XECyiVR48sVKPQ8VK7D2tRG2zGKvmGyGTsIiPLYHTSRp+ZSVFRXkHAM2aReOvrgb++Ee63uu8IuS5BMcbNyQ9Ntni5hMO7Td9OCUlCpw9q8C99+qQnOyEXi+EUMhi0SJjjwTVHbxb/RqNNN/ExtKzKxbfgoTSdRKJj6cbs6MjOFNLTo4darUbRiNN8uvWteLQITWuXw9OE3nkkTYkJTlx4YIcVVXSTjLxxt136zF1qgUMA8hk/CTDOcOmTKGbs7SUJr3Ro4HVq0ki02rp1dJCGeA1NbwmoVTSek4nPymbzXTujY38su56xEgk/mQjkZBmIxAQIQsEtJxhyO+i1fLHd7uJwLrGqxcXo7OjIkAhxF3rGDEMkJ5O2ktMDJ37wYM9E0pzM/3f3RFKR89WGD8NxeUQQN+gxrG3JmHeMxcgEAAFd9Tg9EfjAADx2R2dJq+uGL24FvGZRnQ0KVBxLB1Jo3XIW1CPyhNpKNuX3aM2EyrEJ7Cor6eaa2lp1MWwoYG03ffeI6l64UI+EbA/cNqBoq9kYBhAWyMEGGDOgzYUb5UiIdMDYUdRwO3q6qhsPYdnnqH/m+ucOGYMSfw7tkYjTePC7B4KHg4GRELgjllmZCQ5se2YGu9ujcWaJR0QiSxYsICiJdPSyMy8di2/XU4OEcrLL5PJzru/C0DCnEpFjvmeCOXECRWkUg8yMhyoqJDhzBkFsrLs2LEjGtOnmzFlCp3/oUNqyOUezJnTfRn7ntDi1XetsZGekdhYej5VqojJyyd0OBhCqamRdJIJQBmp0dG+iWs94eOPfSeO6dPNKL4ZclhQYEVZmRxbt8ZAo3H5dWjjJuY//pHGm5/vX2coJoYIxhu7dtGD9sc/8loGyxJx2Gykinu/TCbaf1MTERKn5jocvFYymFi5kvbb3EyajUhExfFMJtIwjEYaL1fuXq3mJaG//pUSIr1NbFFRRGxcyHB3hNKb76yrhuJ2CtFwOYFKglTFIDFPj+yZTagtSUbTlTg0XE6AWmNBwe3X0XQlrlMjAIB9f50JsdTVGUJ8+I0p/bxavshbUI/xy2rgtAux43dze13/9u8Tcx94dTo0uTq0VPgywdgltZ1Jmrp2Bu+8Q6T92GMkgcbFURXe5mbg0CEi9d27qdTIbbcFzh7vCRd2S2Fupw0kShbz1tpwbqcUbheDGfdase+S70PFsqQtnT9P38eMAb79bSqNUn7TAb5uHZWW/+gjwOVW4q6FxqDyOAYDY7McSIwlE9h722Oh00/A8uVk2lIoqGJyuZejnrvHuJSArsmjXIJjTz3hTSYBzpxRYsECE+bPN+K3v02FTifCm29qkJbmwIoVJDm1tIhw4YICK1Z0BOzGGAyam2nONJn4Kt2cMOH9XA43wo5QuOqZPaGuTowPP4zHqFF2CIUsKipk+OyzOCQlObFggRH5+TZ8/nksVCpPr93ROHBkAgDTp1swfrwVn38eh7ffTsDate0YO5avpfTuu7RecjLVNkpLIw3g2jV/UrBaebLgTAIvveQvAQ0GVCq6jjpdYKk/J4ceCq4hEmfKslio9hGX41BdTYTy85/7+lGcTn/TWksLleEoL6ftvLUqgYBuco+HyKW77oJcH5TuItj4sGEWLAuf2l1155LgtIlQujcb7bW8qXLFz0/BpFXg9McFACihsKk8HiwLn3wUzSg98hbcQMmXY2A3i5G3oB6TVlei9mwSSveM6izzooixd34OhKn3XQMjYHFq41Sf5TMeLkf9BQ2ayn0FGHWiGRKFC8p4ayeZKG+GKAO+vek9HuDxR6mVbVeSSEoiSfvee6lw5MGD1EMkI4OIZdas3s1hdZdEqL1A1yQx141Z99tw/ZwYTdeEmPOwDfIo30nPOx8FoFL1cjnwwx/yy/70J5rYLl8mh3diwjHERQ1vRcvYKA+eWqXH/iIVTpXehk2bKAG4vJyek61b+XW5e0wkomcnUP7VqFEsTp8Wd2uWP35cBZGIxaxZJohEwJw5Jpw6RU6npUsNnULkwYNRiI52Y9q0/mknAD13SUm+bR+8CeWW11CkUpoQgykb0NAggdPJoKVFjMmTLaiooASi557TQiQi05leL4LZzEIkYvHoo+2wWhmUlFBeCUBRFgsXmnDqlBJ2u6/YtHGj78P/ySdxuHwZ0OvNsFh44vn+9+n9lVf4TNVg0BOZREXxPbfj4+nmUCr5Puzcu1zuf1M3N1M0WE0N2Yfvv5+uc2kpvTgTVmYmOeBnzyby7uqT4bLku2qKYjFFpnXNJZHJqCvf739P5+btx+Hee0pY5QiFJw5feDx0rgyDzoZaHCqOp6HieBo0OXos+uY5OK1inNwwHq1VMag8kda53oSVVUga045zm33VRm11DExtctjNYoxdXIsp91UAAHLnNiB5bDu2/ZpseT2RCQDs+fNMsB4Ghmb+/hCKPTjzaT6UcTbkLaiHWObqjPLyrinG4c6XTmPTL2i5dzTYcz8wIC/RA4bpPolHJiMCWbKEN0Nu2MCbw8aNb0NUepTfdiYdgzNf0bllTXFhyko7OpoFuHRAgrzZTqSMIX+H2y3F6dNkYuM6A86eDTz5JGnenE9QKqUGW5zQ8v77VIW4suyi37GHAyIRsHyuCVtP78b586vgcpHJt2tUqfe9ZzbTc+gNrVaLzEw17HYBtFqRX6dGb+1EfjPgICPDgVOn6PctW2Kxfr0WBoMQ5eUy3HefbkCJh83NZBkxGsmkLpHwAluw8+hQIGwIBQg+F2X2bDNycuwoLlagpISuosvF4MQJFRYtMkGno4qebjfw2GPtyMkhsXn8eBv0eiHOn1fg3DkFDh/mHaAFBVbU1/ua0bxx6ZIRp06dxIkTq3HmDEWIcDCZyNSwZg1N9B0dZFfOzaVzUqnIYd/QQPbktDRaxpFDdy1Ig4XRSOW6Dx8mEnj2WXLUcte3oAB44AEaV1kZTTjHj9NEIJWSuWLcOHolJRGhiETBl3KZO5fMLuXlfKRYenrw4+cIxW5HwPIW3stcDn+bycRVlRi37DoAuq+uHk3H4X9MhcfNQCR1QyxzITbdiNh0I1quxaKhNAGx6cZOBzjXx/3K4UxMursSjICFoUmJA6/10j/WC94lWQBAk6NH2oRWJBe0IiqJ/HDH3+k57nfTLxZh2gNXfHrST1hRjaKUA/jZE5/j6PajvY6DYcj0OH48SbGHDtHr298rxNx1i5AzU4CETA+1fXYAe1+n52fMfCfGLXHA5QCKNskQnehB+ngXrhwXo7lChJor3/BpcPXb35Kg8Otf8w7i7GzqhcL9Vx9/TP/punXA9k29Dn1IEa2+il/8gkxyN274lyfhyvtwOWZdNZQnnngCv//9X8AwKairk/gRird2wiE/34Yf/IDsve+8o8HGjQmQyTxITHRi4sT++5LcbnpmFi/mzcmc/wQgITRU5VfCxikP9C25UaNxYcUKA26/3YjLl2U4c0bZWXjN5WIgkbB48EGeTDjExLixeLERyclOfPwxnzF/5YoMOTl22O2CgCHIU6ZYoNW+j4yM1Th2zNc84/HQDcg18TlyhCTGH/6QNze8/TY9aHfcEdz5BQOnkxyznAP0vvuoFWp3Jo7oaGq/O2cOrypz2ssXX1AIdGws75vprVgnh6wsOvdTp4hQ+orWViI2zpfU1TTmXVXB7eQJf8q913D1cCZsBl57YBhKDtz/ynT6DhbWDilKvhwDqdKJ2AwjGkoTfKKpopLMnZrFZz++DTK1wyf5sD8YNbsBo2Y1dX43tih8kizzb6tFfHaHH8l4kwkANJbHYfSi2n6NITERePhhMoftP34YxtYlOLZBjqhEDzImunB5P51j3mwnxt/mgNsJ7HpFCZcdABgcelsOoQQQeMlYzzxDSbaff07FKjktNj0d+MEP+HuvpITMw+vXD26C7ECQlERm3L/+1T/YhNNQOP9oIJOXRMIiMZF6wnsnOAbSTgAul4x2/MQTrXjnHQ20WhEeeaR9QL6klhbSEtPSgApSqH2u8S3plAf8JdH4eL5HcrAQi1lMmWLtjJ4AqEXnT3/aGDDrFQCKipTYuTMaBQVWrFmjg9PJ4NIlBQoLlQHJJDPTgXHjrDh8WA+A/CHe3Rq9JWiWJV/JlCn8w+XxkE9ikb+Vo1/gjvHVV6RNLF5MvRv6UhySYcjOnpFB/hOHg3xAly9TnwqAfD1ZWbz2kpMTOJOYYUhL2b6dnMZ97WSp1ZIZjvNBdSUUt9tLQ7HzA2gsi0f6pBbUnUvE1Puvdkpo3v4Hzl9ScSwdQrEnYO8UbzMVQO16PS4B6s4ndlYq7gsYBijdOwpZM5ogEAAOiwg7fj/HZ53oFBNSx/cuPXU0qnDo9Wlwu7b0aQzekEqB6LhLuP15C7TVQlzYK+kkEwBgBMCJj2VoruCvbc5MJxJHudF6XYiK02LIFA343e9oov3FL4j877mH/DYaDfDii7yQZTBQRNrUqcGXaBkuSCTAz35GjcC8wWko3ETcXQ279HQHamt9zZ/HjvlrJ12RkODGk0+2oqJChjFjBuZA5fLgUlJ4gc+bUKKiiBi5cxpOhJ2GotMFNnv0FYGcZiwL7NsXhRMnVJgzx4Rly6jNpscD2O0MbDb+oBMmWHH//TpcvSrF0aNqfPhhPKqrH+1MJOyqoXDjra8nE4B3SCIXMjyQTGcOV6+SdHj9Oj2wP/hB9+1N+wKJhDeV3LhB2s+CBaS9HD5MWpBMRlFfHMFoNPx1nj2b+tCXlPStX4fNRia7mTN5QukKX5MXP+k1X41D5tQWXD1CFYY1OR0wt8tw/O1JPpFcq/7tFI6/O8HPLMVBqnQiKtEMbXUMAPjkofSVTAC6z0ytcnz20tJu1yn8cBwKP+xdnWPdDHQ31Kgu+y6qqvh8iP6AYQChmIVR6/twXTvJq7Rx6R4sWmeFsZXBmc0yGFoEGLfEAWHHJsTHPwuWJYLKyKA8E7udJmjO58Cy5LsRCIDHH+9fZeThwMsvk7mOAxfEYjbzobeBkJHhQHGxElYrA7mc+jIVF/trJ4GQnOxCcnJwqgPLUjJ2errDLxKsoYHMWpx/FfDXULhzGW6EnQ/F4yHbbKCqs/X19VjrPVP3gLa2pyAWNyAqat/N44mg16+BzVaAqKjdKC0txJtvymA2z4bZPAcsK4ZCcRZK5TGIRB0oLQU+/ZQfq8MxCibTQrzxBn8Mt5skdu8Jr6iI/uR8vp0GLl6kZf/+08fR3toe7CXygd0Ri6uVBRAJp0Mma0aS5hiqyhvwxUfB7yNeExtUCX2djshv3jx6sSw5/h596o/YvDMONmsKwAogkhigUNZCrqyFXHkDzfUrsesAg//P3neHR3GdX5/Z3ldl1YUkJIEQQnREb6Zjg3vHLc2OaxIncRKnfOm/FMeJkzhx7Ngm4N4xNgYMmN5FkwCBJFRQb7tabS/z/fHq7sw2oQJI2Jzn2Wf77OzMnXvu286blhXZYZ4UFxMmgc/iJyybLBKhiF1e7bXkqpp40xmc3JyFjvN6qI0unD+WCG2cE188PwFSmQ8LfnwwoL9VsmE4HOboZpNK7w6QyWAiJb8trA5GrEC8cSOl5vYVNhsg5yfhb9fvBe8XLnm1thY64xl4PTp0tFCKX11xJ0rXe+B2xUOu7EBS6iacWdeC5PgYAHTNTptGiweAJmbxtbp3L8mbPPzw5ROy7A9CY3y7d9MYs1ppv0MXtGzu8Xrj0Nz8GIqL10KlqoDFsgQOxwQcPfpXPP/8xUvd7Oqahc7OBYiLewMqVXAXsvp6QbWbLWzFbbUHs1p+yBEKQD71SISSnp6OZyJpO0TAhg1GHDyoxQMPPIL4eA/efDMeDQ1y3HxzBzIyxmDfPh0OHNDC5+MwcaIdM2ZYYTQWArg36jaffPJJPPXUU/jDH+j5T39K7iKnkwYgz1OwftKkYNfQiRO08j9xuB2//do/erX/DDYHh13HtDhapsJJ99v4vyfGIn+4CxzXd/9Zb5t7hep4cRy5vjjldjz01mp4XEBrtRTN56RorpShq40DJEBi93fG33gL0vK9YRdlpOZcLGbG8v4jZcCJCZul2FYfTobXLUX57jRkTW7E2Z3DUH/SBJ9XgjFLK3HkfSEWUXM0CbmzzsOQaEfx++FNyS2NvQgUdSNnRh0aTsXD3tFHv14v0NmkRUK2GS2VMRHe5VFSErltwr595Kph8TmeJyuTiSBWVgJ52b9Cnsi6efhhYNw4evzWWxT3W7CASIth3jxg0aK7gq5F5r4FaJyLJ+a2NtrWjBnCtq8k+P3RU4bZ3MPzwJ/+lIyioqmYNMmG555LwqxZXZg7d0L4l/qJw4c1WL8+BgDwyCOFMJl8Qb2Y6uuFBSvLuBOTN7NQvvKEEhdHr12MlLcpU7pw4IAW77wTC5mMh9stwS23tKO2VokPPogFz5MS6IwZXQHxtt4gO5tiPWlp5AJ68036L5s3U7ZUWxu5bxjMZioCXLwYeLMP++/1AgdOarD3hBocgLmTbCg99zxGZ0d3o1wMOJ0Xbv0rVwIpI33dKaVu2MwcmiulqC+ToblCikMfKHFsgxIJWT4kZnuRmO2DNiayO6ClhVwoTJI/koUijqFIugUiZUpvIJ5SdYhcVKyh1sG38sO2Ub7rwmlnt/xpG05vyULJZ8ODXi9cXgGlzoNDb4/CuBXlmHDDWZTvTgtLQS5cXoGmsjg0V/QvCm1rVwXqUMLBweslF+eoUTTpGY10/I4cEdK5GYl0dNBxzcujjD2PhwohT52iWB6b8KurKcU4O5s0wgwGYMUK2u6uXeTuHDuWUpJHjaLYyLlzFB9saBCuY56nlGKNhhIBhjqiFT9HIxQGUopwo7ZWAaeTu2DspK8oLVXhk09ioNX64XJxQb1TAJoXmpoo+QYQJJXEPV7EEvaXG4MalA+FTEYTWW8zvXqCyeRDTo4LFRV0pHNznXj33ThIJEBRURemTbNBq+2bwieDw0GVyEuW0MX3s5/RpPfcc+j+LeGzpaVCKmdvwPNASYUSO4q16HJIMCnfgZnj7FArefzrvQv3YhgoWIZXX5SGtTE8hk/0YvhELw5+qMT5EhlyitxorpTh2GdK8H5AG8ejpWEujh8n4mWB+5YWIhMmHRPJQhG7vDrO6zFi1nlMvPkMulrV+OS3F65KFyM5rx2NZXEBKXkx9q0ZEyZ3P/a6cuQvqMGxdbnQxjkhV9EFnjevFsOn1uPohyNx7gD5H0K1vC4VxBXeDM3N1HckIYFia4WFZFW++iqNzdtuoyrxlBRKIQfouL7yCt1XVND3Vq0SVrgrVlCm1rZtVFvCcPfd5EH429+IXLKzKduwrIwyGy9H47mBItpk295+4RbL6elubNtmQHW1ArNnXzh20ltUVNBit7CQ0sxbWuRhVn5zM1lSzOXFConFpQcqFQJCopcbg0Yo0SRS4uMHbqG43RzeeCMOVVUCbZeXqzBnjhVTp3b1S4wtJycHa9euBc/TpMcumsREWtWNGycolopjQCdO0AWn1QKvv7MGGokOpZ/URfyN6gY5th6kpkB5mW7Mm2RDnOHypmpEav3bF2SO9eJ8iQxJ2T7kz/HA4wRaqqXIc+hxVvco/vlPIoecHArsHzpEEjWkl9ZzUN7r0cDaqsGYbMr5jLSan7aqFA2n4lF9OBkxqV2Y+9AR8DwHt00OQ7INHAe8/eR8FF5bAZXBhd0vCx2VIvVOOb4+F7xfAnODFsaU4FlIofZh7HXlAUK5XIiNpWuHnSuA6j+0WppoOI5W2n/9K61mH32UrJjWVsrQYtmHq1cLGUNMJkXsNVAoqChy1izgpZeE2qv33xcSL3btIqvkgw8EK2aooeDaNLy+bE3Qa9H042pryZILxdq1a6HT6VBRUYH0dNbJlbto1kltrRxvvRWH7GwXVq404+WXE5CYGN4sqa576kjtbjDKLBRxYSbHDV61/KBaKBebUPx+4MgRwf8ohl7vw6xZ1n6rsspkMiQkJASK70KzvMRWFSuOYu17ly2j5wmJJrht4VZGq1mKbYe0KD+vQKrJi3uWm5GeeOmtkUhgFkp/W/+asnxQ6XnUnJAjLt0FuQpIzfPhngIOhgc0aGkRal82biRyPnaMZDDU6uiEwnGA054GNaj7occpxYlPcyCV+YMC1wffzMfwafUAgKl3l0Klp4uS9Wf3+0kWXirzI2VU5AQJtdEFh0WJ/IVVkMr4QFfGvLnh9SCNZRQNvf6Xu2BtVWPr3yf16jhNvbsU+18js3XuQ0fQVm0M69jISXjw/vA0qUgabn/+M92zrEUGuVywnAFyYWm1VBDHCOK3v40cs2Q4fpxEQxcsoDjN9u3C4mn3bso8jIsjZYahCLlahgRt8B8Uy7+HIrRKHgASEhLg6e6GZ+he5BkMPthsUlitVBfX34y25mYZXn89HikpHtx6awc4jl4rLAxv5lVfT9cmy+5ihGIP+ahO9xWzUKKlBTudfa9j4HngzBkltmwxoqUl+C8VFdlw4IAWVqsUa9aYMG+eFX4/um9c4N7nQ3d1PSd6XXivvJwDx5H1AQDr1lFRkc9HKwGxdD07ueXlZJJGSxfucnDYdUSLY2dVMGj9uGGuFaOy+t/B7mKgtZXcXf0lXokEGDbGi6ojchQuckEaMsISEqhuZu5c8us/2p0nUFEhdLEMhd9PJrzTnob4GBcUai92vDAOnU0aLHjiMMx1uoBml88rCcRLWs/FQGdyQKYQZlgm3SJV+CCVR3Z5Oixk2VYdTMF1P98Npc6Nw+/moWx7BvIXVUGpFci+8XQ8YtOsUBncUBncuOWPX+DT302/oFSLGMl5HUjItqBsWwZyZ53H8CmNaKs2oK3aiPLdaRf8/re+1X18nGSJHD1Kr0+YQBleZ7qThLKziQzEhPOHP/Ts3qysBF58kbZ1663dDatupLqnTZvoOmhpoYLBgSo+XE70RCgXqjI/dIhm87Q0NzZuNKC8XIX4eC9Gj3Zg9GgHkpJ6Ty4dHVKsXRsPo9GHO+5og1zOo7VVCq+Xi2ihNDQI1gkguLxCU4QHSyByyFkoZvOFfZhi1NfLsXmzAVVVSgwf7sKyZWasWxcLs1mKe+9tRVKSBwcO0ACorVX0qoeKVMp3S8Gze8Bk4qBQCNZTczMFwiIV+rFV9okTdLGmhcwJHi9woFSDfSfUkHR3nJs4ygFZlELMy4nWVrISB4KMsR6c3StHU7kUqaOiu+zELptp02jV25PLy2lPRWy6Fbv+OxYd9XrM+/YRxKZbYUiy4ei6XLjt8iCBxeL38nDi02zkzqzDiFnnoTK4A4WNUrkfdosCHEcB/un3lmDHf8YH/a7DokTdiQQYk4WrdctfJ2P2N49Dn2gHzxOhZE8XXJhSuR/X/Xw3jn2Ui7LtkQeyMdmGQ6LEAZ4nd5vHKcPwogboExzQJ9qRNaURSp0bpRuHR9wOw7FjRBY+H1kTBQVEMnI5KVubTOTqOnCAXDpiQvnkE+CWW4KDugxNTcA//kGxmK99LdgdJpdTC4aqKrJ2hve8i0MOzOXFtP+YUgNAcaMHHohcQ8PqTgCgtVWO229vw8svK9DWJsPevTrs3KlHXBwjFyeSkz1B2/H5gJMn1SgocMBul2DNmnjI5TxWrWoLxGJYK41I/evr64NdcowYQwlFp7twW4hLgSEXQ2lv713KodksxZYtBpSUqJGY6MFdd7UhN9eFhgY5OjslmDmzC8OHu1FaKpg7c+da0dwsw5kzKvh8dJZzclzIz3cgL88JrdYfdWWRl2eEXC5FZSWt6n7+c4EoWNWtRkPWiZhQCguFgcnzwL79wEvvx8HulGDSKAdmdAfchwpaW4WMq/7CkMAjJsWP6uPyHgmF1aAAtAI+dCg6ofh8gNORjMbTceAkPOY8eBTxmXQ1SeV+5Eyvx6ktmUFxFU0skcvJzVk4uTkLAKA3kfl4emsm3DY51EYX5j96GGe2R25PuefVQky8uQychMeyp/Zj18uF+PyvkzHza8chU/rgsskDrjOXTYayLzIwZlklTNkWlG2P/L9D05Qt9TqcO5CChOFm6BOCD0DSyPYgQomJCSZigCb+Q4foGM2ZQ43fJBKKddTUAA89RJ0JmVrD2bO0EJo1iyR3Tp2iCVSs8m21kqtMr6cU42gW66xZwPPPE1FdzA6flxpsImaEUlBARbkMZ88Gt6NgYJpdCxd24rPPjNBo/LjzzjasXm1CTo4LkybZcOqUGocPa7Frlx6xsV6MHu1Efr4DqakeHD5MKh1+P7B3rw5eL4evfa01KNO0qUkOnc4XljTk8dBCNkUUsmPuz0hdW5kK8eXEkCIUr5cGck8BYbebwxdf6HHggBYajR8rVpgxfrydJC7cHN57LxbJyV7MmmXFxx8bUVysRUKCFy0tMiQkeDBvnhU8D7S0yHD6tAplZWqsXx+DTz/lkZXlxqhRTowc6Qho8ISCTXiRMlliYuiittvpxDc1CRk1p09ThXtVpQRpiR7Mm2hDbB/7SF8OtLaSmORAkTHWixObFXDZuO4WsuFgTYKmTaMVokoVeVXl93d/lpcAHDDr68eRkB38wbz51ZDI/IHJN2tyI3g/h5g0K5ydSrRVk2OctfZtPWeEMdmGeQ8XQyLz4+zOYRh1TTU6zuvRdCYuaNvF7+XBmGyDPtGOBY8fxp7VY/DFvyZQ1pfSi/gs2pfqQyk49XkWHGYVqg4lI31cM1orYy6oC1axLxXNZ+Mw+bZTYe8x0mQwm4PjjM89R8fO46H3TCa6tkpLKUaVk0PBd6kUeOwxoTPoU0+RVVNQQJlef/oTsHQpubJ8PrJM3G7ge9/rWc+tsJDG/a5dRGRXCtg4k8vJVRiqdP3ZZ+GEYrEgUBWfk+MEYMQf/5iC2FgvvF4OZWUqlJWRtEpWlgt1dQp0dMhw5IgGu3froFb7Az3lP/wwFmq1H/ff34qYmOBFV3OzPKJ10thIcyZbyLK6GSCyhfKVcnlFIpTeZBidPavE3r06xMT48I1vtASx+IEDWrS3y5Cf78BLLyXAYpHiuuvMmDjRjtWr43HwoBYFBU5wHJCY6EViYhfmzOmCxSLBmTNqnD6twmefGfDpp0akpnqQl+fAqFFOJCR44fV6YTab4XTS8p0Riri1rtVKVorDITSoMhqBv/+dnicm2vCdh2Wwlw5S95sLwOOhATpQlxcApI8mQjl/UoacKR7YvH44LR1ITBCCo3v30v0sKmiHWh3c2pQh0LGR82HmA8eRNDI8Kq3UejFm6bkAoRTddTLM2vR5OZz4JCfQuIqT8Kg5khQIhp/eGl1j39KoxaG38yBT+hCf2YmmM3GBuhdrswbGFFugHqbqUDIKl1cgNq0L548lQm1wBRSNASC1oDWoo2T5rnTIFD4MG9+MUFhbwlcuRUXAhg3d/7t7s3K5YFlaLNT8CqDY1PjxlA4MkKUyc6Yg4ZKYCPzgB0Q+69aR+8zppAnqBz+48FiQSCjja9s2WjwNxTiKx+GFxWZGQqJwzMUuLyCcUEpLESR109LSgo0bjYG6E5VKmLxiYnwYMcIVcK2fOaPC8OGu7j5APjzxRBOqqhRYsyY4MSA+3guXS4K9e7XYtMmIJUssmDbNhqYmOUaPDjfV6ynXJGChWCzCHBophmKzATx/eQOyl6l/Wu/AzLeeCCU/34nFiy3o6pLg5ZdNQQ20mCT0qVNqtLXJMHmyDePHU053UZEN1dVKNDaGc6jR6MeUKTbcc08bvv/9Rtx0UwdiY73YvVuPf/0rEX//eyKef74FN930AzgcQoorQG4tgFZxXV10gdvtlP3i9QL/93+0snjwQWDv9ltgLx0EO7SXYKvenjJ+egullkdSri/QuGl1mQU33h1cKc+Cn6xup6csr2HDgMy8F5GSH126xtEpjAVzXbjuh1TGI30cTdoTbzoDtdEVlFk1bkU5xq0oDzwPFW+s2JuG+lJTWJrwZ3+ciqYzsQEF48m3nkb21AYceCMfKfltWP6TfUGfb68xYOYDwf1BjKldgRoX9p9PbcnA5mfC1RUZmYT2pQFogvnpT2lxAAD33ksuL72eXGAABdXFkEgoE/EnP6FJq72dYiKhsb9omDmTzpu4ffRQQukndbjr1nuCXmMuL+bKi5Q594c/kOjlCy8ACxf+Bx991IUJE+xQq3lwHNW2AeR+X7CgE7/4RT1mzOgCxwFTptiQmupBYqIHEgnFQ0I1uc6fV+Dll03YtIlSKn0+Di4XB7NZGjUgHxsrLGZZghB5Z4I/q9PRWOD5KF3tLhGGlIXCDlBPhCKRANOn2zBihBMffRSLV14xYfr0LsyY0YXPPye3RlqaG2q1H/v26VBWpsLs2V0YM8YOvd6Hgwd1WLHCHHX7ajWPwkIHCgsd8HpJoK2sTIWSEjWqqm7FsWO0qmGr3/376X7kSMqw8fvJJ83y+2+9lTKaxN8ZqmCpzwONoTBkjvVg/7sqdLZwMCQEn2xxZ0d2XFSq6Flecjkgk/ecWN9w0hTYXu3RRMSmh1uCLMsrZXQrRsw+j7e+KygPlG4cjqyiBmRObEJdqQnTVpWircoY1CZ4+NR65C+oQe2xBOx5tRCxaVZ01Onxxb8E6Y3k/DYSfuSAojtPQqb0IW6YFXK1B01n4uC0KtBSEYMZ95/AnlcpBbCtyhioOu9s0uDAG6PRXmNAVlE9zu2ntJ7nniPXVG1t938JCU/5fJQ1x1bbv/mNcC4rKkhu/u67o2tsscWRTkdFis88Q7GVCy0wTCZyk+7cSbUsVwLEMRQgumXldFJspb19PACKe+zdG6wc2dEhw+9/n4LJk21wuznwPPD224Lb9B//SERb24Wn2kOHtMjIIGZISopcgyLO8GIk6PeTEocY7BzzfO9lhS4GhhShmM3kMoqUcRIKk8mHBx5oxd69Omzbpse+fVrI5TxuvrkDY8bQMrexUYYdO/RYty4GO3fqYDD4cPy4GgsWWHpV3CiTASNGuDBihAvLl1uwZYsPtbVCZheroQCEug2fT4gNfP/74X3lhzJaW+m/9bcGJRRJuT7IVUDNcTnGLAheQrHU1rlzhdd6slB6oz5dV2JCQrYZ+kQ7ao8lovDaighuLyHLS4zrf7kL5XvSUL4rHS4bLVsPvzMKmZMagz53fH0uUkdTO2F9gh3qGBc6Qqyhs9uHobEsDnMfPBqogzENN6O+1ITC5ZU48Wk2zuwYBrk62E9+6vPMQN2LJtaJax47HEgmAOi6MJkEQmlrIxdhUhI9/slPhG3961/CMfP7gddfp2wt5l4Mxd69JPi4YgXFUc6epdjKr35FVfYzZ/a8IJo1i9KLGxqCg8ZDER6PkNrPLJRI2Zrf+AbdNzQIPYd6AksnFsdKACAx0ROVUG6+uQNxcWS96HQ+lJSoIZHwMJkiZ3hNEEmGvdmt5XT//eHxHkYofv9XmFDa2/tWoS2RADNndmHECCcOHdJi6tQuxMcLy7bkZC9uu60DjY1W7Nihx6lTZCseParFjBl9KyOVSACFwoyODiFIySZFQJiEPaKFhXg1cSWApQwPtHUAg1QGpI/xoLZEhtHzgwll0ya6FycAqNXkJvR6g9sSi6VXosHrlqDpTBzGLK1ETGoXKvelomxbBvLm1wRNhFy3FtjW5yZBG0/sZUzpgsrgxpil55C/oBpVh5Jx6O1RqC5OQnVxeG+Az/44NfDY2hLuUijbnoG8eTVIFhVOmoZbcGbHMAwb3xQolAxNB2bSLXlza1B4bSXKvsgIUx+uEdVWqlSkbn3ddcC//02vSSQUUBcfr+3baXX7ox9FPo6nTlGr3lmzKBUYoIXQz39Oittr1tBYv/feyEV/AMVpdDoKzt96a+TPDBWIa1DYOGPWXmKisCA8cYLSpQHgb3/7Dx55JBsyGTXUslikOH9eEegZL4aYTAAE5h0xxo6148QJDbKznUGL26YmOUwmb1h7YL9fjrY2YU4pLhaC7pGsQiaf85WyUELR0dEzoVxIvn716p5/0+NJQlfXLBw8WAWttu8OX5uNflssVZ+WRhcrKw7zihYWnnCrdUjjYtSghCKj0Itzh+RorRKWgB0dQkqj2L3GfMMOR7BbRiwOGQ3NZ+Pg80iQNqYVmjgiimMf56L2aBIm3FQGUxbNIsmj2jHnW0dRX5oQKBq0NOiw+9UxSB3dipT8NuRMr4cmxhlWlxIJ0+8twd7/UWFA3ryaQMCfVeYzKLT03FynD1gp0TB6yTm0VFLlfPq4Zpw/lgiAR1VVsIpEbCyNwdxcgWh+85vg1XZnJzViO3z0n7j7W+HLbJfThPqqm6DSNOBY+Xr8e0245W6zZmHr9uWorLwWq1YBEyeG77NMRhPbnj0UowmdEOvqa3HfL2+I+p8vBK/XA5msn9W2ADip8L/EmYShQflZs2i8ffQRubOvu45IRiZzwmQi1omJ8SE93YOCAicqK6lnybRpNjz/fCJiY71ITPSirCxydfbChZ2YObMLnZ0SHD+uQXm5CmPHCmZ5U5M8rL0wALhcJGibmkrJAi+/TK9Hy8jUaJgCeh+67l0EDKnCxgsVNfZFvv5SYNUq6vMhkVAGxcmTNODq6mgylMuDJRBCA2VDHa2tF79ALTbVD108j5oTwlDbJ4pRiwmFJTqEEkpvXF71pfHQm+zQJ9pxZoegLNxeq8eWv01G5qRGjF1RDo3RjZT8diTmmlF7NDHg3mo7Z0TdcYpy8zyQv7AKAJBW2IK6E9GDSoxMAATIJG6YFUfX5aK9Ro+4DCuqi5PQcV4PhdoLld6NpJHtOL0lI9AALBQ7XxwPa7MGSSPbkZjbgfPHEqFUN2F7d13L8OE0/lpbadHy7LP0+kMPhS8I3nuPCEaq3YIVfwhecdnMHHa8qkbhWB6z73FAprgl6v/88MmHMHLktXjhBWqmdscd4Z01Z84k1e2jR4HJk4PfS0sd1ufWDWLc98sbsPoXH/b7++LWDZEsFBa7Mxrp/1VWkoXy6qvAD38YeZs2mwTt7TKMHk2ZoAsXdmLLFgNuvLED8fFe7NkTPJk//XR94PcMBj+Skz04e1YgFJ4nyZVIHR1dLjqxcjmd74wMikNGW4CzJmGX2+U1aFleF8PldbmhUJgB0H4XF9M982lKJOHugCvRQrkYGV5icBwwrNCD+tMy+H1y8DytYgFKNxXHy8QWihgXcnnxPFBXkoDUMa1oq9Hj2LoRGDmnFrO/eSwQK6kpTsaG30/Hyc2Z8HkkATJZ/OQByFVeZE5uxMr/twtjllUAAE59ngUAPZJJNLAmYDVHk3B0XS4Uai9mPnACK3+1Ewk5ZshUXii04avQ2HQrNLFOtJ4zwmWTU1JAd+MvnpcFjtuUKVQzIh5fSUnB/nWA4iD79lE6r1TqCnrP7QD2vqmGRAZMv90J2QXSfaUyBx58kFxAx48Dv/xlsNwQQLGT3FxB52uoIhKhsJIFg4HGLIufVFRELxDcu1cHiYRaZQDA9OldkEp5vPxyQhiZcBywebMxaM4bMcKJ8nJlwDqyWKRwuSQRA/IuVzw0GuA//6GF18MPU1apuLFWKCjT6ytKKL0pahxsKBRkK3d2kqth1ChhlSaVhmfPXEmEwir8L7bLCyC3l88D2Kw5OHdO8FHPCekRxiyU0EyvC1ko7bV6OK0KmLLN2Lu6EDFpVoxdUY7U0W245rHDUOncUGrdSM5rR8ln2djwf9NwclMWkke1ITa9C9lT61G5LxVytRcj51LEWyrzY+LNZVF/U6aIrgCQv6AamZMakVZIUgBOqwL2DhUq96Vi9yuF+PDpORGVkjvO64O26+ySo+UcBefcToHpJ0ygVbTYQvjZz4K35fNRID47O7wls88D7HtHDaeNw4w7HVDpeqfUwHH0u7/4BZCcTGrGb74ZbInPnk1FvGIVhKEGscuLBeXZIobFQlUqKv4EqFVw6OLXbudw8KAWU6bYoNHw8HqBtWvj4fUKvvzrrjPj+uspFauw0I4DB7TYt0+Y4EeMcMLplOD8eWLzpiZit0gpw05nAux2mnsee4wWXxZLzzpsBsPld3kNKqGIMVDZ9MsBZqEAJLg3ZYow0JjmlxhXEqFc7JRhMTRGHqYsH6yWUYFixvR0ICsr+HPMQgklFJ+v5wyjhlITFGovqg8nw+OQYcZ9JZDK6MTEDbNiwXcOQa7yorXSiKI7T8KY3AVrqwYjZ9PSM3f2eXgcclQfToJM4YdUTgrGlgZd1N8V97YXo+iOUxh7XQUm31qGnGn1SBrZDkujFkc+HIHi9/Jw/ngCMiYK1ZtKbfAg6WyiCUcq92Prc5Nh71BBpRNm7MxMWpXKZMHuVSZrzrBtG2Un3Xln8LHjeeDwx0p01Esw/TYH9PF9l/2JjaVGX3fcQUH43/yG+qIAFF9Rq6kOKxIcLg7PvRmPY2cvfsfL3sJiESzj0FhPtKSDlpbgyPeBAzr4/WSVHD+uxm9/m4pz54LTU9PSPBg3jiRXWlvlmDmzC5s2GQNyUGlpHmg0fpw9S99rapJDpfLDEKKgwfOAzUa6Nt/+NlmjrKjxwhbK5a1DGdTCRnF1Ksup7ukADTZkMqGuQSKhlSLLDpFIhHROhqEUQym4Ng2vv7Mm6vuMUC62y4sho9ALhy0dO3bQ87lzw0miJ5dXpLROhrqShEBf+fHXn4U2LpiRdPFOLHjiMLQmBw69nQ+52ouJN5chcUQHPE4p3HZyxR18Kx/71o4OCEhW7EmLqDc3bkU5Zn39OJY+tS/otbkPHYGzS44vnp+AD386GzteHAdriwY50+swelEVho1rhkzhQ8UeSgYYe105Vv5qZ1iRIwD4PJKwBmCA4NYSx6EAspgZzGaqep87V4hJfvDaatyXZ0TJFgXqTskw5QYn4of1X/qH46j/yU9/Suftj3+k35RKyYrZsyf4+n79nTUouDYNchkPm5PDp7t12F58eSc7hs5OYayF1ofpRAv6mhq6rlesAFpbp+DUKSICl4vD/v1aTJpkw5//nIwPPhBWwRMn2hEfT+7MDz+Mgc8HLF1qQX29HPHxXowZ48AHH8SipkYBiYSKI8+coe2S5Ion7LrYupVcH/n5Qnpwb4rA9XrA749SdHSJMGTk61lRY186BV5uiE/0mDHkcmBNbCSScItkKFkokXpCiNHaSmZ+aKD1YiF1VHDMoCi8ABwyGd1CCaUnl5etQwlzvQ6chIfO5EDmlIaIn1PqPJj/8BGUfZGBmiOJqD6cjCMfjAzrN1J9ODn8u1oPfB4JvG4p4oZZMeoaSqk6uVmQain7IgNOqwIyhQ8JOWaMXVGOlFHt0CXYg8aN2y7DB0+Tr+/4+lwcX58LnSlC8Y0Izi4hwDFxIrmTXnmFnk+eTMKQW7eSajDHkWacQgFcf72wjcQEE9Z95kP5PjnGLnH3KNrZFyQnk2vo009JufjECWDRIuCLL+gxE3plvYBkUuCx29vw97fisee4BgatHxPyIlSzXkJYLDTOzWaBUNjCQXyuamspq+raawGD4Sw+/HAa4uNbUFamgsfDYdIkO/bvFxho+XILJk+24dw5JdasiUdTkxx79uhgMnkhlfKoqVHg+us70NUVjzffjMM997RBrfajuVmONWviUVcnD8r4Aqgl8K5dRArifjO9IZTBiKEMmSyvvhQ1Xm7YbJR3LgbrGx+qASTGUCKUC4EF5C9VNb9cdF5nz47e8yZScSNrsBUJTBOL93MYvbCqx1iLVO7H6EVVGL2oCtZmDbUC1nigS7BDb3Jgy3OToIl1ovG0EEiSyvwYMfs8Sj4bDr3JjvZaPXb8ZxyszRp0tdEyV2dyIH1sM5Lz2mHKNgfcbRHB8ZDK/ZDKfXDbyYHPNMEuhNRUinH99rf0vLCQKt8PHaJjxPrzHDxIxW7ixUFxMfDhexxGTPcgZ8rFHZgSCWU7FhZSOitL39+xI7JyuE7NIy/TjbJqBT7rDmyPG3H5SKWzU5iIe+r7U1tLFh7HAampnyMm5k6sXRsPm02CiRPt4Dge8fFe2GwS3HprO7KzySWRne1Cbq4T5eUqbNtmCLw2apQT+/eTWrHDIcF//iP4lysrlZgwwY6iIpvo9xVB1k+yaK3T3i4IqkaDXv8Vll4Zyhle778fC5creEYb2905lhGKuOCM4UoklEsFh1U4fj2lhkeSX+nJQmGEoot3IHNyY+QPRYA+kVKMxUgd3YbT24Sdu/G3O7D+1zPQUhEDAOhqp4lfXGyoNrpw7dN7e/27XpcMKr0b+gQ7EnI6kJhrhkrvxrkDKUFV8ZEwcSLVlDCRwNtuI9JYsoTEHbdsId24nBxScGYoLydRyAmTgK6iS+eHzcwkF9gHH9C+lJTQbzOtNjFkUh4ZSR7oNH7sOqJBQbbzsvQD4nkiFFYgKJOFd7kEiJjr6oTjKJF4cPvt7fj736nQNSnJg//+NwE6nR/f+EZLoKCa5ylbKznZg/JyYbavrFSislIJhYJHUpIHeXlOlJWpIJVSVbzR6MPKlebA5zs6pHjzzTikpXmQlOTB4cOWIHkYs5nCA9EWWjxPMTaelwC4fKQyqBaKGBcqahwssIEwdmzw5BNaEFVaGv7doRRDuRBaW6N3lrwYqC0RhlpoAFmMaBZKpBiKxylFSzkNmvyFVZBI+x5gZmgsi8XZnUL9SkxqFxQaL/IXVOPEhmwk5nQgKa8dlgYdao4I1fOFyyr79DuaGBeu+9mewHNHpwK1R5LQdPbCg18mA9avp8ezZwvikAsXEqEcOULPf/YzYaJpbAT++U/K9rr7Xh7/iZ64dlEglxPR5eVRn5Q//UnoVy+GhAP8PIcZY+146aNYnKxUYuwIV+SNXkTY7ZRRymIocnnkSbmhgT4n7vGi1wtuwk8+iUFurhPz5llRW6vAe+/p0NAQ3dxJTvbg5pvbER/vE50bOV55xYTmZjna22XweGh/HA4Or70WD5XKj9tvb8P778dBqQzui97eHjk84HKRjM62bXTuZbJaAJdvIhr0GAoTxOvooBXOUALPA1u2kMmanOyByyVkDLS3U0YUC8qfPEmZS+Kc9SvFQuF5qsC+VBYKzwOnttPySq8nl8ytt4Zn2ABkofTW5dVYFgefVwJtnBNZU3pvnYSirsSE3S+PhTrGCVOWBTVHkgLuqFELqpE3vyZAVq1VhgChcByJTPYVbrsM548noqY4Cc3lseAkPFLy2zD9nlIk5bXB1q7G5r9MCfve55/TvUwmSKQAlJkUG0vXUFwcjUOAVuLPPUcTz7e/DXgv49U+bhxZVMXF5AI7ehS4TaRyLJHw8PmBhFgfRgxzY1+JBoW5l779NatBiRSUF6f9swQbMaGwTo0M5eWqICtEDImEx913t+PNN+Pg8XDdrcm5oP+XnOzBrbe244036DPV1UpkZbnw9ttxsNsl+PrXW6DR8GhulkGlCiaUjo5gNejWViKR3bvJwp8wgVoWrF//T3R2htc8XSoMuoUiJpTx4wd7b4Jx6pQK9fU0sSQne2CxCEqPzc1EKGK33YwZpH3EMJQIJVJPCAaLhVZjl6IGBQDMDRL4u8f0Y48Bv/sdBWxDC/GA6BZKJJdXfQn5oAdqnchVXhiSbLA0alHTQROE3ayExymFXOULyHb4vByK380LfM+UZQ6IP14IXpcUdSUm1BxJQuPpeGr+lWpFxoQmaOMdsHdQZ8l9r40OSxRgYK7AefPCrXmjka4hltzidFIfHp8PePxxoMvWCp/2Iql+9hKLFhGhzJkD7N5tR1mpAlOSFBiZ6YbTJUFDqwxvbzZgVJYLn+zW40yNAnmZbrg9wKkqFQqGOyMuOgYCVoOiVtO8I5UK17A4w7S2lixAQb0hARs3Rj5+s2ZZoVbz2LyZFp9ZWS7cems7NBoeM2Z0Yft2YqqPPorBAw+0Bo3l3FwXrr3Wgo8/jsHZs6RqXlurwD33tCE+3geHg4PVKoVSGdy2oaODEoPKyigh49gx+k9z5tD4YP/lciucDwktr6FY1Oj3A1u3GgKxnuRkDzo7hcmkuZm63YklxIuKgHfeEQboUCKU0k/q8PTLj2Lz9g1h713KGhQAqDpCpGyIPYHMzGXIzKS012iE0hqy6I9EKH4/xTI0sU5kRcns6i0Sc81Y+tR+WJs1qD2WEBBpfP/Hc5E6uhVphS1IG9OKk5uz0NmkxYz7T2Dv6kKkje25es/n5dB4Oh41h5NQf9IUVLsilfnRUadHR50eUrkfMaldMGWbMWJ2LfSJdmz7JwlmZU1pQNVBku9NTydXzNKlwb9z8qTQWwYgt85LL9EY/cEP6Lqaufi+MOmVS43hwylW0dUFnDq2ClNyXsB7Jw3Iy3CjrIYs1jaLDBv20OPtxVokxnrxxqYYWLokaOmQYqEoSH0xILZQGFmx61S8oDpzhsj5jTcoY+3cuTuR1O3pnDXLiowMNzZtMsLnAxISvIHg+aRJNixfbgmM1wkTbNi7VweNxo+6OgUOHNBi2rTg/zRxoh0+H6Uit7XJcOONHcjMJDdVaytdO2KXl9NJxMjcnykplJxRVDT4SU2DTig8PzSLGo8e1aCtTYbhw10wm6Uwm2Vwu2OgVJKfklUCsxiKXk831mgLuHJiKGwCvxQWis8LVB2hYWaMOw6AAp3vvkvHSZz3D/TeQmmvJnmSycsres6q6gP0iXaMXlSNxFwztv5jIsYsrUTj6Xgcejsfh97hwfs5TLjxDIaNa4H2uwdhTAlXrOZ5oOlMLGqKk3H+eAI8zuBLTKVzIyatCzFpVsR23+sS7EH/jyUBANSMCwD0sSdQV3c9Fi8Ods14vTTpjRwJXHMNqQ5/97t0vJ54QnB/DQY4jmI977wDABxuvqYTJ8qV+GS38Ae+eUM73tliRFWDHG0WKf79vmAmZCRf/BUZK2rkOEqtFgfj29uBjz8mgmYury++EN5/8MEWJIv2yWRqw3PPJQXIZPlyM6ZMoVjr//4XH1To6HZToH7LFgNGjHAGqaIDJHnf1ibDvHnWoNTh5mYZJBIeCkUHOjpIOZo1WJPJqP/NqFFDp9fSkCAUZqYPlaJGjwf44gs9xoxxoKtLguRkD0pK1JBKnRgxgrJXWKtaRhrMXafXC4QylCyUntDaSn74S9G+tamcVuVyNcArKXl+yhSaZA4dIvOcoauLVobh0t3hhMJJeCSPakNW0cCsk0gwDbfgtme2AQBGL6qGs1OBulITXF1yjOiuro8bFrmNc9WBFBx4kyRg9SY7kvPaBfJIt0Kld1/w4mcB+syJTQH5fI7jIZeTG0mMzZvp/H3728HtEu65hyaawcbUqSRQaekcBY4DxuS4ggjlT2tN0GvCc+8XTe3CyIyLvyLr7CT3oFIprPQZqqrIqmMLq9hYWuyOHw9UVv4Lycn/F7Sts6Jq/9RUT4BMAJJPERMKx1EQHgCOH9dg/nxh/NTUKPDhhzEYO9aOOXOCx1Vzsxx+P4f6+sX4yU/oGs3Kon19+umh1yJjSMRQWJHOpSxq9Hg4VFUpkJ7uhlrd84r24EEdbDYJ5s3rxEsvJWD69C4UF2thMJwNTAbMQinrzpphacQGg9Ct8UoilP4G5J1WDh43okp47H+XLrpxS104+j96Ta+njLK9ewVC6ewkFVWrlVbYYkQilPjMTsx98Fj/drqPUBncyJle36vPDpvQBENKFwyJ9qCWvn0B65PCyGTM0nP4eFshli4VgskAJVJ88glleaWmBsud9GbFSi1iL17/m0jQaik4v2F9QSBeGgqrPXwHbI5Ls1MWi6Ao/MEHQqIDQC7sRx+lpJGXX6Z56brr6PbBB+EX84YNFFOZNMmGw4e1KClRB5r7LV3aiaVLBRVKnqc5yGaTBGWLtbVRenB6uhsrVpgDx8frBUpL1YE+9U5nAm67jbLlTpwgl+ZQWYCLMegWCkAn7lIXNTY2yvD66/GQSnkMH05FRqNGOaHVBq+OnE4OO3fqMHGiHVIp4HRK4PVysFikMBjKAiZyaytNdKzJFssGEbsjQgnlYvSEGMj3uSiB694SSmNdLZ6/e0HQa+bm78Dvoz8dk/QnSCRO8LwMbmc+HNa58PtotX3u0GfQ6wRtmmnTqFd3QwNNkn/5C60Yn3wyvOMfm/QSYxLx7qp3+/CPrzzwPIdzJVlBr7UUn4Jem4/584M/+/bbdOymTycX4ubNwnvFxcGpuuer3PjHHTcAnKf7HAEu2zQ47dOgj30NUnnP8SA513+34uzZgNsdg9omOTKSPZgw0okjZ8Kzo+5earkkbi4xOjtp0afRkDQNa/QGUAyxs1PoNfLNbwoy/HFxcXjyySeDtuXx6CCVOrB1qw/19Yvxwx+OwPDhb0Gl6l3mn9erRFUV9VjKynoLJ0644PVq0NFRiPb2Qvh8VD+iUjVjypRNmD//bgA0X6pUPRc1DhYGnVD8/stTgzJsmAf33deK9etjAul+n3wCZGYycnHAaPSjuFgLj4fD7NlW1NWRD6i1VQa93geLpR5+Pw1Gu51cdcz1xeokxIQSGkMZaE+IgULcE0KM1tbetSrW6eZDlU5mv9rAw+8DXDbxkvPayF8EMGzMEjTsvSPwfOxYOo7vvksS4SoVtUxmtRVisAZb77323oV3cgDo7ASqq4nkxo+PvC+XGvv3CxMaQPUjlZUUO6mooPHW0kKZPWxx88tfhm/nuuuEx2Yz4LJ/D5lT5wEAptzkwsH3xau3OzD3fgfi0qPLPnz81H39/k8jRpCw6tEzKmQke2B3kvWhVfGQy3iolX7csdgClfLixMJ6gsUiVJwvXBhMKOXlwO9/T48NhuCeLm+88UaP23W7Sc/Mbl+Jp58WurpGg9dLas319dRJ0+G4G1u3knUkldJioKiI6niI2B4IfHeo1uwBQ4BQgMt3gLKy3HjooWbs2aPDjh16+Hwczp9XoLZWgc8+MyIlxYOGBjnGjHHAYPDj0CE5NBo/amqUKCy0o66OJrfkZGrAU1IibJu5DcRqpVeCy8vrpQmnry4vR2ffooA+b/DnZTLy8RcXd2/PAaxdS66blBS6T02lC7Mn6ZX+gCWCnDtHE3NNDSVaMEgk5AqJRnCXAn4/ubDEZALQOANo4tu0ifbNaBTIZMECqkrXaimj69e/Jg0vcU1XTAyQkLINwDwACCETwvZX1VBqeeTN8iBlpBca48Wb3DkOiDGU4nTVtVg0tQu2bkLx80BOuhtnahRQyC89mQCCywsQ7hnOn6f4hNlMnRv7AoWC4li/+x31LHniieiuRJ6ntsrl5SSw+eqrtFiIj6dulzNn0mLr7Fn6fGicZCirigw6obAYyuUqapTJgDlzulBQ4MAnn8QEBc5YpWt2tivw3O3m4PVyGDPGgU2b6EJOSKCV7JYtwnbZ4OnJ5TUU0d5O56A3hKIzlqO/JVLjlrqwWaSI29REFxFAldV2O63WTp+mTJZQKYwNG+giYmRzoRUgA0v6qKmhc1ZTE1nVQAy/nyaen/2M/NTDhtEFrtXSjT0Wv6bVCrUN0eDzkTXY0kLBX3ZraRFcqJGQlQWsXEmy5QoF9SA5epTcg6tXE+n98IfAZ5+R23ju3PD/4/Nd2D/isnE4vlGB4xsVMCb7kTLSi5HTPZD2v/NuAEbDafA8UFqhgs3BgQMdj9HZThw+rcL5Zvkld3d5vdTpUrzomzqVrEKGb30L+MlPggsae4v4ePr+X/9KiQi33hr5c2+/LahFb91KGXoPPUTFoGISqqvrdvUm0n4fOkRxx3PnSG5nKGLIBOUj1ST0Fl1dEnz6qREajR9xcT7ExXkRG+tFXJwP8pCVj8cDVFUpcfasCm1t4X8/Pt6LCRMoW6OpSQ6vl0NsrBepqTTY/X4iJZNJcHcBkS0U28VNob8kYMkFvSGU9pYpMPRTDVuuEs5DfT0F4LVa0n4K7UHh9dJEW18PvPgivRYXR+mxbNI1GIKtmZQUutntRBriW7TzMGECsHw5udvsdvqc1UoX7enT3f+5XcjcY5+x2YLrjxg4jqQz+pIunpJC2maTJgnpoKGYO5esl/ffF5QYDAZysQBEOC+8IKxon32W9sHjoXuLBWhvng798N7vl6VRArtZgbR8HwwJ/Ze5Z5DJ7BgxzI2jZ1SQyQC1iofdySFG74NR50dppfKSE4q1O4FKbJmE1l6xhJqe9OZ6Ql4eqT6//TZtY+pU4b26OnKpsYXmzJmU6h0ttfv8eRrv//0vdcn0+ylx4Fvfiiy6ORQw6BaKx0MneiAZXsXFGpw5o0JCghcnTsjgdgvLRL2eCCYuzgeHQ4LKSiXcbg4xMT6MGuVEXp4TiYkevP56PBoa5Ghrk6GxUQ6dzgerlQIjY8Y4kJubg7Vr1+LFF4k8YmOJUIYPpxVDJAtFnJI42Ci4Ng2vLwvvh9LWJvyfnnDuHNDRMhWG7OifkasBTxQl9sa3YvH+2tWoraUJjzVpksvJ0hO7nBhOdLcJycgQes80NdFFX1dHkz6b+PuClBSKkSgUgtvSbKbWtZGshOpqci2xmhmPhy72qqrgdrI83/fao4YGYRKLBqbeK4b4dxUKSrcGaMKJi6PjKpfTe9QSYB54uQIdsQ4YE/0o39+z2XHD07aLXtswPs+BtzYbYdD6IeF4ABxaO2QYPdyFI2UqLJradUkEItnYZ8dMTCih57u2lizNgdRkXXMNLWTWrCH3uNlMY5xlhALAn/8c3uEVoDF0/jwtalgr5eZmcoUVFUVvADZUMOiEMtDGWjxPed0FBQ7ceKO5u7uZBB0dMrS3S9HeLkN7uwzNzTLIZDzmzLFixAgnEhK8QReMyeRFQ4MciYke/Oc/CYiLE5w7Y8Y4IJPJkJCQEBAqTE6myUzcsREYuhZKtH4ora107C+UOioOXkZDNDIBgC4zB4fdhL/9jVaFTzxBF+/q1ULDI6czspuQWRoXC2wSj6QyGw1i9+aFIJGQzlJCAk3oCoUwubO+Ocx6YPcsW7CvkEiEbokAXVdut/B7Wi1NXGq1Gm6fH8MneqA38WGEoo3jYWunCyJ+mP+SFMplpXhg0PrRaZNAo+QhkwItZhlGZzux94Qa5+oVGDHs4teesLF/nOpqg67R0IVMTQ25uwby/zkOuPlmcmv97nf0GluM5OQA3/teeK2VxUKut337aLHE9nHiRODBB/u/L5cbg04orKixv0Gm8+fJqli+3BLYrk7nh07n7rUftLNTgtJSFZYssWDKFBv279cFdHkAIDFRIBeWccSCtcwFESnL60pAb1OGfT5ApalH8kgfGs/0bxn57LM00T74IFUkb9tG/uPHHiOTftMmcndlZgZLiVwIMhl9r6/oLZmIkZxMk8KwYeSqSEgglxkji/5g2zaBUJKTSSWWQSolqZWlS+kc2GzUD8VuJxVfr5ck7T0e6ugnk9E1VVtLn+nqCj42B96LHEthZAIAbbX0R2xmDl3tEiRlX5xmXKzvyc6jGthdHGJ0frR0SDFltA8JMT6crFReEkJhsFhofhBfo0ylg6G4mKzR/qKpieIirNU1QOTO4m2PPBIs+XLsGH22tJTO9fjx1EgrLY2yv1jfpSsFgx5DGWinxmPHNDAYfMjK6r/09cGDWsjlPCZMoNqTGTO6UFqqDghDvvlmHB59lC72QE1EN6Gwi5UR5KWoNr+UaG3tXQCS5wGJ1IVRs9xoPNO7hlChyMigmMWf/ywUjTU2hqe9ismkqIi+l5lJE3hoR0mbjS5IkvcQIJPRxMF04i4WGhuDJ/zQ31QqBatEqRSei+/Fn+nqCrb+xLVYI0aQRpO4LufoUSKKxx8n95bXS8WNM2YQwYSC5ymDbtcu4I23w9+Phg9+I2Q9rPzRxTO1x45wYtdRDXiQIm9zB01Bo7Nd2HNMA7fHCsVFSAKIhM5OGhNi4g8lFKDv8ROeJ0LYupXu9XpSNJgzhwjm2WfpnP3oRzR+KypozB46ROcmJ4fO86RJdP737KGMR5mM4mNXEgZdvr69vf9FjR4PVZNOnmzr9+rQ4+Fw+LAWEybYoRTlwTscxBALF3Zi/34tfv1rCa6/ntwJUmlwOqn4tzmOViJDyd3VE1pbe5cQ4fMBHPzobOl/BTPLvWdg4nYArfLHj6eLecsWuvj/+MfILYk7OiijSayzFOm3mDs1EmbPpsZPiYlkZeh0QoymuFjYt6Qk8mFH6i3/wAN0rl0uGhfie/ZY/LyzM/wzobpl1dV0P3EiBV/FrherlYizqIjIBKCJyWKJnvXDcXQMFy8G/DIev/hn9GMSCVNuckF6EWcJg9aP7DQ3KuoUkHBAa4cMPA+MHu7E9mINymuVGJ19afqisKJGMSIRSmiDt2hgvUe2bqVxk5FBY2LyZMEKMRrJvev1Ci6tlhaK0VxzDRX4JiaStXzgAFnura20jRUrhmY1fE8YEhZKf91dZ86o4HRKMG5czz25e8Lx42o4nZKg1psOB4eODhlSUz2YObMLkyfbcPp0LN5/nyaW6mrghhuEbYS6ThISBEKJJjcxFOB00n72xuXl9wM8JCj+uP9yBqymQoxvfIMyVphlV15OiQL33ksTocNBx/vcOQpStrWFb6M/KCmhCToriyaGzEz6vbQ0uqWnk9DijBlUANfURFln770nENUrr9DqMxLp9Qa7dwP/+1/k9yL5zZkVdtttdO/3k3Uzfnxwe9homDELuDHWBq+HWgrIlcDWF8naXPhtO3RxPD59Vgu3HYhJ8WPEdA/SR1/8XhrjRzqJUCSAxwd0WKWQcDxUCh5naxWXjFDENSgMkQjlyJFgjblQsN4ju3bR4mDCBLIOs7ODr3WnEzh8mEjn7FlaNE+aRGN7xAiha+2hQ8C6dTTGxo+nepbBFPUcCIZEDKW/hHLsmAZpaW6YTP0b9H4/sH+/DqNGORAbK/iJm5rI5h4zhtKHlUoeN93kQX6+BS+8EI/TpymFNRrEqyCfL3IjqcuNSP1QmMpwbwiF5wG7tQ95pyHw8jx8DgfUajVmziTXV+jvut1UGQxQLUq0yTYSZDK6oM1msigAcj3MnEnWiMkk1KRUV5NbrbqaLB22Ik1MJGLJyqL7BQsoPjFsGFkEaWnk0z52jLoRAuSuu/dewWLoLcxm4PXXg19LTSXSCpVYAciVsn8/TVwsBlBcTP/1G9+48O81t1A/FIeVQ+VBOWpLZEjLF64bR6cE+ngfYlN9aCqXYuZdDij659m8IHKGuaFV8d2ZXsC+E2qcqlJCreRRVND/xWE0sLFvsZgCEvQMkdK/T5+mGJTYFczzQu+R48dpETFvXnhvGr+fvr93LxGT10sFvF/7GpEF88TwPLkv162jIPyYMcDXvz70mgz2FYNOKB0d/Ssi6uqSoKJCGSTAFg08D1itEjQ3y9HcLENLizzw2OvlcO215qDPswLH0aOFwV1RUYEf//hJFBZuDJin0RAqvzIUCCVSP5S+1KCwz/YXZ8xutJf9G7u3fheJiXROGhvp4tu9OzyLi7l+IkEmEyb+rCwi8LIyWjF2dpIra948kndhMuUAPY6Pp9tEajcCnqdJuapKuB09Gpxt9txz5DKaPJlIZdw4mgBKSogYnnuOSOuWW3qnr8TzwM9/Hhws//nPgV/9ih6LZVMAsqBee40mJqbPxfNUt5Kf37tJaOUd38KwOatRW6qBVAZ4XQhkeo2a40ZCFs2scelEKB4nB8UFRFT7C6kEmDHOhnaLDBabFMfOqpCf5cLSGV1QKS7+b7KxXzRrwwUlhmbOpLH02WckeeJ2E5Fv3Upkn5pK8Y6pU4PjpQ0NRCL799OYSE6m8zh1ajDhsHjLunU0xkeNoqLUnJyL/rcHBYNOKBZL//yEJ06owXFAQUFwr3eHg+smC0YeMjQ1yeHslnuQy3kkJnqQlOTBmDF2pKe7MWxYcK5qbKwPRUU2GI2R04AWLaIL+6mnhNdaWoQiqSulWr6tjS6K0J4k0T47UChVTXjhheA2yb3F7NkCiaSmUtzq5EmyZI4fpws1NZUme78f+OgjUmRlGDuW3AhpafS5pCSKhXEcPU5KEorQfD6aIKqqgFOnyCXBpE9kMtqGOIlEoaAFRmkpWSv5+dH/h9VKE4jYTTp/vlCjEBMTfj7Wryei/M53hOumtJSO4/e+17vj53Ikoea4DJoYHqPnu3HoA1oqF93sRFq+sEyPS6Udczs4aGMvnRzK5HwyC5PivZBKeBRkX9r2vzwf2eUVirQ0GmOvvUbnqKyMAupjxwK3306Fi2w/u7pIe2vvXiIHrZYs2OnTaayG/p/Tp2lcVlYK6cN5eWG7cEVjCKyd+5fhdeyYBsnJHpw5owoiEFaMKJHwMJm8SEz0Iju7C0lJXiQmehAT47vgwGVKxJHA0oZjYmiAvfUWvf7LX5IbZ/HiK0fPi6UMX64YT2vj3F6TSUYG5fJnZwevBK1WOubbt4d/p76ebpFw/Dhd9KzYlNUSsZhJairdx8XRe+npdJs1i87rr39Nls3ChYK7jIEVM7pclHSQn09SGmJrhefJElsTXluKRYtI7gMgHS4xamtJV2zlyuBEkA0bqKh25MjI/zcUGl0NCq9z4einShz6QAlTlg8TlrugiwsmjfgMH0bN9lyU6vjeYNyIXkbABwg/L4fHc2FCMZmE2pTiYjrf8+cLVrzXSwW3+/bRPc9TK4Zly+g+kjeivJyI5MwZIprHHwdGjx66sdWBYNAtFKDvForVKgnEOerqFIiNJeIYP96OxEQijrg47yVxNbHCRiD4Ar/mGsrQOHAgWLn3SiCU3uBypS/+8pdCgNnjIYI4f54IpCc3mBhFReRKGDGCrMZt24iEFiwggqiro8mCVdoXF4fXsahU9J+HDycX2te/ThaPz0eZPACJ+u3dSxYFa6oGkFXzxBM0ThYvJkLctSuylTdhgkAmS5cGS877/URAKSm0HYbycro9/HDfJqWs8V7o4vywtkqQNcEb8btSGZA/9wppNdoPRIqZiBEfTxYJw6JFREJVVUQiBw5QIktmJml1TZkS3cKvqiLXVmkpLU4eflhww35ZMSQIpbdB+fPnz+P222+nXg6uHEgkDshkLZBILt+sPXKkkCYsJpSVK8llsnYtsGOH8LpYimOg/VAGitB+KK2tPbtnxPjRj4AXV1f1+7clMsDpOopN22vgdprg84anRsUl7sWcRXp4PAZ43UZ43BdYTgK47+45GD9ei+xsQal30SJApW7FjXcLhRntzVPxxtv5yMw9AEPsSdRV3QSnPRWLr5kHtTo8+tzR4cBb730ReG63dUGj1eGjT6jAU2cox/cf+zEAA7q6yLqpq6PPejwOfLqJvvv+OnpNrVRg8cLwirkjR+h+2DCS1xCDKSE/9RRw6913o6ndDABoqFkBr0eHE5Vv9HpyOlt2KqyXTV8wkH4owMDHvtXWOeBeQFNmBMvcRCps9fvpGs/MpAXMU08Roa9d+zl8vnYYjadhMJxFZWUrtm/3w+02Qi63BJ0HhyMRLS1F6OrKhkLRgYSEfdi5cxt27ep/6lZcXNwFJfSHAoYEofTW5ZWeno5nnnnmkuxPb/Dkk08GdQ8UW1bNzTSp/PCHJHseqQ3wUOqHwvN9s1Da2gC1th/Bj26kjfLi5FYDEgvuBUAE4w9Lzpt3we1IpEBOkQfxw3yIH+bDN8croOB9+N2vOLh9JOGijuXhlRqx4g+CCBbPA39e8SdoMn+FiTc5MVPPY/uravByBdy+8JmFlysC/UMAoHTrJ0HPAWDLDgVkHH33nCipwMspMOa6ObCKanbaTr0IIPqE/vjjwc/b2shNMm8eWUlN7Was+MNqmBsl2PaSGpOudyGjcOkFjxfD83cvwMOv9UE/JgQD6YcCDI2xn5ISXJQaqeCVSaCIXadxcUBS0lv417+egEQyGmvWxKOxUY477mjHyy/TBbRypRnp6W5s26bHqVNqJCUBN9zQgcJCBySS8bj99m0DmrtCm3sNVQwJQrmUnRovNlgMBQj2lzY2kh+eKc4yDFWXl9VK+9ZbQnn6aaCtaRZ0Wf37vdoSGXxeIWczlEziM/xoq4leNKlP8MPn5uD3E6Go9bRifvGoBbteU8PS2N20ieNx6+PA0sftJEPfKIGlWYJhY7zQGDYC/P8Lkh85YxZMyMk3uHB8kxJukctj2BgvYtP8KN0avk/i74Yj+L90dZIfNC5OUIdgCFVc5nkKCmu1wfVOAHBmjxwaI4/0gotfH/JlR3IyuSMZxAKbDP/o5rwRIwT15uHDAZ2uBhIJcPasEpWVNGExMgGAdetiwrY1kPq4KxWDHpS/ksiE9eBmMRQxxKa0uPp5qBJKX2pQgN5lgl0ISvUxFC5aBE2MH/vfCc6vFZNJTIofhYtciE31B1VpO60ctr2sxv53VJj7gAOuLg67XlPD2iqsTpgm1c61KrRWCSfKlOED0LN/6NCHSsSl+9Eu6nE+6fqLm30USia/+124su2hQ+R3f+SR4MB+VzuHulMyjFvquqR94L+sSE6mWJzPR9dwpLknMZHiXyYTxUB+/3vKsvP55Dh4UItPP72wG5ahsVGO5EssyT/UMGjDkl2kA5Gtv/ygwxXpYmamtN0eLN3QWxmHy42+1KAAwI9/DGgN5QP6TY5zo+aELIxMAMCU6ceCBx248ac2zP+6A6YMf5jkh1LHQx/vh7OLg6VJgg1/0wSRiRhOq3CSZt7lhC6OB8f5ceNPbVj+XTvkUepF2s8Hn1y/L7LsysXCL34RHAS22SiBYOJECuCKcXavAkoNj8yxV62T/iAlhWIkbOwnJoZnyS1YIFwTWVnkxgaAsrJv94lMAOCFFxL6JVp6JWPQCWWotrIMRU5ODl59lUq3Q7W7AMFCCc3kGUo9UcToq4aaQgHExB0d0G+6HOMCrimGsYvdWPFDG2bf47hgqmr1MRlaqqQYPsmDbS8FB9Kzp3gg6SagpY/b4fOQm+zaJ21IDFHLVWp5LH5EkNqZeoszalfC9joJOuou7mUiXkTl5ARLt7z3HmWc3XFH8He8Hi1qjsuQO/XidFD8KoKJbIq9CaF1IG+8EZwJxjL65s+/BoYLNCNJS3PjiSeaMG2akPL3zDPJaGoamCMoJ4d6MV0JGHRCuVIsFJlMhrg4qlwUu7xYMWNtrRDoFmOoEopWS9bThdIoGdavB+qqbunXb2VN9CI+ww+elwYmfQCYfKMLOUUeyHqh0OywcjixWQlNDI8zexSQKYGptzox/Q4yAdNHUxps7lQPdr9B5sfMO51R5UPkKmDiCio42P+uCsMnRnZNHN+khFJ78UyUG24IrmwvK6NOjB4PPd69m+pvwjSn2idAIgOGT/pquVAuJvR6Im9xYD5SY7dnnhFck8OGCf1kJBLBGjYYwi+ctjYZfD5g0SIhOON0SgLKG/0F68V0JWDQYijMFLxSCAUQ0gzFFkp8vKAd1d5O5rRSSf+rqSly4G8ogCmctrUFpz9Hw/LlwPd+2L/fqiqmYabWf4Eljy7Ehr/SkjyS8KDPC3Q2S2BukMDj4iBTADIFj+pjcnhdgNdFF3XaaC/qT8ngdtLzHauJOZiciEQG7H5dDb+f3FZ+L9DR9H2s+6OW3Fgh80G0DoadTZIBKSyLERNDsi4NDdQDZvRoqr7/+GMSEWxtpWDwrFnB37PZgM6OAhRN9kB+BcUchxo4juIo0eKdDBUVVMh6++10PYdmgy1aZMGMGTb88pepQa87nRL84x9JmD8/+KKPj//q+L0GjVCYyueV4vICIhOKOHW4sZEmaJOJiKapaehaKEwkr7m5d4RCK+aBrdRl8qbAxJ071QOOAzpbOLTXSdFRL4W5QYLOZgn8PoCTADIF4PWET/56Ew+7RQKJFJBIw/dJb+JhyvRBIuW7P0OfO/XFHoyeuzLw3NIsQeXBYCJR6XksfsSO7a8KmWOVhy6Oj8lspttPfiJYKUuXUqyE9YRhMvriDMJt2wCAQ27RVetkoEhJCZb+YbVDobDbSU0aoNRtcauEMWMcqKwUzOr8fAdOnVJj4kQbiou12LYt2DXW2XkJ+hoPUQw6oVzpForY/dXQQCsak0mYpIcqocTEUHpzUxMJHV4IHAcMy3kdGeNmo+ZY34eNRAZIZc04u5cm55Q8Lw5+oMT5UhnAAXqTH7EpfmSM9SI2xQePi8PpnQp4nBym3eZA8ceqQCfBjHEejJwuTK5HPlGi6gjt07TbnEgZGdmPt/Xfe5A7Vfjeic3hvraFD9qx6R8aOLvI8kkd5cOEa53Y9lLYR/sNrTby6xIJScT89rfUCyUlhVwyW7cChpiTUGqnR/7iVfQaycmURcfaSkRqqRCK0L47er0fxcWCqbhoUSfOnFEhJsaHJ59sxDPPBPcSOHfuq2NWDloM5UokFBZvEJOIuNq2sVEoFmSWy1B1eXEckR5z1/UGCmUHYpL7p/Hk9wK8X0it2vk/Nc6XypA53ovrvm/DwgcdmLTShfhhPpzaqcCeN1TwugFrK4eOeilm3ePAqNlEBqVbFDjTTUw8jwCZAEDi8N63qx2zMLyOZP2ftQEymbXKiam3RI/D9BX/7/9RzO3ZZ4Xxz/OCvMoTTwgS9vv20fs7d5JbxhhffHF24iuO5GQi6Uh9UMToqZX36dMq7NsnrAqUSj8mT7Zhxw49HA4JNJrga2TBgiE6CVwCDBqhsCZF8iskY8Xr9aK5mSLuYgtFnFJaX08uL9ZnHBjanRsTE8lC6S1czviIq/rewuMZBrVBOGByFVB9VIatL2pwarsCBz9QYttLatjNEhTd7MQ133QgKdeHM3vk8HtJY2r2veT0Lt2iQGcLh8//LaRISWTAoY9Uve4VH62+JDHbhxuetgUk3S8WkpOB736XFibPPku++e3baZXc3Eyv+Xwkm3799RRn3LyZJH3k8q4L/8BVXBDiTK+eElIeewz4y1+EDDyHwwG/n8bu22/HweUSJoE//SkF9fUKeL0cnn8+EXZ78LQ6UJeX1+tFy0D7R1wmDLqFcilz/C8mKioq8OCDDwOIbqFUVNAkYDJdGUTJ2tv2Fj6vtrtAsH+QyRqRP9eNeV+jepNrn7Rh9r0OJGT5UH5AjtYaKSZc68KCB+1IyydV6FGz3ehql+Dzf2vQcEYKU4Yfy75jR8Y4LxrLZehqE1xTw8Z4UX9aimOf9c7F4LKHvzZyhgcz73JeEgE/1o/le98jH/33vy80aktLo059P/859V2RSMhK6am971X0HfHxFJ/66COqARJD3CRNpyPX5LPPUtbdtm1b0dmDu6G2NnihddddQv3Anj0DqwquqKjAqlWrBrSNy4VBi6H01O976CK8sDHSathk6ttEPVhITKTMNI+ndwSo0dUgp8iDlqr+rbg4iQuZ44SMF44DTBl+mDJcGLfUBU4SXjQal+bHwgftOLZRiX1vq5A80odxS1zIHOfB7tfUyBjnRcoIL/a/pwrkDNQcl6FwoStiOjLPU/HiucNy1J2SQSKlr/E+IHO8F6PnR5ZTkUgiCD/1AYbYEgDLwPNkyYqzi1atoswuMYn5/cDGjdTlj62qr2LgkEho0VdVRTVA4oW/WLFA7PLqbfMrhYKH200n8fXXaWMpKR4sWWLBm28OcMevEAyahcLI/kqxUACA52mwiC98ng/WYQJoYCr67xm6bEhKov3vizWdlOtDfEbvfErxw/xIH0MEojbykMqid+mSyiIrEACANpbH9NudKLrZCXMDWSv73lYjbpgP45e5kDrKh4UPCeaGKcMXRiY+D+C0TcLWF9XYsVqN5nNS5M12Y+njdmQU0j5aWyWoPSGDLySZyucFJNKBuZy6LCNx6BClo/7rX8GSPPv3h0v0sPa+y5YN6GevIgKYh2FBiFYni+cqFMHXLyv+zc114ic/aUA0MDIR4+6726DRXEGT3AAx6FpeVxKhyGRURCfufeH300pfbA2HDsihCpaJ1tREweDeQCIB5nTHMWwdHA6vE7KvxCA1XJqoz5fI4LAMzIfEcUBavg+J2Xac2q6ApUmKqTc7A/Is+ngeK35ow8d/1MLtCP+t2hIZ7J3L0dlM++qycTj1hQJlOxWBYsv28xK0n1fi+CYlxi1zYViBF82VUhz9TAmvp39mQmKOD80VUvj9Crz4ItWe3HgjBeKzsiht+K9/JZJ55BFyx/A8taC9UHvf+/KM0MrCj73N68fqsgunFw70+1cqjEayzEOLkBmhhLZxTk8HVKoWGAw+yOXRJyyVyh/oDMuehwbov+wYFEIRB8P6QiisH0rP29aD5yWQycIvCKvVCn1P6RsXAM9T4ybxQPT7iTxCVWSvBELR6+ni6a17LikuJqKMuQyAvSsDfr8CMlkX5MoOHF3jwrHued3vjAMPDnKOH7AMuhgbS8JfkwHosgIfPxX8Os8D8QkueJs2wO9XwO+Xg/fL4ffL4fcruh/Lut9TwFx2Hk57Gro6R0ClqUN8wuvorDiFjtbJF9wvfcxJJCR/gY7WItQdGQmv24DkpCb8+MdEIq+/TioFd95JdViPPAL8/e/Af/4DPPggKeLW1ga394107L/22moYEsLF2JyWjrDPRjr2ffl+UlzMBf/3lQJGKKztMgNL547k/pXLLejokAWUhiNBTCbs+Ze5mVYkDAqhRMuSuhB66ofS1ibFnj16HDumRlaWG6tWhbtXbr/9drzFevb2A08++STi44OJg+fp/7B4BMOl6BZ5scH6qfc20+v9N1+7tDs0BOD3UyHhunU0sdxyC2VZHT36Dfz738GfHTGCCPnECXqek0PZQ4sWLcOOHU/CbKaOjMuXk4QHQB0it28nrS5W1JuXRy2D//lPYMsWqkUJbe/bl2OfmGDC7k2f9PsYDPT7Qx1M1qa0NPh1ZplEunYVCgvOnVP2qqYkLs6L9nbZV6pCnmFQpr2LydqNjTLs3q1HaakaCoUfPh+H4cMjCPREAc8DXi/XoykrRlxcsACk3y/UdJw+3de9H3z0tRbly4zKSrIezp8H5s6l1F21mqRRPgmZX1l74E2b6PmddwoZW+vWURviZcuCA+odHdRGeNQo2r4YY8bQRFdaSn04+tre9yp6j2hOCta4M5RQ3G6grW1SUGvvnlBUZMOWLQZMnDiEawYuEQZtHc36cPc3hlJbK8euXfpAheqyZWbI5Tw++igWo0f3rrGN309NcurqFHjqqQaoVBfeGZMpuLc5s1DEEjJud+9FFwcbSUnhpv9XDTYb8MEH1Pc9I4PaHWdlUSbW88+TxSBGSgq9z8hk+nSBTGbOpLhIqJyN1wv8+99k9XzjG5ETEKxWIp2UlHDp+qu4eIjWoyiahfL2233bfmenFB4PB5PpqoVy2RAb23dC4XmgslKJnTt1qKpSIiHBixtu6MCYMQ5IpcBbb8UhLc2N2NgLz+ZuN4f3349FXR0FOzZvNmDFigsHIuPiKAOHwe+nSUI8QTQ1RU4nHopgCQVOZ3gw8ssOngf27iXJeJ+P3FBz5tC5bGwkMgl1BxoMZEmI5Tj27qV7FiOJhLfeIsvnhz+MvEL2eATB1DvuuGqdXEpEEoQEolsoixcDzz33OQBB+iY72xU1ntLcTBtISPjqEcqgpQ2zFX1vCYXngZqa67FmTTzcbgluu60d3/52M8aNIzJxuTicPavslXXS1SXB//4XjzNnhBm0uFiLxsboxRisJ0F8PK1oWeMspgkkngAaGyNbKK+/swYF16b17g9fJohFIr9KqKsD/vxnYPVqKmj71a9IBFAiAY4do059oSqzHEeLILFrk6mKP/BAdDLZvRvYsQO4667IWVs8D7zwAj2ePp1cYldx8VBwbRpef2dN4Hk0QmGJNKEdWRMTgZgYoXewRMLjnnvaEBMTeeHa1iaDVMrDaLxC3BQXEVcMoXAcIJM5wHHAjBlWpKR4sHZtPMxmOvtlZSr4fBwKCi5MKBs2GFFXpwj89tSplAf8wgsJUfeH9SRgxU8sAO/30yQUSijuCPVxCYkmyNVDK1rPXDNfFUJxucgi+c1viBy+9z3ga18jy4PnKV7y/PNUSyTupAjQ+2LL8wc/IMuioIAC95FQXU1xmdmzyR0WCp4n64UF9iN95ioGBrlahoREIZst9LwysGs2NMuL54Hm5hmB50VFNvA8MGFC5BhJR4cMJpP3K9mmedAJRVzTcSGkpm5GYaEd770Xh8OHNaisVOLNN+PgdnMoLVVj2DA3jMYL+5rmz+/ErFnC8nP/fkEaobxc2SPJMUJhgXlmoYhVhRsaoq+Chho0Gopn9UXT60oEz5Or8he/oCyulSuBn/1M6NjndFItyCefUAwkmqw5cwt+7WskjeJwUKV7JBdVVxfFTdLTwzswsn368EPanxnd81U0JeKruHiINuew18UuL56nJIu2tkmIiyMX1r59OvzqV6kwm6MvDr+K8RNgkGMoQN8kWDiOxw03mCGT8di1ixzRTU1yvPFGHGpqFEGd0nqCyeTDggVWdHZKUVamwvLlFnzwAe3Q66/HIy7Oi8JCBwoL7YiPDzZbjUaySBihMAtFXG3e0BDcS97nCzejhxL6qul1paG1lYLmJSUU7L7jjmCZjY8+Aj79lB7ff7+g9BuKp5+m1N7cXCqC27mTsrvEPXEY/H7K6PJ4KCU4Uirqhg1UwHjrrSQcuWdPcDvgq7g0iKY0HIlQ1q+nsZGYuAuPPZaJzk4JXnopAVarFEeORD9ZVwnlMqM/hALQSvC66yyQy/mAZVFVRcGx3mZ3Mcya1YUTJzSw2yV48MFmvPAC+X8yMtzYt0+L7dv1SEtzY8wYB1JSaBKSSIJTh1naMHuu1dLkLDarPZ6hTSiJicFtURksFrr4mKtHfGOv9fRepPf7u62B/E5lJQXCH34YGDcu+D8ePy6QCQC8+mr4cSgoIOHGN9+khcJtt1EhYm5uePovw0cfUazlO9+J3ERuyxb6zMqVwMKFJL8CXLVQLjWieR/UaiFmxgjlk0+IUG66CaiqKgZwNwwGP77znSb8+tc9S0tEc4d92TFohMKKi/ojEslxwJIlnTh0SAufT/A11NYqUFDg7OGbwUhI8GLCBDt27NAjP1/43rJlFixfbsaZMyqcOKHB558bcPCgBAUFVF+g0wkxFJY2zCyUjAyqdBZ3hfN4hnYGVWJieGosQF0EL5b8PsfRcWK3np6Hvid+raf32E0uD/780qXAokWCJhNA523DBnJnMBgMkfvXPPYYpVbv2gXcfTfdd3TQ65FcXUeOkOVx882RA+w7d1Iq6pIlVPQI0AJEJrsyVKqvZDijTA8OBykVAGTJrllD5/n66+k8/eUv9J7HA/zudxfWKdLrr5A0z4uMQSMUtgroD6FYrRK4XBLcd18bXn5ZCLZ9+GEs4uJakZLS+1apc+d24vhxNQ4dEszXEyfUmDTJjoICJwoKnLDbOVgsOuze7cArrzCrCJg2jQaYzUbBXkAglHPnhN9gwb6W5lZoJAOTsr4USEqi/2CzBa+Q1WoquFu8uP8TPMuAG0ppsE4nWSJHjpALjJEpIxOpNDhL709/otYEI0fSguL736dJhmXIidHYSNueOJFILBQHDgCvvUYZZTfeKBwXm+2qu+tSwePwwmIzIyHRFPAcqFTRycVmIzIBgMOHKZ7W3Dwd//tffFClfHKyB8uXm/Hyywlh22huliM5+avXsnnQ8xD6QygffxyDf/4zER9+GBP0utfL4c0342C19v5vGQx+TJvWhX37dIGL+8ABbZBprNHwSEk5i717b8bvfiesIv/xD6CmhtJMGRITaSXcIBIlZYVUd916D0o/iRLtHUSIRSLFSEqiiy49ncQjk5PpsyYTuf9iYymWYDCQ1abR0IWqVNIxkkrDM+AGG83NwP/9H5H+okXBlhlL6WVkwp5XVND9mTPk6vJ4SG4+FCywHxsL3Hdf+P8+epT6lE+bFl5rYrdfdXddKpR+Uoe7br0HgOCKZskYDJMnA/PnC8+HDyfXZnY2uX5bW6eEya40NsoDZGIw+KDTCauQ8vKvTttfMQaNUNjF1B9CaW2VITfXibS08BVAZ6cUb70VF7UaNhJmzuyCQsGD5wGdzofmZjlqaiKrO8bHk9sDAJ56Kvx9uZwmXjEi+dCHEqKlDn/ZgvVnzgC/+x3FVX70IyJCpZIC64CggLB0Kd3LZGSh3detkzh6NFBeTo/37AmuU+F5qmkxmyneEuriLC0FXnyRtL3uvTecbK5aKJcWPM/h8GFKFwfCe5wYjZRtx/DUUyRvf/fdZJFmZr7f4/Y7O6UwGPxIT3dDrfYjM7P38k9fJgyay4tdUH2VKPH7AYtFiunTuzB6tBMnTlB5a36+A6dO0eO6OgX++McU/OQnDdi40YCCAieGDYvcOAkAlEo+0Lazq0uK+HgvDhzQIjMz8ndYhpBWS6t3cbykspKkM8TyLMohvlhRKsnSiGShbN8uZLJd6SgpISviZz+jc7hjByVYiJWhp00TXFkSCbn9Wlro+Nx7LxGRXE4xks8+o0LEhQvJSi0upoyuUFfY2bNkueTnU7pxpGN51UK5NHC5ORwvV6Gi6t5AjAQIVrsAhKQIgBZYYsJvagJqa6/F9Oku3H13W5C7FwBsNgm8XvSqZOHLjkEnlL6is1MKv59DbKwPp04Jy8DFiztx/fVmfPRRDE6dUsPr5fDuu7E4eVINhYLvkVDEPZ+vvdYMv5/Dxo0GWCySiIOEEUprq1DoxrTJiouDW4nm5vbvf15uRBKJTEwkwm9vJzfXlY4FC2gVumMHxS86Osh6FAfCvV4K0CoUQjJFSwtVxB84QJ/985/puGzfLmwPIPfI+PHBv1lVRa7RnBySpo+mQm23fzmO8aWA2wOUVSvBcYBCzkMp5yGX0c3mkECp4CGR8JDLgDgDrVA7bRIcOqnG0TMqeLwc1OoGPP00dct85RU6L2KIa1PEsZXOTuC55wCZzIbbbmuPeP602gsTid0+FvX1cqSmCq4TjwcoLVWjoMDxpUnGGBJl271tQQsA7e00+cfGevHaa0IxQW2tAoWFDtx2WwcOHHBjwwYjTp4ki4X1KbBarVH7qfh8ekgkVpw8Cfj9CjQ3P4m9e/dBr98W9tmYGCLE9nYhDdFopEHZ2SloOwHBFfN19bW475c39O6PRoDX64FM1v+RZ3NYsWhucAvA199Zg4REE5KSgi+yluZWfPsbD6Pi3P04fvgj6LQ1/f5dhrr6WqSlDov4+6FoaW4N+L0vFuITYnHHqtfx+efkL29vJwtTPElUVJDLUqMhYlGpKE720Qf/wvN/10OlbMWKJRsDn3e7jaioujfw/MV/tyAu5ggM+rNwueNQff4mKBXtyEj7CJ9+GOyHFf93sYVyKf57pGN/OVFVfa7fY9/tSUdrx/2Q9MlM9oPj3FCriqFVHYBMYUFGxnexYQO9O3cuLQgYJBJaFPp8QlGyy0V1R243IJP9C/ff37+mY07nSLS03IJ77/0A8fEkAePzadHRcSfc7jQYDJ9Bp9t/ga1cGRgSForZLGgiXQhms6xbhkV4LSbGFyAUAJgyxYYNG4yB92tryaeh1+t73Q9lwwYjSkuX4jvfeSjwW08++SQACjbHxFDtCbNQDIbI1dViQklLHYbffu0fvfujEXDfL2/A6l98OKDvh/6+RqKD2+ZFrIHD3joOri4/OI5e/8M3f48/rzXhminjMDk/SkrMRfr9UGgkugEdq0h4+uVHsWQJWRTr1xOhjB0rxELy8ig9uK6OCMVmEyyUTrMH47JX4LaFnchJXwGArJm1n8UgK16CB1Z0oLFNhgOlGpyrvwEAoFcDIyb6cf91HVAp50X8j+y/d5olkEt4uG38JfnvkY79lQKeB5Y+Xox5kxb3+bu56Utxy4JO/PSVR2G1Cq6ua64JJpS776bsu4wMWlh5vcB//0vJNd//PnD8uB7PPPOfsO17veSC93gkSEz0hLkzOzsl+Pe/KUjpdnP4wQ9WoKNDijfeiAfPA7GxPths8/DII809em3Y3DPUccURSkeHFAaDD2VlgrvLbJYGSINtOz3djfPn6bXGRjm++ELfJ2XjKVNsOHBAi5Mn1Rg7Nrxg0mQiQmEKsUZj2EcARJfKHipgWWcdNQrUnzZg95p26Lrblkok5EJot1y6YXK5s97UaupT8u679DwuTmi0tGQJEcqJEyT0yBYMdjvgcKZAo+IxPFVYIWw+oENzuwz3LDdDo+KRneZBdpoFZ2sVeHeLAQDQYZVg1zENpox2wKgLdo2I/3vNCRMaFDYctV0hmj2XEQNpBVF+XoGth7TgeQ4vvUSvqdVUWCoGK4JNSCBCWb2aMgAffZRIhueB3bt1KCtTwemUoKNDCq83nAGMRh9yclzIznbCYPBjzZp4eDwcli+34NNPjXjxxQS0tdH1dOut7bBYpNi0yYhz5xTIzo7ulr9SMGQIpbfo6JAhNtaL0lJyZykUPNxuDo2NcrhcHJRKYg2Hg5YKUikPn4/D9u16+Hwxvf4dk8mL7GwXDhzQRiSUuDiKobAK+WiFi5FEIocimO+5l5X1ewAAXIlJREFUvVMaIBT2envnEC7z7wfmzRMIJTZW6AcTFyfEklQqcnkw68Xr1aIg2xlYgR49o8LRMypcO9OKFJHMhtUmwef7dYjV+3HjPAtOVytxpEyNQyfVyMtyYWqBA6ndsuZnaxWI0fkQq/fB6wNUyqtB3Uho7hjYNNXcLkNrexHKyij+abEIcS8GlpDCFrYHDpDVMmYMPff5VPj8c8MFf8tikaK4WIPi4uCUvU8/pRUnIxMAeOcdQbOntlZ5lVAGAjGh9CV12GyWQq32B/K8p0yxYfduKhasq1MgO5vS9RihiCvpOa5vS52iIhvefDMOdXXysBTl+PjgxlSsP8bDD1NGD7OGrhRCidH7wIEIJUNUkBVr8OFU1RBPU+sj5HLKztq7l8aeQBoUWG9uFqRyxMHagu6xVd8iw6Z9OkwY6cTYEUJ6qM3B4Y1NRvj9wKrlZhh1fiTF2zG90I4T5SocPKnG6k9ikJ7oRVGBHe9vownqwZvoAlAp+tlt7kuO1AQvkuJ/DaDvLi8AqG2So7V9ClaupHjYkSPhn2Hp4CxjMz+feuMwyGRO/OQn9bDZpHA6e84ocrkk2LVLh/LyyKvMFSvMSE11B7nHvizaX0MiGbS3FsratWvh95tQXy+4txISPAHJ+nPn6PXWVlkgDVgMjuvbSRsxwomYGB8OHNAG+qEwsJVOKEaNQlCrULe7/10pLydkUsCo86PdEmyNxBl96OySBFx7Xxawfu2rVwuveTxCfQJzVTKyUSjakRzvhc3B4YNtBiTFebFwqsA2TheHtzYb4XRJcOdSS5B7SyEHJuU78a0bO3DzNZ3gOD5AJgDwwvtUqHTVQokOl7v/TWJ8fkCrqcGyZVTQCpAbSwyWkMIKXUNTv9euXYtRo3IQE+NDcrK3x1tSkgetrXKkp7vxgx80hvVN+fjjGKxZY8LOnXqcPq3Cxx/HBJpyXekY9MJGoPeEotcnwOHgYLdLApYIxwFz5tBVzxSImTss/Df7NitKJGQBlZaq4XBQPxSG+PjIRCGXBwsQ8vzQbwfscHE4UKpGrMGHDmswocTqfeABmLu+XG6vSGPO6xUIhdURMY02o+E0SZnvMMDr53Dj/E7Iug+Jy83h7c+N6LRJcecSc8B9GIo2ixStZhmumWzDfdeakZ8VXPwm9sl/2Qh8oJBKWwf0/dTkTeA4ISU4Pz/y53JyKMa2e3dw4WpCQgJk0XK+ReB5YP36GDgcHObP78Qrr5jgdHK4995W/Pzn9VCr/UhLc2PSJBtKStTYts2A8+cVePnlBGzcaEBFhXLIx117wqC7vJTK8IvbbqeKVqeTJvXQznkAAu03mew8A88DX3xBxDJmjAMlJWJy6ftVOn68Ddu26bFrF4eVK4XXxfLnAAV0t2yh/Q2tPaG0wz7/9GXDjiNaFJ9WYWyuC/UtwTsaZ6Rj1m6RwhSlQ92ViI6O8KJUj4eKUgFBFJONTaO+DNuLtahplOOOxRYYumsPvF7g3S0GtJiluGuJBQk9tJ/edkiLijoFtoP86zp1sEXyxqbgzI4Vs60Yk/PVrLgOhVzWcuEP9QCZ1BnQ14uLi95k65FH6H7LFmDrVhKH7AuOHVOjtFSNoiIb3n03Dmq1H1//egtMJhoX+flOVFcrkJTkgUzGw+ulpoAKBY/SUjX27dNBKuWRmelGTo4Lo0c7onaGHIoYdAslJiacUFiwe+rUvleZv/MOEcyIEU4sX24OsoQ4ru++J42GR2GhAzt2cEHd+kJ7YGi1QsV1qEUylOMoli4Jjp1RQaPkkRTnRYdVGvQ/tSoeCjn/pQvMt7eHtxTweqO7Jx3OJOwrUWPeJBsyu8VHvT7gvW1GNLTKcdtCS1BwPhSWLgkq6hRQyoUf6HL0fPnVtcivCHfplQC/X46PP6bHs2dHbrIlk9F1rNXSZ774IrqAZCS0tkrx6acxkEp5HD6sQVKSJ4hMAGDkSCfa2mR49904eL0cZs+24pZbOrBypRnf/W4THn64GbNmdaGqSoHNmw34+OOYAf3vy41Bj6EYjULPDQa2eliwgOQuAJK0YOqto0Y58YMfkPribbe14/HHBc0QJr9y663tUKv5PikPR0NRkQ0WC4n7MYgHpEpFq1tGKKGDcCgTyq6jWvj8FJSPM3rh8wNWUfyJ44D4L2GmV0cHVU1znGCVuFyRV64GA9DQtAj5WS4Udcfr/H5g3XYDqhvkuHmBBcOSerZ+i0/TuHR5eg7o/mBVK/K6JX+KT6vw8rpYuNxDSF1zkOD3R3Zj9xaNzfMC6eFM1SIUTNMOoLnG5QrPBosGrxd49904eDwcfD4OY8c6cPfdbdBohInN4yELhiE314l58wT3i9NJnWf379dCIgGmTevCTTf1Q+xwEDFohMIyHGJiaEUvPsHsotZoSPVTKqUAeH09vT5mjB0NDTR7m81S7NoVLAlfWChIGQwfPnCXQXKyBzk5gngczwc3YkpIINJghBLa/neo+kTbLFKc6M6Wi9FT+iqAMPKI/ZISisdD4+v+++m1L76I3Lq5sxOQyaxYPtMKjuv2k+/S42ytAjfO78Tw1J5PsN8PlFb2ztR+Z4sRMTofDBo/ls/sQnOH9IKWzFcBLs/wAX3f0jkq4KZWqyMTivi12FjykHz+ee/iWZ99ZkRTE006ixZ1YsUKc5Cb22aTYM0aU2DBCwA33dQBiQRwuTjs2KHDc88lYfduHcaNs+OJJ5qwZElnr2RdhhIG3bMfE0P3ZjN11QPIf81xdOI5jorMzpwBDh1yQC6XY8QIF6qrafbeJPI7s5oUcefG4cNdgbTigWDWLA/+8x83zp9X4+xZIVsEoIwQMaGEWigXq0nVxcauoxroNX54/Rxi9D4YdX5IJRQvEU+ScQYfqhsiqy9fiXA6hUVLQUGwTH20FPb01E+gkE8HzwMb9+pwslKJ6+daMaIHjTiGijoFrHYJDBo/7l5mxslzKmzvrlNYWGRDbroLeq0ff1pjQlWDHFUNcuRlugMEfxWA3TFtwNtgNWM6XeRrMrS52pIllFq+bx+Ql9cCnS7yPHLkiAaHD5Nuzu23t2PUqOAJoLlZhjfeiIfXS6oeZjMtzlwuCQ4dUmPPHh08Hg6TJ9swc2bXFd2ca9BjKJE6N9rtApkAlOJ59iywbdtWdHZ2QqHgkZgYviqcOpVk6HNyhBOakXFx/E16fTl27vwYb74JvPceFccxmXpmoTCryOmk2E9hIT0/ePCi7MJFRVO7FCfPKTG10A6Hk0OM3g+JBDDqwjO94ow+2JwcXG66lVUr4LyC3TDisTZmTHDGIfOzi/Hww4BSYQbPA1sPanHkjArLZnYhv5fWb3WDHHqNH3ctNSNG78eMsXYoZOQK+fyAFodOqSGTAk/c0Sbso8giHEr9ZAYLUmn7gLeRkkKtCkaOjGyhhCI5mcQ+N24E7r77HlSwxjgilJcrsW5dDADgm99sCSOT8nIlXn7ZBKXSj9GjnTCbpVi2jOoN/va3JGzdasCYMQ48/ngTli7tvKLJBBgCMRSdjtxf4sB8aG+IESOE1UNWINUy/Co7ckSDvDxnkNCkXM6jqMgWkYD6AtLvKsXZsxQzuflmQcdLrw+3UNRqMpmB3vthLyd2HtEiVu9HZrIHPBBYDZPUSnjqMACs3RCDf7wdh/e3GdDQOujGbb/RLpqbWD0CUzo4ezb88ywNfNdRDQ6cVGPR1C6MG9H7aO2cCTZ884YOxBqEyeKWBcJy+FC3G0Sj4nHdLPKpN3dIcezsEO4bfZmhVe8Z0PdjY47hF7+ghaBYgy8UzK3OsHQpFbparTlhny0rUwUEaufP7wxSEuZ5atT3+uvxyMx0Y948Kw4e1GLWLCuKimxIS3NDpaKdiI31wWC4somEYdBjKBxHQU8xoYT2hhA3w5kyhWzVurpw1d2uLmnEmInXy0EuH3i6jM9HF/6oUUQeLJGgszM8hqJSBRdPDSW3V32LDGdrFZg13oZOG5GHUScilO7VsdUmwd7jary7hczI5g4p3F4OC4tsPcYNXG4O9S2yIZuhxCyUSZOEcSiTURJIKFiRalv7ROw6psG8ibY+C2Uq5IAypAo+M8WDOxdb8P1VrfjuXYJlMibHhQdWmDFplBMlFRR34TBED+RlBQ+Tsf8uwKSEneA4Klz82c/otUgNzVavDiabrCy63ltbpwTGM88De/Zo8dZbccjNdSI314kvvjBgzx5toO7s00+N2LDBiGnTurBkiQXr1sUgO9uF+fNpwTBypBN+P7nnt27Vo6Hhy6FfPySWmaGpw3Z78MkW62QlJnrR2ioL0sEBqAVnZ6cU+/ZpMWqUA2q1cBF6vYBMNrCLsq5Ojo4OEvY5d44GFRtgLMDL9tPppMfiWpXDhwf08xcVh0+rYdD4MXq4C8VlKkglgL5bvyvO6IPllBSNbTKs+TQGAJCX6UJppRIcgOUzrUFyIwBVIte3yFBVr0BVgwL1LTL4eeDhW9rDBBGHAljRorgAVSYT3KxiImxsJBXa5taZuPMaO6ZH0HXrL7K6SVkuIgyOA5LjvUiK64JcxmN/iRqKi7AYutIhl7Xgmzd24Pev9q9pjJ+XYc0a6hWv1dICb8qUYMVhgCrmN2wgeXuPh26FhYDTmYCtW/VIT/dg3boY2O0SaDR+5Oa64PVyKC9XYfNmIzZvDq4lamuT4X//M0Gl8uOmm9oDC5jx4+04ckSLykol/H4O770Xi299qwWKK1x+Z9ALG0nCuWdCEfdnV6v9+M9/wqWJZTKKq3R2SvH66/FYtaotIBTp8XCQSnvuh9ITeF6OlpYHwXEufP/71GCppETICGJ9UQzdahqMUMR1DuKOcION9EQPSiqUON8sh8UqDRTpAeTe8vPAaxuMiNX7sGqZGSolqexq1X5kp3nA80CrWYqqBgWq6uWoaZTD7eWgUvBwezj4eWBRkW1IkglAkwpALX0Z5HKaPEKtKqsVOHQIkErew3/XPYWXI8RYLiX8fhUe/uPAWwd4vUM01bAP2F/S/9ThM+UPBc478xaEkgnDunV0CwVT4mCw2yXYvNkAuZyHXu+DNST2mJ3tAscBmZkuzJrVFZRCbDD48Y1vtOCdd2JRXa1EW5sMGzcasGJF/3quDBUMCUKJiQkWWgztXide3dtskoiulPZ2Ge64ox06nQ9r1sTj7bfjsGoVtev0+TjIZHyf+qGI8emnRhw5okFDw8PIzf0OMjOBF14Q0oF1OvLLimMoEgm1iGUoLwfcngurlV4OjB/pREmFCp/t1SEh1osOqwR/+J8JMikV6wGA28vB0iXBF4e1uGZKF7JSPKhqkGPdDj2q6hWwOTlIJcCwJA9mjLUjK9WDk5VKijEU2TB59MVbyV9siGNfDDIZBV8j4Te/AUqK6/Hbr314yfftUmEgjd0GGzwPOF352Hro0vdIzs0VhCIfe4yuaYUC2L37NIDpAKj2LTfXBZmMD8xjtbUKvPFGXECUNiHBi+uuMyO2B+UErdaPVava8OmnMThyRIPiYi1yc13Ivwi9hwYLQ4ZQQoPyLIbC87RCZGhokGPcOHvYakEi4ZGd7YRMRsqddrsk8BteLxcIgPUVFRVKHDyoxbJlFrz1lhluN0ldi2tLNBpyjSgU5F4rKaHXz5yh+9mzSQ6705rXr3242OA4YOl0K15eF4thSR7cMK8Tbo8Ebg+H2iY5yrpTskdkuHHkjApHzgg+x6Q4LwpznchKdSM90QO5jM7RtkPaK4pMxOjoCLaCQxGtNcFVXB5YuiQwW28d8HYyMmiuYQKQoZBKSeNrxQrg2WfJ8zBnDiVqWK1UB5OY6Ik44RcXa+BwSJCa6kFOjhNHj2rw3/8m4Pbb2zBsWHTrUCYj9eGEBA82bzZi3boYpKY2X7H96Qc9y4sRit0uVJSLXV719cEXe3W1EmcjZL9oNH7I5VSJWlenwNKlguno9XL9iqHY7Rw++oiCaVOm2GCzpeFXv6IKWoaUFLJOnE6Sxf7FL4T3fvUriqPo9cCECVRcNVQC1QmxPkzrllVPjPFh3AgnJo5ywGylITFuhBMr5wSLqN2+yIKvrTRj/mQKyovJZH/p0CcTQFCVnTiR9n3/fuBHP+r5O2K9r6u4/IjR+6GQVyBW70NSXP9VM2tqqHlaNPA8LThGjQJmzaLygE8+IXJRqVqwaFEnmpvlaGkJX4dfe60Zt9zSDqXSj5079ejqksJmk2D1alOInmA4OA6YPt2GO+9s684OG3jd3GBh0OtQgODiRp6n2AQjlEOH6DF7fuSIBk1NcixeHOxr1Gj8cDg4fP65EWPGOJCZKdSf9JdQNmyIgcfDYdkyMzZsMKK6+mbExhJRxHZrUmZmAqdP0yq3rY0EBwFSLI2PJ6vF7QamTQPc7pghlW47c6wdBq0PG/bqwPPA3uMatHTIYNT5YelWF544ygmFnEeKyYv3txpxpkYocLzSyAQgSxGgdr/PPgu8/HL4Z0LbuDIXyFUMHvTaz2G2SoO00HoDRch1L17QGUQe6OuuA/7xD7JOACoLcDopljJ9OpCZ+SGKirqg1/siFkrLZEBBgRP33tuGRx5pwrRpXVCr/fD5KOC+Y8eFSWLECBcefbQZM2dGUMO9QjDohMKC8gARisNBr2m1grtr9GiyWnQ6kgs1GHyBgsX8fJrEpFJg2zYDbDYJSkrUeOaZpIBII2V59W3/SkrUKClRo6DAgddfj8e5cyl47rmZePJJ0vxhAd19+4TvTJ4MfPvbtO/q7kUJI5S8POD6m+bBYkzp66G6ZJDJgKXTu1DbJMfm/TrsPqbBtEI7Rg93BVKHM5PdcHs4rJhtRXa6G+9vNeDgSfUVSSYAsHMn3b/xhhC3u/lmoT8KQKtTMT766PLs21VEh1zWhLEjnH3u3uj2ckjM1uKaRfPD3hNXxvv9NIdwHHkg/vc/4b0RIwCO80MmA6ZP78KJE2pYQmq1xDCZfFi8uBPf/W4jbryxA5mZLuzYoYfLdeEKVZ3OHxS8v9Iw6Mtl5vICaJXPVHw1GnI1NDeTH/PQIUChMAOg6nfmC2faOA0N8qBc7q4uaVAMpS8WisUiwQcf0E4dPqxFZqYL3/sej9RUeu38eeqXEIq8PMHCYn53uZwIRSIB5s3TYM8uP0aOB6SD7mwkZKV6UJDtwuHTKsQZfJg5zo6TlUp02tTwehFQ1q1vkWH8SAd8PqoW7+iU4vBp1RVFJm6PPkiXacIEYNUqSqoQWyEsWK/R0ELG5QJ4/mq5+mDC64vHyAx3v4o9fbwEanV0t5NKJcTWzGbg+ecpJvrwwzTvvPUW4PWSi2TSJDt27NBj714tli7tjLpNgK79sWMdGDvWAb8/3PL9MmJQCYXl/CuVtKI3m4WUPq2WTqZWK9Rz2O1pAKi978svh6cOA1QwdOaMClIpj4YGat3bF0LheeC555Lg99MEsmyZBVOm2JCQYEJLC5nA0aRUWFDe7xcIhVkoALm9Nm4AquoVyEkfGhLEPC8IF66YbYVMSmKQANBhlSIh1ofEWB/WhyRBHD6tQn6WC9npbrjcHBRyfkhLhOw7oUbFufsxqlsO5//9P0FlGIgclM/IIJfmxo1AW8fky7KfVxGOpjYpWjsewTtbLk2WpNNJ7uraWnJ7AcAPfgAMG0ZF1adOAQ0N8wCQXuDUqTbs2aPDnDld0Gh6Fzz/KpAJMMhB+dA4itkcrDR86BAFT1lls9NJ+tIVFZGVW5OTPYHujVqtH2+9FYeuLkmvCcXt5vCrX6UGyOSxx5pQVGRDV5cEb7zB4ec/p8ytu++mVezy5YK7DiDyYMKQYkJhGWHp6UBqCh+ogB4K2H1MKPhJTfCC5wFrd/V8R6cUPC+kEofiVJUSL7wfi7+8Ho/n3opHl2PoMUpLhxS/f9WEbYeFlNP4+GAyAcgSZmCukIwMYOHC7u20Tot6HK7i0sIU64NU2hb1/bG5wYW21/YQgzCZgH/+E/j738mjwHDwIKWHm82ULjxsGL2u0wF33AFYrbk4eZIu6qIiWvUeOHDp05ivNAw6b7IgGSMUZqG0tFCjrcmThTasYkycSB9krYABBKwSiYTH/fe3gueBd96hHgUXIpTKSgV+/3uaZTgOgXadW7bo8dxzSTh8mMONN9KgmzaNCt4SEohUGBQKodiRWdjM5cW2O2UKcKZGOSR6XJwoV2LnUSKUrBQPmtqleHOTER/t0GNYkgcpJi92FGsC8RSNio7hwiIbHrqpHaO6ddUUMh7jRzqgVQ0d36/DxeGNjUa89BExfpzBB4mU9je0OVpoKnFrd7fZjIzgwO2RsoH15LiK/oGUHLZGfX/WeEHXKNXkxSe79VE/+73vUexQoSCl6UjyK7/9LfDccxQfdTpJokenq8SGDUbY7Rw0Gj8mTrRh/35tr+IiXyUMqstLIhEIJTaW/JZ2O028J06QFTByJPkwQ8HaYoqrU+vqFKiroyykqiol8vKcAVnpaITicnHYvNkQ+JxUyuN732vEnj067Nqlg8/HYdq0Ltx/vwFGI/1WU3c/L5OJXCKvvUbPDx8WVj2s06TY5QUARZN5vOwDztQoUBiysrqcOFcvx6e79Rg3womzNUpUNcjxyrpYxBp8uPmaTowY5saOIxrsOUFXXFqCF/nDXeBAgc5X18fC6+NQVODAtDF2aNVDg0y8PuDQSXWQRXLPcjOkEmDjATopoYRy8mTwcyZznkYeVkybBnyyDthzTIOxuc4wXa6ruPRQKiKodnbj+XeFE1ofJYvyN78Bfv5zoLSUYrIALV7FDdWWLweuuQYoLiaL5ZVXiHwKCwGdrhYOhwQbNxpx441mTJ/ehYMHtSgu1mD69CEk1DfIGBJBeYAslFOnBOn64mJyd0kk4QqgALB1qwFKpR8pKe6IeeFMUpohkkZOZaUCH38cG9DlsdslGDvWgX//OxE2mwSTJtkxZ44VOp0fCoUXLS1mJCQkBCwmkym4RfGePXQDgL/9jayrAwfI5eX1Ah3trdCpdMhI8qCkQjVohNLULsX72wxIS/RAq/LD3r3KWjS1C+PznJBwIDI5rkF6ohfnm2WYMdaOVosU+09o4PJwGD/SiRlj7dD10od8qcHzwOkqJT7arg8oYxVku7B8hhUyGbn2JBI3YmKC3ZRuN/Dpp8HbYhYKa3/BxEntLg77S9WYMyFKQ/KruCRo7pCizfz1fn/f7/PD425HTo4JJSVEKDaboIxw//3k5nz/fUrAuPVW0vLq6CBiOXgQaGyci6wsDsePa6BS8Vi82IKxYx3Yu1eHKVNsfc4i/bJiSMVQLBbqU2C3U5XquHGCNQAAmZkfYO5cwT+al+fEjTea8Ytf1GOYqNHRtGldSE31QCrlsWKFGXfd1RbUp8Dl4rB+vRFr1pgQE+PFihVm2Lvb3h49qsHw4ZQPvny5BbpuPaqKigqsWrUKAE04JGdP28vOpvsf/lBoU5yRQfEWFj95/HFg+tRP8OenLfB4OVQ1yNHRefkPf6dNgrc3G+H2cKhvkQcskEmjnMjLdIODQCbzJ9ngcnOQSYFPd+ux/bAWIzNdeOjmdiye1jVkyOR8swz/+yQGH4rI5K4lFqycYw1c6JV1Cmg059HZKRCKy0VB2PPnBVVhQHCBMbclI5QUkxcHS9VDMlb0ZYTfD+wrUePVj2MBcJg7sX9E3lFjw/Ilf0dBAdWM1dcDf/iD8P706dRM6667gK1bKWXY76dxsngx8PTTQE7O/wLteg8c0OL3v0+B2SyF1SrFsWMR/GZfUQx6lhe7eGNi6LGYQJ57LvjzPA/k5LiwfTv5SMXxk7w8J2pryd21b58OMTE+fO1rrUE9CgCgspIa4jgcEixfboFW6wsoF+fmOrFgQSeSk3uuxm1tpcAuy9xgaaZ6vRDMe+QRip+89x6waROterZvaUV9ixzNHeQ6+/f7cUiI9SEl3oukeA+S471IjPVCcYmUrP1+Bf4pUmn2ifjg8GkVDp9WgQPAA5g/2Qaj1o8WsxQcgJzhbswcZ0PMEGoA1NEpwbbDuoBUDEDy74umdkElskidLg51zTKolC3w+8nlxcikuprIvqwsvBcKI6OUFEAicWNYkgcdnVLsOabF4mm96NB0Ff2G2SrB+l16nG+So6jAgZLKF+H339Tn7dyx2II3NxnR2jYVw4fTef/lL6nLakZGcAxl7lxKpnn1VYqdfP3rwhhQKs2YO9eKcePs+NvfkuDzcejorolZvz4GLS0yFBY6kJrqGdLZjpcag04oDGy1X19PejrXXEPZGGLU1NyIl18WVCP37tVBpeKRnOzBiBFOfP45RVCHDXPjjjvaggqEXC4OFsu1WLMmHllZLixYYMfhwxpUV5PPauVKMyb0wpXB85QkIBavZITidgvCkGwg6nQ0aOfPB1KTP8fXr78BXi/wnw/jYOmSIC3Bg6Y2GUorlfD5qW1YvNGHpHgvkrtviXHeoAmyv+i0XRf1vVXLzHC6JeiyS6DT+DFimBuVdXKMH+lEUYED8QPoRXGx4XBx2HNMg8On1QFSVCt5LJthRV5meDr2uQYSiFcqqLOWRkNZPrW1wBNPkAXCmvEx1WFAGJ8SCaBWN6DdIsW0MXbsPKpFUYF9SJHrlwU8DxwvV+Hz/VqoVTzuWmpBRrIHqz/19UtlIiXei7wMNw6eJmUEhqeeAl56SRB0ZZg6lUjlP/+hepSHHgr+TEyMD8uWWbBhgxE33NCBxkY5Nm40Yv9+Hfbv1yEuzouCAgcKCx1ISOi/TMyVikH3/ImD8gCt/rVa4M03gz/3t78BZWX/w803j8KePTo0NMjR1CTHm2/SilutFi7uyZNtsNmkkMt98HiAsjI11q2Lgc02GQkJXlRVKVFVJQQ/dDof2tpk+PRTI9xuDm43B4+Hg8slgcfDBV47ffrb+Pa3aZ/nzRP2jRGK1SpI17PJKDQoDxDZLJrahXe3GDAp34HEWB+8PqDNLEVjuxyNbTI0tclQVq0MpKrG6n0wd96MfSfUAbJRK3kUXJsGuTr8NHocXpR+Uhf0mlJRhgVTbMjLdAWk5V1uDl4fIgbVs9M8yE4bOrLnXh9QfFqN3cc0QS2Ic9PdWDbTCl2UxIBzdQokxPhQ363Ws3Yt+cefeEJwV7Iun74ovKlWNeJ8sxzXz+3E4dNq7CjWYuXc6OmpvUFfzt1QxMXef5uDw4Y9epytVWBsrgsLi7qCEiBazH2frp59Iz7i608+SdfxzJnh740bBzz6KBHKc8/RYzGmTLGhpESNjz+OwUMPteDMGRUsFim6uqSIjfXh4EEtdu7UIynJg4ICB8aMcfSoOhwKu51DdbUSEgmPvLzBS9zpDwbdQmGEotfTStDvJzdEqNm4dy/A8xPwhz+sgd+vQHs7dUdSKlvhcgU33RHLoYTi44/DqxKlUjt27HBDIvGA47yQSOhx6C07W4W7774BSiVZUQyMUDo7hfa/DKzYkeeB+IRYPP0yjU4/L0F55ddR+WIpEk2R25vyPAe3OxZOVyIqmhLghw5/fuMg/H6a/eTyTjzcnISCAhUyMoLTXC02c+C3GDSaWny0/+vAIPVm4aR82D71BjwPWLty0Nw6Cx6vHkpFO9weIzjwSErYCauvFEdron+3/NzXYNCfgTEmEwCRyXe+AwwfTu9bLEBlJX0+WmvY1FQbdh7fgzrLWtidqdhafA22l74Blaq1z/+H4fVla5CgDW8YFencDRT9PfY94WLuv7VrOBqaqWVmcuI2WE6dx7YSNXw+NXw+FRzu8dhz8m3Y7cP6ta9KdXDt1/Ll5J4Wx87EyM8HvvtdsmT/8hegpqY9qJeS1xuPlpZv49NP90OprEBb2z0AAJPpZcjl9XC5cuFwFOL11/PA8zIoFOehVpdApSqBVBqcFebzaeB2Z8LtzoLbnQWPh+rtFIpqmEyv9uv/DhYGlVDkcgqI8jwRiNEoFDGGqvK+9x4wZcqPoFBQZhXL/MrPp0lUqRRuPh/wxRdCTUgoWMc2APjGNygtcCAS5Wx1a7EEy64AQhbYa68BP/1/ryMvT/j8G28AR4/ehN//vveVtDxPRXg1NcJt82Yh/TEmhoglPt6E7z61AXo9HR92Y/+9o4N+Mz093OwfSqisBN59l1xSrPXyiRNkWXzta4DJdH2P3z9/Hvj1r4F77gHWrKHXcnKAzz+neF1zc7B6NENWVvDz99f9Gd/5DnDPPcsxfTpNNkuWLA+qQ7pYSEg0YfP2DRd/w5cJofvv9VKyTVcXWfHix62tQvO5caB5gONuDiP2ceg9JkygmKW4Y6rPR1IqDPHx9LmekJ1Nlsxf/wq43Y9jzZpJQb3fd+/WYcuWJbj33lasXk3E+otfjA7ahtvN4cwZFU6cmIWKCurOmJXlwsiRTrS3y1BdrUBzM00ICgUPd7flXVRkw8KFBZDLlwEAnnzyyT4cgcHDoBLKypU00SYnkzpvbCxNdEVFJAUv7jnyzW/S50wmyrCqr6fg2tKlNNEwOJ00AYnJRK2mGEZeHk0i770nvPfSS3SfkEArlowM4V5c1NYTmEurrY0mJzGhjB5NmV9Hj5IwoVJJr40fT4VVX3xB2WDi/9ATOI4CiklJVCQJEMm0tZE0e2kpcOxY9J4PPSE1lch19GgKXOv1we67y4nWVuCDD0gtIT0duOUWslIbG4Ebb6RjGkrCLhcRBCOKpibBWmVkAgB1dXT8srLIZ56URFbx+vW0YtXpgsceQMchLY2IbeZMsmSUwYveQYHfT5axxUKFwRaL8Jg9N5vpujAYaNEWehO/zjwF0cDztK1QYmCP2XPxa05n+HZkMgTpqgF0jer1dNPphHhlS4vQZTMaliwR0oALC4PJBKA549FHBWmVkpLI7q5QpKeTDMt77ynw6qsm3HNPW8B9NX16F06eVAfIBKBW4WndbmK/H7BYpPD5gIICB66/vgOnT5Po7KZNRsTGepGV5cbMmV3o7JRi924d9Ho/brjBHJRwdCVhUAllzhy6GD78kAYQm8BHjaLJtrRUkBt//nm6l0ho8k9KouevvEJWRnIyrdZfeYUGM0CDdsECGmysYVdSEv3elCnAAw/QBFVbS9+traVBycjIaAwnmfj48AmWEUprKz1ub6eaGlb5n54OjBlDF1Z1NaUuvvqq8P1nn6VVdGJi9GPF82SFdHTQ9iPdd3QExwDkcrJY5HI6FuwmldJrbW00uTLU19MtUufCYcNoW8zSYZaP2ALSagdOPnY79fTeupXGxD330Pn84AM6xz/8IU3kJ04EE0dzc3CTNq1WGCNiTJ5Mi5NQsONWVydYe/v20T6wW1oaiUh6vXSee9Ab7BE8T7/X083rpf/T3k7nid23tRFJ9Afs+5cCGo1wnPR6OlbssfhepyNy3riRLOvcXKoDiYmha6O4mBZZYiXgaBCTEkuqAOg6ZhATrtjqKS6m4yxu0x0NSUnA8OHvgOPm45VXiFQSErzwerkwUnzppQRMm9bVLVarCFgcAPDEE02YONGOiRPtAQV0u12C9euNOHVKjbFj7Vi61AL1ECkS7g84nr9wy6fOzk4YjUZYLBYYertsD0F6ejrq6uqQlpaG86KORTxPlfBffCHIlDz0EJmjHg+tKu67j1bNTU10a2yke9YZMRruuIOskoQE2rbVSj5Ri4UaYUWSXWCrfUYwzK0UaYCrVDSRinWgQqFUhrtUNBp097gP/7xMBowdS6mqbEJhhCEO7kskZNHFxpI1Eem+rxM8JTDQcT1xQijw6y0kEmGFKXazicmnvZ0KyABh4pZK6X9Hcj1dRd+gVNI46U0jN5mMSNHvp4mZEVlfoNEQecTGRrd61GphHJ45AzzzTN//F0Ok6ykSMjPp+unsDD4WLE4LkDtL3LagJyxZsgS//OWzWLMmHlarFKtWtcFk8gbkmkJRUOBASooHKSluxMd78fe/J+GaazoxY4YQPykrU2L9+hj4fByuvdaMgoLorX+ffPJJbIzWo7oHRJt3+4recsCgZ3lxHHD77WQaMxVfNtGzldg77wg9RlQqumdVzD0hNFOMYfZsIonERJrMOjvD3QXsMSu2jASnM7I5D5APNzubVtUcR+6oigqKCVRUBEs+iOH10uopFHI5kWN2Nt0yM+mivZjuKLmcLKkxY4iMAbp4z5+n/a+upntxrZDRKJBYXBydH6uVjmlLC8maXGi1yVblVzFw9IWUvd7wRQ2lSAvXGbtXKmkidrvp5nIJjxsaaGyEZjNeCvT2/2VkkOsrJkYYo0YjzRuVlcCf/kRegt/9rnfbW7t2LXQ6HSSSSrz+ejz+97943Hlne8TP5uc7cMstHUGvjRjhwsmTasyYYYPLxWHTJiOKizXIzXVi5Uoz9F+SFPRBJxSAJsX77xcIpb6eJs+4OLJOmA/Y4aBbNPn43mLnTqHRUk9ITCRXz5QpRAxJSUJLX5mM9qWmhrJAQvHOO73bF3ENxG23CeTDApUMzHpgTaEAoVqfWSqRHhuNA5POVippH1m1OECWy9NP02NGuqy17lVc2fD7yU1rs134s4MNscvr+98H/vtfWoz++MdC4ksk5ObSfVtb75vvJSQkwOPxQKPhcc89bXjrrTi8+qoQOzGZvGjtrpM5dUqN7du9mD3bGrj28vMd+OCDWJSUqLF1qx42mxTXXWfGxIn2L1Uh5JAgFIBO6jXXkO/8zTcphpKYCMyYIXzG6yUf90AJpbdobqZbfwLcvYXY9/v22337rs93af3iV3EVQxli99wLL5C11dEB/OxntDCTSFjWWPhjhk8+Aa7vOVEwDEoljzvvbMPvfpcKAEhN9aCpSYb8fEeg4d8XX+hx+rQKS5dakJnpRl6eE1Ipj/fei8WwYW6sWtWGuLgvn1k+ZAgFCA6Q/exnRCqA4IKK5HqKlC0SDWlplCWWkBB8i48XfttuF1w8586RKX91wr6Kqxi6mDKFru0PP6TnM2dS3MTvD74XP87Npbjt1q2UMRgpntoTWlrIBOI4oL6eHlNc0xuQZHG5OLz6qgn5+Q4sWtSJa64h3++0abYvbcOtIUUooW6o0lLK+BoxQvCFrl5N7/30p5Q9Fc1c/PxzcjtlZlJqcVsbuWpaWsjiaG0VgnMSCbnXxGQTHy8E8+x2ob6EZXz5fEKCQEdH5H3gOHIZqVREfB4Pue4uR/BZoaBYS2oqHTe2H6xWB6AA+dmzFOeIlCBwIYwcScfO56P/Gh8vtFP1+eh+j6hmMz+fst++KtBo6Dj05nzL5cG1VOJzxYpjLRYhm683QfcrGUolFZ7GxVEMh/V7Z3HpFSto7IlvJhNd1wZD+HuhN46juWH1auCzz4Cb+igTtmsXyaw8/HAzNmww4vBhLUpL1bjuOjPWr48BQO1/Y2O92LLFgH/+MxHTp3dh1qyuLy2ZAEOMUObPp5RRgE7wxo00Cd98s1B8xwglLS0ymfA81Zls3ky1LddfH/lzfj9NqKyRV0sLubeixVZUKsq+Els2JhNN1m63kL7KMtDYYxa4ZwM+M5NiMcnJVAeRmkrvtbZSe2Fx7CQxkbLbMjLoOLhcQiyppYXcf9HIzO2m9OTTp3t16MMQE0OErVYHx6+6uoRkiTNn+rbNi0EmCQk02bCElRtuoHO5bh09X7yYzgmLYc2eLZyD1FRyoUokNEFJpcLjzk5qC6xQ0Llmk47YVcJxgpuxN4iWeAHQf2CZVQCdX48negLIVw0uV89j9+OPo7/3+ut9+63S0r4RSkuLDKdOqbFypRlSKXDttRbIZDz279dh/foYTJpkw+HDWmzfrsePf9yA/Hwn9uzRYfduHY4e1WDBgk6MG+f4UsVOGIYUoYhdV++/TzGVXbuAF1+kVGKxSywSy3u9RDgHD1KW0vz50X+LTfDx8eTaqq8X4hnx8WQZZWXR5MKKq1paKCgurgOQy8NdaMOHC9vu6hIIhpHM0aNEIDxPE3ZODpngc+ZQ3UVtLWV6sZx8nY4KISdOpP2KljvvctH2jx+nIr2BgBXGaTQ9T4z9AevOCVAR64oV9B9ZeilTA2CZZdXVlPzgdgvHDaDvJSVR7Ck2lrrxJSbScfjgA1qIXHNN7/ZJowFWrSJLjblHorlNNm+m78yfH/xZ9rmODjrXPRHPYKVI6/W0QElOFgqFmSXldNLY+eKLvm2TpR+r1XSNsPMzcSJtX62m32DWKyNSj4cs2IYG+nx+Pp1H5k2IdvzS0mgbkW4qFWVuKZXh58/nEx6Lb6xGrSe0tLRA151aumuXDgaDD4WFdGFwHLBkSSfKytQwm6VoahIyAg4fpgZc8+ZZMWGCHZ9/bsBHH8Xio49iey1IeyVhSBGK3U6T8fXXk9zB1q0k1HbiBFU633df9O86ncC//00unG9+k9p2RgPP06R98CBVYre30yQ3ZQrdsrJ6TsdlE5uYaJgrra1NWHVyHJnsYrLJyaGLLCaGJv/ycrp99hn5gGUyOga5udSfQSYjl1RxMZGrRkMuwNRU2kZLC12QDQ30Pxji4qiWxWikfRUX/sXFkaWUnk6PzWbhAm5tpe0wd2A0MlEohGLG5GS6yNPSmNQ79ZvQ6YDrriMxRo6jx0eOkKUyfjxltYVWNLPjxtQApk6l1/x+Ol6nTgnJC+JVqlJJxzAzk/6D1yvE4HoDjiNrpjdghLJypVAVLr4pFHSeEhLI8mEV49F0wgYCg4EIgo0HdmM1ID1lOzkcRNYvvRS5zTbDhAnArFmUeenx0H9iqeHi++PHg11xkdLftVqhJkkioXE7dSpw990XX3kgNAA/EKxatQrPPPMMOjqkKClRY/HizqDsMI4DHn20Cb/5TSrOn1fAYPChs1OKTZuMgQZcRqMPEybYUVJCgft162JQXq7EokWdgQ60VzqGHKFoNLRS+dGPgP/7P5IRSU8n2Q0mwhiKzk4qWGxuJgXZaMVK9fUCiTQ304Q3aRKRSG5u72s6FAq6gFNTw99jK9RQsqmqot8W161otQLRzJtHq1ZWB7Nrl+D+Cz1Gx47RTYwFC2hiSUmhCT7Sxen1kpuKff/IETreY8YQcRcU0GqSaX05HLQvarWQivz22zQJ/OQnkY+N2w38+c/0W2lpRPKsHuett2g7jz5KNQJ9gURCx/vYMSLZH/6Qtt3eTjEym42O8e7dwnf++18imMxMWiSkpES37sSSIqG3ri6BGMSxpu9+N3gbHCdUhLNVr0pFk7rBINTb9FQI2xswmaCkJLLI2L1OF30Mu920iIpWT8QwYwaRR3Z25G3J5TRmkpODX6+oIFWLnBzqL6NS0W+yYxiJhGw2WiROnz448j79wZ491DJjYoRmX1IpcMMNHfjww1h0dgoDbe9eHWbN6sKHH8bg+HGK/l93nRkyGY8tWwz4xz8ovjJ7dlfEzrJXEoYUodhstKoCaJX+i1+QXtf58zSQN22i98Qrg+Zmkrb3eEhzJz09eJvNzUQgBw8SoWg0tOK6805yH13sAJlEQqtu5jYTg8mnhJJNSwtZVmLpkAvtl1xOE73dTpP3rl00SSsU4Rc7g0xGMZnRo8kleP48ud+OHaPJQColMmaxjuxs+mxBgWB5nDsXrLQc+v9eeYUmLIWCtpmZSZN+dTUpvC5Z0vOquSe43ZRskZ9P/So4jtwbYitn7VqKgy1eTARQXk7PeZ5+d9gwIjrxZMduocWVHBcsJ6LX0+TN4jckySEQBVu9m81EuqEV2mxsM9xwQ3DRXUxMcFU5g9crWJlMZqa5maRhxDE0lSqYZLRa2tfqahr7fj+NgWHD6LwuW0bn+vBhKvTra6YTw9mztKDLzKTFAlvMKBTCtfBlgNUqwZEjGsyda4VcHnniLyx04MgRoc8SQO3Kt24Vqssff7wpoAeWn+/Erl067Nmjw7FjGlxzzZUdXxlShGK3B6/6U1OB3/6WiujEYn0s1lJVRWJvGg35z9nAbWuji+TgQfK9K5XkYlm6lCZNNnmzSZupHV9qcBxd5FptuJotQP+RudKYGy4lhVakEgntM3ORnT1LQXk2ablcRJyHDgnyLRMnRldS5jiaWIYNo1hEezu5LI4eFT5TWUm39evpGGdmCrEgk+n/t3fm4VHUaR7/VvV9J537JCRACHeQcIqA3CiiooIsjI7OjLrejs7sHM6uc+7Ojrq6j8fMM7vjimhAcAZF7ksMELkhnIZAEBJImlx9n1X7x0tVp5MOdEjIAb/P8/RDqL6qq6vr/b3X9w2POxYE8mY2bgyHOaSu6crKcOd9UlLHjt/OnWQkysro/X/848iL1ZkzZFgffBCYNi28PVq3v1ZLBiIpKVKQ0GwOGxCDIbphr6qi4y9d3E2mcKgpO5uOvWQgpJuk7PDuu2R8/u3fYovdA/R9nj9PIadhwyLv8/vDBSXNDc6pU3Ss0tPpXJs8OeylSQsyqZhhzJjrNyYnT9IgvNxcUvPtCYKZN4rSUiOUShGjRrXd9cnzwOLFdVi/niq/mmMyhfDcczURC2KeF5Gb60NjoxJlZTqsXh0PlUq8qgxLT6ZHGRSXq/WJnZhIq6dXXgG2bNkM35Vs5rBhR9DUVACNpg5ZWatRUqKA3d4fdns+PJ7wEj0+/jB4PoT169MjtqekfA2Nph4NDYPhcvVBevommM2nI97b7U6DWt0AnveD40RUVZ1HZksXqAu5cOFCxPuHQhr86lcfoK7OivJyulhKycmdOz347W+3AgAMhnOwWE7Cbi9BdnbkVf2jjz5CUlISrFa66EyeTIb9ySc92LZtK+LjD8NiOQWnMweXL4+Wn7d2bfg1FAoPQqHoSolZWWtw9uwZrFkDWK1WfPLJJ9f12YNB4Ic/pO9fpWpCTs4qLFrklPc/GKQ8W3Y2JeJtNhsWL1581eN3vVRULIJGU4eUlBIolW5wXGxhisbGfFRXz0Rm5hrcf/8Zed9b0nLfRRHYu/dxWK1+5OSsglIZWyJXFMNGNho//Wkx6uvj5bHVbb0/EP3YvfrqJygutmLAAOCpp8KeZ6zPj/Xzd8bzO0pVVSP27TNg9GjnNcUblUrg7rubYDQK8rhyABgzhnIpjY0KlJdrUVGhwdmzGvj9HPR6AUOHepCX50V+fu80JkAPMyhud/RVm9lMirz5+T6MHTvuylb6d8aMJnz77RycO6dBcrIIiyUEnU5AVZU64nE5OT6cO6eBKFLzUSg0Gna7AiNGBKDXC7hwYSIee+wy0tLIFTpxQotPP7XijjscOH5ch0GDPHjvvTl4vSPKdh1kwYIFrd4/L08HpZL2ORCQNMM4fPutAh5P5LHavHkzhg6dhunTmzB8uBt6vQij0YhAC612lQp48UUOHs84cNw4/OpX1dixw4ht29onDHrvvQ0YPryP/P+OzHRYuxbw+ej7f+GFS7BYaKku7f+6dRyqqzn8y78ICIVoe8tjFe34XQ9vvZWCoUPduPPOGTE/x+nk8e67yZgzx4f58/tE7HtLou37HXeUYeTIOUhOno5HHqmDXt+xDP+FCyosW2YCz4ewdSswYYIge+mxHLvycg2WLjVj0KAQfvAD2hfpo8R67Nvz+Tv6/I4yZ867EARqSoyFc+fU2Lcv8mK2ebMZgQCH0lIDfD4e2dl+3H67A3l5PqSlBWQZmN4a7gJ6kEGRGsDacr31eiA+vgzSxVFi40YKTHMchbPq65VQKERkZvpx4UJ4clTzkb9uN4/Bgz0oLHQjIyNwpdw4EcXFVvzwhzY0Nirw2WfxEEXIK4zMTD9Esed90xXNtVuu0Lcv3aZPB2prVTh3Ti1XlogiHTPpuPXt24gZM5qQmhopN0CrzXSIIiUit29vv8o0xwFeLwettmOJxpoaksgAgBdfvBQx5KiiogKXLyvw8cfJGDvWBZfLHqF3diNo72cSRWDtWgt4Hpg9O1xzHu27awuOC2DECDfKy7VYujQBS5Zchl7f/uPq83H48MPEK93d1Lnd2Ah88UV9zCvjU6e0+PTTePTrV4tJk+rlaZftpT2f/0Y8P1ZCIcDlGoOcHF/EqPFoiCKwZ48BGzeakZ3tx1NPNUAUgddfp+hIc4/lu+/UqKlRoqTEhECAgygCI0e6MHduU1sv3+PpMQZFKk+NZlB8PortNzS0XRqUlBRAbq4PeXk+ZGf7oVaLOHtWjQ8/TIx4XHp6AEuWXI64IKhUwEMP1eOvf03Cn/+chECAQ0JCUK4nN5lC2LPHgLq6xzr8ObsSngdSUwNITQ1gzBgXNmx4Dc88MxS7dhlx4ACtns6e1eDPfw4PYpkyxY5BgzxISAhnqDdtis2YmEwhJCUFceYMGe+//z0ePC8iMzOAvDwvPJ7kdueramuBX/2K/s7MXAOz+emI+0UR+PLLOJjNIUyaFMMQjQ4iioDPx0Ojid1DOH5cixMndHjggfrr9iw4LgCLJYTvfe8yPvggEcuWJWLx4svtmp2xe7dBXkhI/OQnF1FcnICSEiMGDPBe87s5flyLVavikZ/vxfz5DTHNE+ntkOLFWZw+rcX77ydj8mQ7CgpaH6tAAFizhiq5xo51Yvp0u5yDe+mlS3jjjdbVMj5fZJLuwAEDhg71wGoNwmQSep230mMNSiBAczn27qVE77WkJhITg7DbFSgpMcLpVMDl4uH1Rn5ZhYVuHDqkx9/+lojZs5uQk+NHIMChtlaJjIwA5s1rxEcfUZY3P98lGxSHQwGHQwFRvM7ypB4CyaOEcOedDtmgtGTbNnO7Q1sS0nGSeP75Gpw+rcGZMxrs2mXE2bML8fLL4cqxQYOuPhWzpiY8OyMtDaisbL0UPnhQj8pKDZYsuXzd1WPtweejlaRWG5thcLl4rF0bh4ICT4cSrRznh9/PQakUkZYWwJkzGrz3XjKefroWGk3bP47Dh8kz/cc/4lvdN3q0CzqdiPHjHSguTsB336mRlhZos3T12DEtPvssHoMGeXHffQ03tYRIc0ij61P84AcPY/t2Ez791IrU1ACmTLGjf38fOI7yIitWWGGzKXH//Q0YOjRy/rjJJOBf/7UaO3casXlz65PeYgmhqYl+O9IESLVaxJgxTtx553XoInUTPcagSHLZFRWURDx0qH3dxMeP65CeHkBCQhAWS0iu927OgAFejBrlwrp1loixnQDw7LM1KCkJD1nZsSPsmsbFhWAwhMDzvUDTOwYMBjq5L11SYcWKeFnMrqPk5flQUREOLcbFhTBqlBujRrkRCgGVlSsxceJdOH48PIkzKwv40Y9aT6sUBCoNllQJFiygXqTmOBw8Nm0yY8QIN3Jzu2AYByAvUmINea1bZ4EoAnPmdCyMwXEB+P0cTp7Uyh6gw6HAv/97GvLzvejXz4vsbD+SkoIRq9qdO02w2aJ/v0VFdD4PGOBDcnIAa9daUF+vxKOPXpbH2Eq43UOxapUVQ4e6MW9e4y1jTJqTkRHAP/1TPc6dU2PbNhM++SQBmZl+9O3rw759Bmg0Ih5//DJSU1vndSQmTHAiNTUgL1wHDfLAZlO1+o54XkRGhh9ZWV1zXncW3W5QBIFKHFeupP9LiqFAeMY8QE1kUmVRUlIQdXUKzJ3biL17jbLaJ8eJyM31YvVqWo316ePDI4/U4exZNZYuTcTy5Vb84hfVuO02V0R+BQCKixNQX6/AnDmNWLs2LuK+J5+sRXGxFTzfu2USRBF4//0kOJ0KBIOt3e2O0tyYLFwYqZuhUAAGQzXuvZf6LxwOYPVq6hGJNphpxw4qz9VoyDtp2dMD0MVaoQCmT++6mLPXS1frWDyUEye0OHZMh/nzG2A0diyJznHkTfv9PEymEJ54wobdu0kf6tQpLU6dotpwnU5AVpYf2dl+ZGf7Wilxz5zZhA0bKOxlMoWuvDYwfrxT9mJahlkOHdKhqek+DB/uxty5t6YxaU6fPn488kgdzpzR4KOPEuRrybx5dVc1JhJ5eT48+2wN/vu/U3D8eGR1pEIhYu7cRvTv772uHFl3020GpbKSVpz797etdCsZkyefjLygLFpUh7feSpENh0RVlVqu7po/vwFDhpDbmZvrR0pKADU1Kvzud+lXtvmQl+fFpk3045JWCC2NyRNPUEjB7eZ7vUHhOOD2251Ys8bS6cakOQqFiP79r+5eGo10DhQUtG5GlYxNWho15M2a1foid+oU5SXmz2/o0h+edNyulUNxuzmsXWtBfr4Xgwd7rvrYWOB5H8rLtfB4eGi1AgwGAdOm2TFggBcffZSA1NQAJk50oLpaje++U2PHDhP8/sjQSkGBJ8LzqKjQYNAgCsMNGeKRDYrBEM6fHTigx5o1cdDpDuCeewb3upj+jSIQ4HDoEEVBEhPJKywuTkC/fl5MneqIaliCQeC77zQ4cSK8AGhOQkIQzzzTQRmFbqZbDIogkFYXx5GhKCigeHrilShURQXwxz+GH//++9RUJyGtEq/GqlXx2LHDhDFjnDCbQ/D7I59z5oxGDh1cjeTkIAIBwOVS9HqDAtCFY/BgT4QMhERWlh/9+nnbnUNJTg7A7ebh8/Ewm0MYM+baEt0nT1Kz3gsvtL5P8lIl72TEiMj7fT4OX35pQb9+nXOxbg+xhrw2bLAgGKRZ4W1dhGkErwJNTQrY7ZE3l4vHjBlNyMqiC5PZvB4FBY/gwAE9vF4eK1fGo6jIhexsPxYtqsOyZQnYs8eABQvqMWkSVSadO0eeucSJEzp5ABQAfPZZPLKyamAyCRFSIcEg7fDevXqsXRuHoiIXjh5dA45bcl3H7GajoUGB4mIrGhuVeOCBegwe7IUoAseO6bB9uwl//nMSCgo8mDLFAbM5hNOnNTh1Sofycg28Xh5xcSEMGuRBKMTh4EE9QiE63qEQ12VN1jeKbjEoPE86XWp19E5kSaL+nntIgbe8HPjqq/D90ujNJUsu49NPra2S7xI2m1KeTdCS++5rgMvFy1UvY8Y48c03lEOZONGBr7+mHMrGjWYcPkw/YrX6wnV82p4HxwH33deI++5rhNvN4fhxHQ4eNOD8eTXOn1df+wVaUFurQnx8EE8+WQODIbbQzvr11ITYMpQl6XHdfjuFw77//dY/sC1bzPD5eNx9d1OX//gqK+n4XM1DOXVKgyNH9Lj33gZ5VviZMxqcPKltZTSioVSK6NfPFzFnXKmsx9y5jbDbeZw+rcXFiyp88EEikpMDKCpyYf78BqxcGY+VK6144IF6+Hw8Nm+mczs724/U1AD27IksxAiFOLzxRmrEUCgA2LvXgPj4ENavt2DMGCdmzrTLv8lbndOnNVi1Kh46nYDHH7chOZliihxHi7VBgzw4ckSHr74y4733ksHzIkIhDqmpAYwd60J+vgfJyTQj5ZtvDBg2zI277mrChg1mHDhggN3Ow2LpvfPluy3kFU0OROKxx2gWypo1JOcxYQKJH0qz26WwQ/PVF0CVErm5Phw8eG0die3bTWhoUMqhsG++MWLgQC/uv79eHu0JAEeP6nHbbW6MHOnCU091Td17V6LXi3LivLTUIMfX24LnRQhC66v4okV1MRuTc+fIQ/nhDyONhSgCn3xCWlseD8mqFBVFPvf8eWoYmzmzCRZL1yq0iiJw8qQOOp3QZkWZx8Phyy/j0K+fF8OGea4sWsw4ckSPhIQg4uODSEvzw2JRoKpKJVfFqdUiBgzwoqDAg379fG1WWpHemhcLF9bj7FkN9uwxYO3aOKjVAszmEE6d0mLlSqo2krzy7GwfiopcskFJTSWP0m5XYORIN1QqQV5MAZD/Hj/eiWnT7L16xdxZiCLw9dfU3JuX58X99zdELdnmeWDECA+GDPGgrEwPn49Dfr5X1u5yuzksW5aAyko1Zs5swpgxritK3E247TZ3RI9Vb6Tbk/LRyMkBnniCcihffUUJ2i1b6D6LJYSZM5uwYoW11fOamhStjMnAgV4olSKOHtXJktIA5BVZ89kFRmMowpgAwAsvXIrQ3rmZKS+/ipW/wssvX4JOJyIYhJyPMplCSEyM/eK+cSOFN0eOjNy+axd5KI8+Sl7qwoWR6sCCwOOLL+KQnu6XK5S6kkuXVGhsVGDx4rYHnWzcaIHfz+Huuxtx5IhONtDz5jXAag3hxAktTp6kuRk6nYARI9wYONCD3FxfTGXPPh8Ho5H6E3JzfVd0oBTYv1+PgwfJYEjx+aefrsGyZYlX+ijCF7/k5AAaGpRXhoeJGD3aFWFQAPLSp0xxMGMCOuaNjQ9i61YzCgo8GDfOiZoaFQIBDsEgd9V/AwEO1dXqK9voehMKcVi8uA59+4arUTiOeuR6Oz36UhkfTxVBd91F0isAGY2WxmTcOCd27za2fgEAJ0/Sj0saZuP3c/jDH9KiPra5VELfvj6IIm4ZYwLENq/jj39MQ0JCEAsX1uFnP7sIh4OPaIK8FjYbFWIsXBgZ7nS7aSjWmDGUQzMayTNtTl1dEaxWBX70o/puqTQ6elQHg0FA377RCw7KyzU4dEiPiRMd+PzzeJw5o4HRGEJWlh9btpjhdCpgNIYwcCB5In36+NvdGBgIcFCrI7+ouLgQpk51YNIkkglau5aKLj78MBEOhwIul0IOZRYWuqFWC7h4kcfAgR4cO6aDxRKCSiUiECDrMXmyA3fcwYyJxJYtZng8gwC0zkM1R6kUoVKJrf5t/nf//l5MnOi8aeaftKRXXC5VqrA6b/Nch4RkTGbMaEJyclCu8W7O55/HobTUgNra2Lrfzp6lhP2GDWbcdpurXSvw3ojTyeP8eTU0GgF6vXDV3pS6OiXeeScFAPDzn1e36302bYpuLL74gsqHp06lgoy5cyNl7i9eBC5fHoVHHnEiJaVFLWwXIIpkUAYN8kQ1Zl4vJ+frpPwbADidCly8qL4SX/ciM9PfoQu1z8e3GQ4jlWkPBg704s03U+Rw2oEDehw4QJ57v35e2GwqeDwcBg70orTUGCGtDgCTJvWeRrqu4PbbHbBaP8b3vjciqpGgv3t3Mr2z6BUGBQjPoMjP98JkEqJ2m0rT0aZPt0eVC5GMiVIpIj4+BJtNiT59fBGzCwBKrknaV6WlRgQCHO6+u/fq68SCVitg1qwmDBzoxeHDerjdPIqKXHjrLTIcjz1mQ1ZWAKIIVFWpUFycAJeLRyDAtTkboiXBoA67dtEcjubG4sIFYNs2muu9dy/dN2lS+H5RpDknKhWtnLuDCxfUsNsVUavK/H4Ob7+dAo8nbGlMphCGD3ejoMCLtLRAp11s/H7uqkOYRBH4xz/i4PXyUCpFuWJL4tNPrUhKCsLpVERtmps+/cbL1/Q2zGYBWm15RIiKEZ1eZ1B0OgGpqQEYDAKKilwoLHThq69MspTI3r3XHjIRDHJy30lzY5KT40NlpQZ5eV6cO6eGw6FAXFwIU6bc/Cs2pRIYNYrKoidMcMrbJ050wGAQ5PJVjgMyMwN4+eVL7X6P+voR4DiSyJcQRaC4mDrlx44FfvlLkp/XNYsqfP01zYBJS9sClWr4dX2+jlJWRjm47Gy6qHg8HMrLqRdGCqsClDCfNs0u9yZ0Nn4/d1Wpla+/NuLECR3uvbcBmzdTmC0uLoTGxnBsTTr3m1dASpWNRuPN7Ykzbiy9xqBI0ix6vYDU1GDEBW3u3CbcfXcTysp0+PvfW2sWxUJ8fBBmM/2Y4uJCcrhgwYLYq5duNA6HAw89tAAu1+0AglAq66BU1oPj/PD5+kKvP3LV5zc1NWHBggVds7MtEAQVamtfwsSJkSMK9u2jsvDnn6fiC0GgsJdEYyOwahWFyCorq7p8vwHap+PHdcjL8+LgQT1OnNDi7FkNQiEOmZl+TJtmh0YjoLDQfUPFEkWRDIpKFf18PHlSi23bzDCZQtBqBSQkkCeSluZHKKSO0FkDEFHAUl9Pl4K2OvodDkeHzp2Onnvdee72hPfvLfQagyLRXD66qYnHuXMaVFRoomp3tYeGBqWcN5B0vvLyfK1k3bsTk8mEZcuWy9VVLSko8GDWrKY2Sw8XLFiA5cuX38hdbJPSUgNee+1Yq0mKK1fSSOa8POCvf6X+E1M4BYHiYupXeuABYNmyrt9vgHpPXC4eR47oUVamR58+PsyYYUd+vqdLewaCQUAQonsoNpsSy5dTsYrDoUBxcTiP2FYSuTnHjtFjGhoUEITW/WEmk6lD505Hz73uPHd7wvt3ZJZQV9IrDEpzrafjx3WorKQmsbYaGjuL5OQAjh3T9qhxnEol5Tukzz5vXoMsQXPihA4VFVpMmuTA6NHOHlOhFgpR4YTFcgpW693y9i+/JM/zwQcprOXx0Cx4iYMH6fajH13/iNrOwGQSMGSIB337+pCf7+02jzUQoO+8ZQ7F4+FQXGxFcnIAc+ZQSb3bLXX0C+36naxZE4fNm83Iz/finnuYbhejffSK06WxMfz3P/4Rj0OH9PKPxGqN7kEsXlyHV165hJycdkgWt2D3biNWrmzd79Ld/PSnl+Tw3OrV8XIZ6/33N6Cw0IXNm834y1+SceZM+7vebwRHj+pgtyuQkLBf3lZTA2zeTDpdFgtVf40dC1ivHG6Ph5ochw1r3a/S1SQlBTF/fgNGjnR3a/jT56OkjGRQRFGSAUmAx8Nj4cJ69Onjx6OPXpaf84Mf2CIKCZYsqcPYseEc2dChHjz2mA25uXQOTZjgRH4+zfpgVUuM9tJD1rBXp7lBAaj0ceBAmr1sNAoQReDQIT0+/zxOfozNpsTq1XFwuXgUFHjgcChw4QKVxd5IYcSu4sUXa/DWWylobFTIJc5eL49Zs+wYMcKNdevisHRpIgYP9mDGjLbDYDcaaeJjv35e2O118rbly4G4OGDmTBIJbWqivyU++wzweoFFi9iFTaKlHl1JSWTJ79atZqSlBaBQhD2Y//u/RNx7b6Mc0gJE3HmnHaWlVGpfVqaDWi0gM9MPm02JadNYlRfj+ukVBiUjA5g2DXjoofEYOVKLqqrI3geOA4YNc0cYlA0bLIiPD+Lpp2thtYYgijRsqKVC8bUYP9557Qd1E889V4M33kiB00nJVknGPzU1iEcfvYwjR3TYtMmCd95Jwbx5Dd2yj6dPa1Bbq8Ls2U04cIC2HTkCHDsG/PM/Uyf8hg2UR0m9MtCuvJwS9AsXUnMrg9DpBGi1Aj7+2ApBICHBCROc2L+fPPaLF1VyubuEw6HA0qXhfMrBg4ZWC6r9+6lK4mbo1GZ0L71iqW4wUJx96tR4GI3RbaC04gKoSkutFtHQoMRXX5ngdPLgOKC6uv0hoNtv73klwzt2GLFiRTzq6xV49tlaOQRy6JAeNpsSokhKs6dPa+H1cgiFIBudrmbXLiMyMvzo04cSYYEAeSeDB1M4a/9+6p6fNYseHwxSz0lubmQvCoP6IZ5/vkZWpQWAnTuNcvi3ru7a68OjR3VRZYsAWpBcazIqg3E1eoWHci0aGhTYvt0EpVLEY49dRloaNeAdOKDHli1mnDqlhdUawsWLtIJvOVnwalRVqZGX5+tRYZdvv9WiqkqNb7/VYuxYFx5/3Ib33qORh+++Gx59aLUGceedDowY4b7uWeYd4cIFFSorNXjooXr5+G3YQCHM55+n/69fT6MLpPEE69aRgfnlL6MrUd/qnDsX26Jo3rwG6PUClEoRdrsiqmd+112NGDXKDZeLx5/+RO7hG2+k4KWXanrU+c7oPdwUBmX3biOCQQ7x8UF8/DFVuKSnB5CR4cfkyQ6sW2fBxYvhq1Pfvj5otUKzuHLbLFuWgISEIEaPdkEQesZMebtdgfHjnVCrRZSU0NS+lmRk+PH445e79cKwa5cRVmsQ+flUJef3m7B+PYUvU1KAsjJqWJUqIquryaDMmgWkR6+MvqWprFRj5UorjEZqsPz2Wy14Hhg1yoWcHB8+/jgc2jp9Wgu1mmRB1GrqkWkpnLpzpwl+P48RI1z4+c+r8fvfp8PpVODXv07Hq69WM4POaDc3hUEZPZrE1ux2Xtb5unBB3WrMr0Q02ZarUVenxLp1Ftjtszq8rx1FEACXi4deL0ClEqFQtJbXAMiz+vWv0/Hkk7Xdon11+bICJ0/qcNdd4dLTmpo7MHo0iX1WV5MYZG4u0L9/WF4lMZGkWRiR+P1pKC62Ihjk4HQqYLOpMHmyA4WFYe9ToaDZG336+OB282hsDCveBgIcdDoBVmsQVVVqjB7tgtfLYetWE7ZtM2HYMDeeeKIWH3+cAIdDgd/8Jh2/+EV1jyk9Z/QOborTJTExhMRESp7PnGlHTY0Kp05pcfy4NmYxyGsxe3YTysq2AFjcKa93vbjdPASBw+bNZvC8iPx8L0aNcoPnRbkhMzU1gEuX6HO//34yhg93Y8qUrq3e2b3bCIMhhGHDSM6lokIDhyMPEycCS5dSh7zVCnzve1RUsX07qQy//DJiknG/1XC7x4DjgKIiF4YPdyM9PVIfjEZUA+PHO3DnnW3n/QSBqsGysvzIz/dixgw79u/XY98+Aw4cMCAnxyd31K9fb7npNewYnUuvMig2mw1GY3SZegmOowtqamoAXi+H2loVBg/2wOvlY86btESpFNGnjw8KRfePANZoBAwY4EVGhh+Fhe6IqX5S2OLSJVXEIKzDh/U4fFiP+vqFcLn4G95L4XDwOHxYj8mTHVCpKNFeXEyJ4DVrqO9k0SJg/Hhq1GxoIG9l4kTyVhitsVhW4+WXH25T2qW01ACOA8aOvfqcGJ5HRGmwwSDgjjucmDDBiZMntRFK3hxHA6H0epapZ8RGrzIoixcvxuuvvx7TY48e1aG01IiZM5vkH9nrr6fEVO10zz2NyMvzIhTisGpVPKqq1FixwgpBuD6D1JmoVMDDD9e3ed/s2U1Yt86C0aNdCAQ4uSQUALzefDn5mp9PKriJiQEkJ9Mkwc4Kb+zZY4BSKeK221yw23m8+WaqfN+DD9JYZ8kLkaY0ajSkNsyIDseJUY1JXZ0CJSUmHDmiw9ixrnYVXwgC4PHwcLl4eRzxkCEeaDQCTp/WYt8+Aw4d0mPevMZO+hSMm51eZVBipbaWmhrN5hAUClIg9ni4mEtnCwvDnsijj17G5s1mfPONEXb7zKs8q2dQWOjCjh0m+P2cLJp58GBk0ydAU/2kyX4AjfZNSAjJBiYpKYCkpCCs1vYZGp+Pw759BhQUeFFSYsKuXeEV78CB72Hq1LsiHn/wIHD4ME3o7E55ld6GzaZESYkRZWV6GAwhTJtmR1ER5UVcLh5utwJOJw+3WzIYCtlw0DYF3G6+VZmwQiHCYBCQlhaAwRCCXi8gLq7n6NkxejY3pUGpqlJDFCl5vWEDJeBDodaJa45Dqx/UQw9Frv6VSmDWLDtyc33Yt+/sDdvnzkKlombMrVtNuOMOBywWQU7cbtkSQt++PkybZkdJCcmcm800t8NsDsFmU8FmU2L/fr1sfHmeZsckJweQmBhEcnIQiYkBJCQEo+Y6pL6IQ4f0cn+MQiHixz++hF/+MrJxzu0m72TECGpsZFwbp5PH+vUWHD+uk89dnU5EaakRW7aYW53nHEcK3QZDCAaDAKNRQEpK4Mq28E2vD8FoFKBWi6xkmHHd3JQGpbDQHeFlXAtpGl8wyKGgILoQ5IABPuj1Za225+XlQRllCR8MBlFRURH7Tl8n0d6/Tx+grIzDrl1uzJ5NSdX8fC+s1qWorp6OL7+Mw6JFdRg3zoUDB/qirMyKgQOB+fMFZGXRazQ1BbFnz3nYbMorNxUOHdLLCVuOI8n/pCTyZiyWEE6fDns948c7kZnpx4oVVtx1VxN0utZx+M8+I+HPhx9m8iqxcv68GmfOaGC1Bq8Yg1AL4xCKMBRarXDDyn87eu73xN9Oe96/u/e/J8KJ4rV7Y+12OywWC5qammA2t6/kViIzMxNVVVXIyMjABWlaVjt5+OGHUV8fPX/QFVy4cAGZmZkR2z766CMkJSW1eqzNZsPixZ1bEdae91+2rAk/+9lX6N//b1Aq3fLzExMLce7cPCgUfmRn/x3Ll7+HixeT8NlnwKVLwOjRwLx5gChG3/9QSAOfz3rllgCvNxlud+umEaOxEk5nDgCgb9/l0GjqkJhoxieffAIA+PZb4PXXKTkfa0d8R7//aMevt9Dd+97Rc/9GPL+jdOX+dxSr1Sr/dtpDZ1x3gdhtQK8yKIzYcbuBn/2MLtYtk902G/Bf/0XVV88/T02EggDs3Al8/jk9d/JkYM6cyGFYzQkGgV27SILebqewlaTVNW0aKQk3h+OAhAQgLY3e7+BBmnvyyivMO2EwbhRdbVBuypAXgxLckyfTrPaZMyMNQ1IS8NOfAm+9BfznfwLPPEMDriZOJA9lyxaSRNm5k7rWp04NV2UJAvDNN1T+W1cHFBUBc+cCFy+SQfnJT2ic765dJDv/4IPk+VRX02Oqq6kHxe0mcUhmTBiMmwdmUG5ipk0j47B1K130m2M2k+TJu+8Cb74JPPkkMGQIle/OmUPG5csvgdWrqelw7lwyKmvW0CyTwkLg6afDEikffEBGKS+PGhcB4N57Aa0WyMmhW3NEkRkTBuNmg6n13MSYTNTzsXUrzRZpiV5PIa9Bg4B33iHPo/lzFy4EXnsNcDqBDz8E/ud/yJj8/OdkgCRjUlFBt5kzgcpK8mzuuSdylG9LmDFhMG4+mEG5yZkxgyqptm+Pfr9KRcZh3Djgf/+XPBqAPIgTJ8iIBAI0111qrFu5kgyHxPr1lBsZOpTKgDMymPQ8g3ErwkJeNzlxcSRxsmkTMGUKhbRawvPAkiWA0QisWEEJc4AGXfXtC7z4IpCfT9uOHQNWrQL+8Adg1ChgzBgamPXIIzR5sbKS9LiYUi2DcevBDMotwMyZQEkJ3aZOjf4YjgNuu43mlZSX07anngKGD48MTw0ZQiGy0lKqCNu3j7bn5ABvvEFJfabHxWDcmrB15C1AYiJ5Ehs3UrlvS6qqgPfeA37/exrDO2wYGZHS0uiPJ1Vb4KWXwttee41Ca/Pn37jPwWAwejbMQ7lFmD2bDMSuXZSoByjB/sUX5GUkJADf/z55GDxPYay//AV4+22q5tJqW7/m118DOh3w6qv0d2YmhdgYDMatCTMotwgpKRTSWr8eGDiQ/t29m8qHFy0CJkxAhJrtsGHACy9Q9def/gQ89xw9VsLtBnbsoF6XhAQqEWYwGLc2LOR1CzF7NjUjvvoqeSAPPAD89rfksUSTRu/XjxLsdjs1QF6+HL5vxw4Kh7WVk2EwGLcezKDcQmRmkk7X/fcDv/tdZAd8W2RkUFc9APzHf9AM+ECAyovHjYv0WhgMxq0NC3ndYsyZ0/7nJCSQpMrbb1P4q6gIcDiA6dM7f/8YDEbvhXkojJgwmUiqJTubwl0jRlBehsFgMCS6XG2Y53mkpaVd12swuh9RVMLnuwMq1SEoFN03SoDBYFybqqoq+e8YLvVt0uPUhk1XhJ0EQYj4kIzeyNLu3gEGg9ED6TKD8pvf/AavvvoqHA5HV70lg8Fg3NJ09eK9y0JeDAaDweidxGoDWFKewWAwGJ0CMygMBoPB6BSYQWEwGAxGp8AMCoPBYDA6BWZQGAwGg9EpMIPCYDAYjE6BGRQGg8FgdArMoDAYDAajU2AGhcFgMBidAjMoDAaDwegUmEFhMBgMRqfADAqDwWAwOgVmUBgMBoPRKcQkXy8JEtvt9hu6MwwGg8HoeUjX/muJ08dkUKQZJllZWR3cLQaDwWD0VhwOBywWS5v3xzQPRRAEVFdXw2QygeO4Tt1BBoPBYPRsRFGEw+FAeno6eL7tTElMBoXBYDAYjGvBkvIMBoPB6BSYQWEwGAxGp8AMCoPBYDA6BWZQGAwGg9EpMIPCYDAYjE6BGRQGg8FgdArMoDAYDAajU/h/dBlxzWKucpgAAAAASUVORK5CYII=",
      "text/plain": [
       "<Figure size 500x500 with 1 Axes>"
      ]
     },
     "metadata": {},
     "output_type": "display_data"
    }
   ],
   "source": [
    "fig, ax = plt.subplots(figsize=(5, 5))\n",
    "city.plot_city(ax, doors=True, address=False, zorder=1)\n",
    "\n",
    "ax.set_yticklabels([])\n",
    "ax.set_xticklabels([])\n",
    "ax.set_xticks([])\n",
    "ax.set_yticks([])\n",
    "\n",
    "ax.plot(Bob.trajectory.x, Bob.trajectory.y, linewidth=1, color='blue', alpha=0.6)\n",
    "\n",
    "plt.savefig(\"garden-city-one-user.png\")"
   ]
  },
  {
   "cell_type": "markdown",
   "id": "1a623451",
   "metadata": {},
   "source": [
    "The following code produces an animation of Bob's movement. We limit the animation to the 24 hours between midnight January 4 to midnight January 5 for speed and tractability of the output."
   ]
  },
  {
   "cell_type": "code",
   "execution_count": 14,
   "id": "15292c37-0b18-4ecb-a5a7-7e0783389212",
   "metadata": {
    "tags": []
   },
   "outputs": [],
   "source": [
    "# fig, ax = plt.subplots(figsize=(6, 6))\n",
    "\n",
    "# city.plot_city(ax, doors=True, address=False, zorder=1)\n",
    "\n",
    "# ax.set_yticklabels([])\n",
    "# ax.set_xticklabels([])\n",
    "# ax.set_xticks([])\n",
    "# ax.set_yticks([])\n",
    "\n",
    "# line, = ax.plot([], [], color='blue', alpha=0.1)\n",
    "# scatter = ax.scatter([], [], s=8, color='black', alpha=0.5)\n",
    "# time_text = ax.text(0.5, 0.975, '', transform=ax.transAxes)\n",
    "\n",
    "# fade_length = 60  # Adjust this to control the length of the fade\n",
    "\n",
    "# df = Bob.trajectory[5760:7200]  # 0:00 Jan 4 – 0:00 Jan 5\n",
    "\n",
    "# def update(i):\n",
    "#     if i < fade_length:\n",
    "#         current_fade_length = i + 1\n",
    "#     else:\n",
    "#         current_fade_length = fade_length\n",
    "#     alphas = np.array([np.exp(-0.5*x) for x in range(current_fade_length)][::-1])\n",
    "\n",
    "#     line.set_data(df['x'].iloc[:i], df['y'].iloc[:i])\n",
    "#     scatter.set_offsets(df[['x', 'y']].iloc[:i])\n",
    "#     scatter.set_alpha(np.pad(alphas, (i + 1 - current_fade_length, 0), 'constant'))\n",
    "#     time_text.set_text(df['local_timestamp'].iloc[i].strftime('%Y-%m-%d %H:%M:%S'))\n",
    "#     time_text.set_position((0.38, 0.965))\n",
    "#     time_text.set_fontsize(8)\n",
    "#     return line, scatter\n",
    "\n",
    "\n",
    "# anim = FuncAnimation(fig, update, frames=len(df), interval=50, blit=True)\n",
    "# anim.save('anim-epr.gif', writer=PillowWriter(fps=20))\n",
    "# plt.close(fig)"
   ]
  },
  {
   "cell_type": "markdown",
   "id": "453340bd",
   "metadata": {},
   "source": [
    "## Sparsifying a complete trajectory"
   ]
  },
  {
   "cell_type": "markdown",
   "id": "c4c54bdc",
   "metadata": {},
   "source": [
    "From a complete, ground-truth trajectory (see previous section), a sparsifed trajectory can be sampled via a hierarchical non-homogeneous Poisson process. This sampler seeks to recreate realistic sparsity patterns that are both incomplete and \"bursty\"—replicating the observation that there are often long periods of inactivity interspersed with short periods with frequent pings.\n",
    "\n",
    "The sampling function `Agent.sample_traj_hier_nhpp` is controlled by three parameters: \n",
    "* `beta_start`: the start times of bursts occur according to a Poisson Process with rate 1/`beta_start`\n",
    "* `beta_dur`: the duration of bursts are sampled from a Exponential distribution with rate 1/`beta_dur`\n",
    "* `beta_ping`: within a burst, pings are sampled according to a Poisson Process with rate 1/`beta_ping`\n",
    "\n",
    "These parameters can be interpreted as follows: A burst is expected every `beta_start` minutes and lasts an expected `beta_dur` minutes. Within the burst, a ping is expected to be sampled every `beta_ping` minutes."
   ]
  },
  {
   "cell_type": "markdown",
   "id": "6762969b",
   "metadata": {},
   "source": [
    "In the example below, we sample from Bob's complete trajectory with the following parameters: `beta_start`=300, `beta_dur`=60, and `beta_ping`=15."
   ]
  },
  {
   "cell_type": "code",
   "execution_count": 15,
   "id": "1c384342",
   "metadata": {},
   "outputs": [
    {
     "name": "stdout",
     "output_type": "stream",
     "text": [
      "                        x          y     local_timestamp  unix_timestamp  \\\n",
      "unix_timestamp                                                             \n",
      "1704095580       7.561771   7.958532 2024-01-01 07:53:00      1704095580   \n",
      "1704096180       7.351522   7.802386 2024-01-01 08:03:00      1704096180   \n",
      "1704096660       7.232765   7.938899 2024-01-01 08:11:00      1704096660   \n",
      "1704096900       7.311106   8.056108 2024-01-01 08:15:00      1704096900   \n",
      "1704097080       8.126378   8.484015 2024-01-01 08:18:00      1704097080   \n",
      "...                   ...        ...                 ...             ...   \n",
      "1704646560      17.191713  16.118452 2024-01-07 16:56:00      1704646560   \n",
      "1704646620      17.177320  14.866723 2024-01-07 16:57:00      1704646620   \n",
      "1704656100      17.422704   5.479778 2024-01-07 19:35:00      1704656100   \n",
      "1704657120      17.275615   5.186514 2024-01-07 19:52:00      1704657120   \n",
      "1704682080      11.069932   6.297643 2024-01-08 02:48:00      1704682080   \n",
      "\n",
      "               identifier    ha  \n",
      "unix_timestamp                   \n",
      "1704095580            Bob  0.75  \n",
      "1704096180            Bob  0.75  \n",
      "1704096660            Bob  0.75  \n",
      "1704096900            Bob  0.75  \n",
      "1704097080            Bob  0.75  \n",
      "...                   ...   ...  \n",
      "1704646560            Bob  0.75  \n",
      "1704646620            Bob  0.75  \n",
      "1704656100            Bob  0.75  \n",
      "1704657120            Bob  0.75  \n",
      "1704682080            Bob  0.75  \n",
      "\n",
      "[108 rows x 6 columns]\n"
     ]
    }
   ],
   "source": [
    "hier_nhpp_params = (300, 60, 15)\n",
    "seed = 40\n",
    "burst_info = Bob.sample_traj_hier_nhpp(*hier_nhpp_params, seed=seed, output_bursts=True)\n",
    "print(Bob.sparse_traj)"
   ]
  },
  {
   "cell_type": "markdown",
   "id": "f317741f",
   "metadata": {},
   "source": [
    "The following code produces a chart that visualizes the distribution of the sparsified pings."
   ]
  },
  {
   "cell_type": "code",
   "execution_count": 17,
   "id": "827d1aab-c00a-4d90-89e2-52604c7be0ba",
   "metadata": {
    "tags": []
   },
   "outputs": [
    {
     "data": {
      "image/png": "iVBORw0KGgoAAAANSUhEUgAAAzgAAABSCAYAAACYC3EjAAAAOXRFWHRTb2Z0d2FyZQBNYXRwbG90bGliIHZlcnNpb24zLjkuMiwgaHR0cHM6Ly9tYXRwbG90bGliLm9yZy8hTgPZAAAACXBIWXMAAA9hAAAPYQGoP6dpAAAYqklEQVR4nO3de1BU590H8O/hsiywXJJCRC0IwlgWkzDREO/CJrXSpKltTafTmSYaNRVRUxKNqW2J7ZuLCR2jSWvK1ExVpjrt1KS2qWKaWBat0eiC2MHx3mL6NrYwigrKssA+7x/NOe85ywF2l71x+H5mdvZw9nie33P7nfPswioJIQSIiIiIiIgMICrcARAREREREQUKFzhERERERGQYXOAQEREREZFhcIFDRERERESGwQUOEREREREZBhc4RERERERkGFzgEBERERGRYXCBQ0REREREhsEFDhERERERGQYXOEREREREZBgx4Q4g1FwuF3p6ehAT43/VJUmCyWQKYFSDc7lcAOBzmS6XC0KIAeOVX/eW3nmGKmM4vI0v2P3hSzsNNxZ1WaEeZ6PNYP3qb9sHcz4MVzDqO5wyvTXS2hIYOOaROL896ypJkrItx+9vvfTOHaxxCPh+DaXIMtx+DNX9SiTPbX/aYKTUzdOo+gTHXVCAPosFG8aPx7Rp0zB9+nSUl5ejvLwcRUVFyM7OxqFDhzBr1iysXr0azc3NqKiowOrVq1FeXo4ZM2Zg9erVuHDhgjLRhktMnoze/Hz09vbqvn590iR8MSUFp0+f9qlMd0EBWvPzkZOTg/LycnR0dPQ774PJyUo9V69ejVmzZqG5uRktLS04f/68UveKigqcP38ely9f1sTQlZ+PF8aMwfLly5GdnY1//etf/jWCjq78fPxPRobSBxUVFWhsbMSsWbNQXl6uxNTS0tIvrkBSt1NjYyPmzJmDY8eOYc6cOWhsbFRiO3/+PM6fP481a9b0a2tvuQsKcMNqxZw5c9Dc3BzUeo12euOrubkZa9asUZ597Ud3QQGcBQVYs2ZNQHNEIMj1leeMPL/Ly8sxa9Ysn/OLN0RcHPoSE1FeXo6cnBw0NjYqc0SdW+VHRUUFjh07hpycHCxfvnzAvBNu7oICiMmTlXZUjxn5Wa//5fGxevVqPJSSghv5+ejq6gpTLbwj53h5nDQ3N0NMngwxebLSL+r28CUfe7ajPA/9zZ9DlRNp4yiSDHUfEgnU+dWfMaIeb4EeC/7OgVDrys/HD+66C0VFRZgwYYJX92zqdvf32hg2YhTps1pFe0yMADDgo6amRtmur6/XPcbhcAin0xmwmJx5eQOe73JurgAg7Ha7T2X2Wa2iKStLibm1tVX3vJ71rK+vF+fOnRMNDQ396nz27FlNDO2TJmmOaWpq8q8RdMjnttvtyvn379+vKa+hoUGcPXu2X1yBpG4nufw9e/b0i6ehoUE4HA7dtvZWn9UqLmVnK/UOZr1GO73xJc8DeZ+v/dhntYrWiRMDniMCQa6vw+HQnd++5hdvuE0mTb7dv3+/Uu5AuVWeW4PlnXCTc/bZs2f71Ud+1ut/9fgAIC5OmCBu3rwZplp4xzPH2+124czNFc7cXKVf1O3hSz7Wa8fh5E9vyomkcRRJhroPiQTq+ePPGJHreObMmYCPBX/nQKj5c8+mbnd/r43hMqo+wfGV+qN4I1PXU5IkREVF9at7uNrCMzbP10IZ12BtEuhYRsvYCze98WXkth9ofoeqbF/bOJL7Qq8+kRxvIAxWP39zYKjzOI1uwRxrRh/LI61uXOAQEREREZFhcIFDRERERESGwQUOEREREREZBhc4RERERERkGFzgEBERERGRYXCBQ0REREREhsEFDhERERERGQYXOEREREREZBhc4BARERERkWFwgUNERERERIbBBQ4RERERERkGFzhERERERGQYXOAQEREREZFhxISikKNHj+Lo0aOhKGpQT1y7hii3e9BjDh8+rGzX1tbqHrNv3z7U19cHLCYIgZqtW3Vf/+L16wCA999/Hw0NDT6d95bLpfy8bds2mM3mfucFtPWsra1FamoqnE6n5nx/+tOfYDabERPz/0Pm6+3tmmN2796NgwcPeh3jYORzHzhwQNn3wQcfaI557733lDqp4wokdTvJ5dfV1fWL57333lO2PdvaW09cu4bOnh4A/613ampq0Oo12umNL3keyPt87ccnrl1DZ18fgMDmiECQ6yvPY8/57Wt+8cbTfX1wC6H8/MEHHyAlJQXAwLlVnlsyvbwTbnLO3rt3r9KOcn3kZ73+V48PALjV0YFf/vKXkCQpRJH7zjPHHzhwAAUdHQCAP/zhD4iJidG0h8yb/tJrR8D//DlUOXK81N9Q9yGRQD1//Bkj6nEABPaewd85EGr+3LOp293fa+NAnn322WGfYzAh6YHu7m50fJYUw8ntdg/5kVV3d7ey7XkTIOvq6oJQXbiHGxOAAdtHft3pdPrUhm63W3Nz0dHRgZ7Pbp7V55XPrd7u6urqV3e9Ors9FoudnZ1ISEjwOsah4teLbaiYAk2vneQxoo6nq6tL2fZsa1/KkvtM7gcKjsHGl/zsaz+q+y8UY9MXcn3luDznkq/5xR9OpxMmk0nZ1qPOv0DktSOgbUvPMSM/D5Qv1TnZLQQ6OztDEbLfPHO80+nUjHH1Mb7mK712BPzPn96UQ/qGug+JBOr5488YCeY4GCljzJ97Ns/7EiDwczRYQrLAiYuLQ1JSUiiKGlRU1NC/kRcXF6dsD7RCjY+Ph8ViCVxMQgzYPnLMZrPZpzaMiopClOqdwaSkJE191G2h3m82mxEfH9/vXcX4+Ph+76R6tqfFYglYP6vrrRenOiYgeO+W6LWTPEbU8cTHxyvbnm3tS1lyn8n9EInvAhnBYONLfva1H6OiohD12YUgkDkiEOT6ynPGc377ml/8IY9peVuPOv8C+nkn3OScrc6TnmNHr//V4wMAoiQJFosloj/B8czxZrNZyVFyflK3h8yb/tJrR8D//OlNOZE0jiLJUPchkUA9f/wZI57jNJBjwd85EGr+3LOp293fa2PYiFGkz2oV7TExAsCAj5qaGmX70KFDusc4HA7hdDoDFpMzL2/A813OzRUAhN1u96nMPqtVNGVlKTG3trbqnteznocOHRIXLlwQjY2Nmjo3NDSIs2fPamJonzRJc0xTU5N/jaBDPnd9fb1y/traWk15jY2N4ty5c/3iCiR1O8nl79mzp188jY2NoqGhQbetvdVntYpL2dlKvYNZr9FOb3zJ80De52s/9lmtonXixIDniECQ69vQ0KA7v33NL95wm0yafFtbW6uUO1BulefWYHkn3OScfe7cuX71kZ/1+l89PgCIixMmiJs3b4apFt7xzPH19fXCmZsrnLm5Sr+o28OXfKzXjsPJn0OVE2njKJIMdR8SCdTzx58xoh4HgR4L/s6BUPPnnk3d7v5eG8OFXzJARERERESGwQUOEREREREZBhc4RERERERkGFzgEBERERGRYXCBQ0REREREhsEFDhERERERGQYXOEREREREZBhc4BARERERkWFwgUNERERERIbBBQ4RERERERkGFzhERERERGQYXOAQEREREZFhcIFDRERERESGwQUOEREREREZRky4A4hkQohwhxAS6noKIeB2u/vVPVxt4Rmb52uhjGuwNgl0LKNl7IWb3vgyctsPNL9DVbavbRzJfaFXn0iONxAGq5+/dQ91HqfRTQgBSZKCdm4jG2n1G1ULnN6mJvzv+fNYumULHA4HJEnClClTAAAnTpxAW1sbMjIyMHXqVEyZMgWJiYkoKytDX18f+vr6cPLkSdx///0wm80BmyDuv/0Nt27eRHJ0tO7rCceOoejhh5GcnOxTmb1NTXCePImxX/86Hn74YZjN5n7nnVpaqtTzqaeeQmNjIxITEyGEQGxsrFL36OhomEwmREVFaWKIdjiw4vnncfv2bfz5z39GWlqaf42gI9rhwKof/AAWiwVlZWUAgNTUVEydOhWFhYUwmUyIjY0FgH5xBZK6nVJTU1FUVIS0tDQUFRUhNTVViU2OZdWqVf3a2lu9TU24cfo0ipYvh8ViCWq9Rju98ZWYmIiVK1fCYrH41Y+9TU1ovXABK3/xi4DmiECQ62symTTz2+Vy4dSpUz7nF284r1/HJxcuYMkbb6C2thapqamIjY3FypUrNblViTE6GmlpaRg7diy+9KUvIT4+XjfvhFtvUxM+uXwZcLs19VE/6/W/PD6eeuMNNDY2or26GuNiIvsSLOf47u5unDp1ChaLBZf37wcAREkSJEnStAfgfT72bMeysjJIkuR3/hyqnCggosZRJBnqPiQSyPNnVXW1X2NEHgeS2x3wnOLvHAi1aIcD3127FkePHkVbW5tX92zq65q/18ZwkUSQl2Td3d3YuHEj1q9fj7i4uGAW5RWXy4Wenh7EDOPCIkkSTCZTAKManMvlAgCfy3S5XMq7FXr/Vn5dT3d3N6qqqrBu3Tql3/TOM1QZwzFYfGrB7g9v4whELOqy/D1XpM25SDVYv/rb9sOdD8Hsu2DUdzhleivU+dYbnvXyzJfe5NxIrJcez7qqb9zk+P2tl965gzUOAf1rKPPlyOHZj772XajuVyJ5bvvTBsGoWyjmXdAXODdv3kRKSgpu3LiB5OTkYBZFAcR+G7nYdyMX+25kYr+NXOy7kYt9N3KFou/4JQNERERERGQYXOAQEREREZFhcIFDRERERESGEfQFTlxcHDZs2MA/3hth2G8jF/tu5GLfjUzst5GLfTdyse9GrlD0XdC/ZICIiIiIiChU+CtqRERERERkGFzgEBERERGRYXCBQ0REREREhsEFDtEoZ7fbIUkSrl+/Hu5QRiW2v7FJkoS9e/eGOwwiolHFpwXO4sWLIUkSysrK+r22cuVKSJKExYsXByo2CgJJkgZ9/PjHPw53iPSZ6upqJCUlobe3V9nX2dmJ2NhYlJSUaI6Vb5IvXboU4ihpMJxvxiNfBz0fFy9e1D3+ypUr+PKXvxziKEnW1taGFStWICsrC3FxccjIyMD8+fNx5MgRr/79jh07kJqaGtwgSWO4fUahFalrgxhf/0FmZiZ+85vfYPPmzYiPjwcAOJ1O7N69G1lZWQEPkALrypUryvZvf/tbvPDCCzh37pyyz2KxhCMs0mGz2dDZ2QmHw4Hp06cDAA4fPoyMjAx8/PHHcDqdMJvNAIC6ujpkZWUhNzc3nCGTB2/mm8PhCEdoNAylpaXYvn27Zl96errmZ5fLBZPJhIyMjFCGRh4WLlwIl8uFnTt3YuLEifjPf/6DgwcP4urVq+EOjQbAPht5InFt4POvqE2ZMgWZmZl49913lX3vvvsusrKycN999yn7uru78fTTT+Ouu+6C2WzG7NmzceLECeV1+R3ngwcP4v7770dCQgJmzpypufhT4GVkZCiPlJQUSJKk/FxdXY3Zs2drjt+yZQuys7M1+95++21YrVaYzWbk5+fjrbfeCmENRo8vfOELGDt2LOx2u7LPbrdjwYIFyMnJwbFjxzT7bTYb3G43Nm7ciJycHMTHx6OwsBB79uzRnHf//v2YNGkS4uPjYbPZ0NLSEqIajT6DzbeMjAzNGwoNDQ0D5sLFixfja1/7mubcFRUV/T7Jo9CQ31VWPx566CGsWrUKFRUVSEtLw/z58wHwV9TC6fr16zh8+DBee+012Gw2TJgwAQ888ADWr1+Pr371qwCA119/Hffccw8SExORmZmJ8vJydHZ2AvhvXn3yySdx48YNfuoaIkP1WUtLCyRJQlNTk+bfSJKkXCt5fxl6kbg28OtvcJYsWaJ59+pXv/oVnnzySc0x69atwzvvvIOdO3eisbEReXl5mD9/Pq5du6Y57oc//CE2bdoEh8OBmJgYLFmyxJ+QKER27dqFF154AS+//DLOnDmDV155BZWVldi5c2e4QzMkm82Guro65ee6ujqUlJSguLhY2d/V1YWPP/4YNpsNGzduRE1NDaqrq3H69Gk888wz+M53voP6+noAwD//+U984xvfwKOPPoqmpiYsW7YM3//+98NSN9JiLhz5du7cCZPJhCNHjqC6ujrc4Yx6FosFFosFe/fuRXd3t+4xUVFRePPNN3H69Gns3LkTf/nLX7Bu3ToAwMyZM7FlyxYkJyfjypUruHLlCtauXRvKKow63vSZt5hTQyvi1gbCB4sWLRILFiwQra2tIi4uTrS0tIiWlhZhNptFW1ubWLBggVi0aJHo7OwUsbGxYteuXcq/dblcYty4caKqqkoIIURdXZ0AID788EPlmH379gkAoqury5ewyE/bt28XKSkpys8bNmwQhYWFmmM2b94sJkyYoPycm5srdu/erTnmxRdfFDNmzAhipKPXtm3bRGJioujp6RE3b94UMTExorW1VezevVvMnTtXCCHEwYMHBQDR0tIiEhISxEcffaQ5x9KlS8W3v/1tIYQQ69evFwUFBZrXn3/+eQFAtLe3h6ROo5XnfJN5kwvl3Kv2ve99TxQXFwcxYtKzaNEiER0dLRITE5XHY489JoqLi8V9993X73gA4ve//33oAyUhhBB79uwRd9xxhzCbzWLmzJli/fr14tSpUwMe/7vf/U587nOfU34eaN5S8AzWZ//4xz8EAHHy5Enl+Pb2dgFA1NXVCSF4fxlqkbo28OsTnPT0dDzyyCPYsWMHtm/fjkceeQRpaWnK65cuXUJPTw9mzZql7IuNjcUDDzyAM2fOaM517733Kttjx44FALS2tvoTFgXZrVu3cOnSJSxdulR5l8ViseCll17iH7cHSUlJCW7duoUTJ07g8OHDmDRpEtLT01FcXKz8HY7dbsfEiRPR2dmJ27dvY968eZr+qampUfrnzJkzmDZtmqaMGTNmhKNq5IG5cOSw2WxoampSHm+++SYAYOrUqWGOjDwtXLgQn376Kf74xz+itLQUdrsdU6ZMwY4dOwAAH374IR566CGMHz8eSUlJePzxx3H16lXcvn07vIGPYkP1mbeYU0Mr0tYGPn/JgGzJkiVYtWoVAGDr1q3+ngaxsbHKtiRJAAC32+33+ch/UVFREEJo9vX09Cjb8u8lb9u2rd9NcnR0dPADHIXy8vLw+c9/HnV1dWhvb0dxcTEAYNy4ccjMzMRHH32Euro6PPjgg0r/7Nu3D+PHj9ecJy4uLuSxk28Gy4VDzU0KrcTEROTl5enup8hjNpsxb948zJs3D5WVlVi2bBk2bNiAkpISfOUrX8GKFSvw8ssv484778Rf//pXLF26FC6XCwkJCeEOfdQaqM8OHz4MAJp8OFAu5P1l6EXS2sDv/wentLQULpcLPT09yh9TynJzc5XfQ5b19PTgxIkTKCgo8LdICrL09HT8+9//1iQO9R/yjRkzBuPGjcPf//535OXlaR45OTlhiHh0sNlssNvtsNvtmj8qnzt3Lmpra3H8+HHYbDYUFBQgLi4On3zySb/+yczMBABYrVYcP35cc371lxVQZEpPT9d8IxugnZtE5L2CggLcunULDQ0NcLvd2LRpE6ZPn45Jkybh008/1RxrMpnQ19cXpkhJJveZ/G2F6nzIXBg5Imlt4PcnONHR0cpHSp7v3icmJmLFihV47rnncOeddyIrKwtVVVW4ffs2li5dOryIKWhKSkrQ1taGqqoqPPbYYzhw4ABqa2uRnJysHPOTn/wETz/9NFJSUlBaWoru7m44HA60t7fj2WefDWP0xmWz2bBy5Ur09PQon+AAQHFxMVatWgWXywWbzYakpCSsXbsWzzzzDNxuN2bPno0bN27gyJEjSE5OxqJFi1BWVoZNmzbhueeew7Jly9DQ0ODzx/4Ueg8++CB++tOfoqamBjNmzMCvf/1rNDc3a76dhoi0rl69im9+85tYsmQJ7r33XiQlJcHhcKCqqgoLFixAXl4eenp68LOf/QyPPvqo7pdDZGdno7OzEwcPHkRhYSESEhL4yU4QDdVn8fHxmD59Ol599VXk5OSgtbUVP/rRj8IdNn0mktYGfn+CAwDJycmam1+1V199FQsXLsTjjz+OKVOm4OLFi3j//fdxxx13DKdICiKr1Yq33noLW7duRWFhIY4fP97vG2OWLVuGt99+G9u3b8c999yD4uJi7Nixg5/gBJHNZkNXVxfy8vIwZswYZX9xcTE6OjqUr5MGgBdffBGVlZXYuHEjrFYrSktLsW/fPqV/srKy8M4772Dv3r0oLCxEdXU1XnnllbDUi7w3f/58VFZWYt26dSgqKkJHRweeeOKJcIdFFNEsFgumTZuGzZs3Y+7cubj77rtRWVmJp556Cj//+c9RWFiI119/Ha+99hruvvtu7Nq1Cxs3btScY+bMmSgrK8O3vvUtpKeno6qqKky1GR2G6jPgv9/O1dvbi6lTp6KiogIvvfRSmKMmtUhZG0jC8xe7iYiIiIiIRqhhfYJDREREREQUSbjAISIiIiIiw+ACh4iIiIiIDIMLHCIiIiIiMgwucIiIiIiIyDC4wCEiIiIiIsPgAoeIiIiIiAyDCxwiIiIiIjIMLnCIiIiIiMgwuMAhIiIiIiLD4AKHiIiIiIgMgwscIiIiIiIyjP8DbdtVuSEZRSEAAAAASUVORK5CYII=",
      "text/plain": [
       "<Figure size 1000x50 with 1 Axes>"
      ]
     },
     "metadata": {},
     "output_type": "display_data"
    }
   ],
   "source": [
    "fig, ax = plt.subplots(figsize=(10, 0.5))\n",
    "\n",
    "ax.hlines(1, pd.Timestamp('2024-01-01 00:00'), pd.Timestamp('2024-01-08 00:00'), color='gray', linewidth=2)\n",
    "\n",
    "ax.vlines(burst_info['start_time'], 0.95, 1.05, color='red', linewidth=1.2, alpha=1)\n",
    "\n",
    "for i, row in burst_info.iterrows():\n",
    "    ax.fill_betweenx(\n",
    "        [0.95, 1.05],\n",
    "        row['start_time'],\n",
    "        row['end_time'],\n",
    "        color='lightgrey',\n",
    "        alpha=0.8,\n",
    "        zorder=1\n",
    "    )\n",
    "\n",
    "ax.vlines(Bob.sparse_traj['local_timestamp'], 0.95, 1.05, color='black', linewidth=0.8, alpha=1)\n",
    "\n",
    "ax.set_xlim(pd.Timestamp('2024-01-01 00:00'), pd.Timestamp('2024-01-08 00:00'))\n",
    "ax.xaxis.set_major_formatter(mdates.DateFormatter('%a'))\n",
    "plt.xticks(rotation=0)\n",
    "\n",
    "[spine.set_visible(False) for spine in ax.spines.values()]\n",
    "ax.yaxis.set_visible(False)\n",
    "\n",
    "fig.savefig(\"nhpp-sampling.png\")\n",
    "\n",
    "plt.show()"
   ]
  },
  {
   "cell_type": "markdown",
   "id": "253a3087",
   "metadata": {},
   "source": [
    "# Generating multiple agents"
   ]
  },
  {
   "cell_type": "markdown",
   "id": "844326ff",
   "metadata": {},
   "source": [
    "A population may contain any number of agents, which can be initialized en masse using the `Population.generate_agents` method. Each agent is assigned a randomly name as well as a uniformly sampled home and workplace. The `start_time` parameter indicates the time at which the agents start their trajectories.\n",
    "\n",
    "Agent trajectories can be generated by looping over each agent and running the `Population.generate_trajectory` function as explained above. Note: if using a seed, make sure that each agent's seed is different to avoid all agents having the same trajectory."
   ]
  },
  {
   "cell_type": "code",
   "execution_count": null,
   "id": "b02f8765-e3f1-4443-b0f4-af85ccd60bde",
   "metadata": {
    "tags": []
   },
   "outputs": [],
   "source": [
    "population2 = Population(city)\n",
    "population2.generate_agents(N = 5,\n",
    "                            start_time = datetime(2024, 1, 1, hour=8, minute=0),\n",
    "                            seed=100)\n",
    "\n",
    "for i, agent_id in enumerate(population2.roster):\n",
    "    agent = population2.roster[agent_id]\n",
    "    population.generate_trajectory(agent, \n",
    "                                   T=datetime(2024, 1, 8, hour=0, minute=0),\n",
    "                                   seed=100+i)\n",
    "    agent.sample_traj_hier_nhpp(*hier_nhpp_params, seed=seed+i)\n",
    "    \n",
    "population2.roster"
   ]
  },
  {
   "cell_type": "markdown",
   "id": "972e9dbe",
   "metadata": {},
   "source": [
    "Any individual agent can be accessed by calling their id through the `Population.roster` dictionary. "
   ]
  },
  {
   "cell_type": "code",
   "execution_count": null,
   "id": "844b8402",
   "metadata": {},
   "outputs": [],
   "source": [
    "nifty_saha = population2.roster['nifty_saha']\n",
    "print(nifty_saha.diary)\n",
    "print(nifty_saha.trajectory)\n",
    "print(nifty_saha.sparse_traj)"
   ]
  },
  {
   "cell_type": "markdown",
   "id": "b762f692-41bc-434b-a447-e6bf82abed82",
   "metadata": {},
   "source": [
    "# Demonstration: Clustering Algorithms"
   ]
  },
  {
   "cell_type": "markdown",
   "id": "ceef75f8",
   "metadata": {},
   "source": [
    "To demonstrate one use case of our model, we explore how differing degrees of sparsity can affect the performance of stop detection algorithms like DBSCAN. We first initialize an agent (Charlie) and generate a complete trajectory. In what proceeds, we manually initialize Charlie's destination diary as consecutive 1-hour visits to two homes followed by a 3-hour visit at a larger retail building. A more extended simulation can (and should) leverage the exploration and preferential return generation model. For this toy example, however, we present an artificial example for simplicity."
   ]
  },
  {
   "cell_type": "code",
   "execution_count": null,
   "id": "a7705114-0441-49a4-b8f5-b55a72b1f12c",
   "metadata": {
    "tags": []
   },
   "outputs": [],
   "source": [
    "start_time = [datetime(2024, 6, 1, hour=0, minute=0) + timedelta(minutes=60*t) for t in range(5)]\n",
    "unix_timestamp = [int(t.timestamp()) for t in start_time]\n",
    "duration = [60]*5  # in minutes\n",
    "\n",
    "location = ['h-x13-y11'] * 1 + ['h-x13-y9'] * 1 + ['r-x18-y10'] * 3\n",
    "\n",
    "destination = pd.DataFrame(\n",
    "    {\"unix_timestamp\": unix_timestamp, \"local_timestamp\": start_time,\n",
    "     \"duration\": duration, \"location\": location}\n",
    ")\n",
    "destination = tg.condense_destinations(destination)\n",
    "\n",
    "Charlie = Agent(\"Charlie\",\n",
    "                'h-x13-y11',\n",
    "                'w-x15-y9',\n",
    "                city,\n",
    "                destination_diary=destination,\n",
    "                dt=1)\n",
    "\n",
    "population.add_agent(Charlie)\n",
    "population.generate_trajectory(Charlie, seed=75)\n",
    "\n",
    "Charlie.diary"
   ]
  },
  {
   "cell_type": "markdown",
   "id": "4f78f66d",
   "metadata": {},
   "source": [
    "Charlie's ground-truth trajectory is plotted below."
   ]
  },
  {
   "cell_type": "code",
   "execution_count": null,
   "id": "93d14d7b-00e9-4477-bcec-a521a875e0cd",
   "metadata": {
    "tags": []
   },
   "outputs": [],
   "source": [
    "fig, ax = plt.subplots(figsize=(9, 5))\n",
    "ax.scatter(Charlie.trajectory.x, Charlie.trajectory.y, s=6, color='black', alpha=1, zorder=2)\n",
    "city.plot_city(ax, doors=True, address=False, zorder=1)\n",
    "\n",
    "ax.plot(Charlie.trajectory.x, Charlie.trajectory.y, linewidth=1, color='blue', alpha=0.2)\n",
    "\n",
    "ax.set_xlim(12, 22)\n",
    "ax.set_ylim(7, 14)\n",
    "ax.set_yticklabels([])\n",
    "ax.set_xticklabels([])\n",
    "ax.set_xticks([])\n",
    "ax.set_yticks([])\n",
    "\n",
    "plt.tight_layout()\n",
    "plt.show()\n",
    "\n",
    "plt.savefig(\"garden-city-zoomed.png\")"
   ]
  },
  {
   "cell_type": "markdown",
   "id": "29c4225e",
   "metadata": {},
   "source": [
    "We sample Charlie's ground-truth trajectory at two levels of sparsity. \n",
    "* The higher sparsity sample uses parameters `beta_start`=120, `beta_dur`=30, and `beta_ping`=5. \n",
    "* The lower sparsity sample uses parameters `beta_start`=60, `beta_dur`=45, and `beta_ping`=2. "
   ]
  },
  {
   "cell_type": "code",
   "execution_count": null,
   "id": "33ddfad4-20bc-4d35-b563-4577d92d5b1f",
   "metadata": {
    "tags": []
   },
   "outputs": [],
   "source": [
    "fig, axes = plt.subplots(1, 2, figsize=(11, 4))\n",
    "hier_nhpp_params = [(120, 30, 5), (60, 45, 2)]\n",
    "seed = 375\n",
    "\n",
    "for j in range(2):\n",
    "    ax = axes[j]\n",
    "    Charlie.sample_traj_hier_nhpp(*hier_nhpp_params[j], seed=seed)\n",
    "\n",
    "    ax.scatter(Charlie.sparse_traj.x, Charlie.sparse_traj.y, s=6, color='black', alpha=1, zorder=2)\n",
    "    city.plot_city(ax, doors=True, address=False, zorder=1)\n",
    "\n",
    "    ax.set_xlim(12, 22)\n",
    "    ax.set_ylim(7, 14)\n",
    "    ax.set_yticklabels([])\n",
    "    ax.set_xticklabels([])\n",
    "    ax.set_xticks([])\n",
    "    ax.set_yticks([])\n",
    "\n",
    "axes[0].set_xlabel('Higher Sparsity', fontsize='x-large')\n",
    "axes[1].set_xlabel('Lower Sparsity ', fontsize='x-large')\n",
    "\n",
    "plt.tight_layout()\n",
    "plt.savefig(\"garden-city-sparse.png\")\n",
    "plt.show()"
   ]
  },
  {
   "cell_type": "markdown",
   "id": "02372afa",
   "metadata": {},
   "source": [
    "We are interested in how the sparsity of the trajectory and parameterization of stop detection algorithms interact. Here, we use a temporal version of DBSCAN to cluster pings into stops. DBSCAN takes three parameters: `time_thresh`, `dist_thresh`, and `min_pts`. Roughly, a point is considered part of a dense cluster if it has at least `min_pts` neighboring points within a distance `dist_thresh` and time gap `time_thresh`; otherwise, it is labeled as noise. \n",
    "\n",
    "We explore a fine and a coarse parameterization of DBSCAN and apply each to the higher and lower sparsity trajectories."
   ]
  },
  {
   "cell_type": "code",
   "execution_count": null,
   "id": "effea403-cfb1-40ae-8287-4b4c5dcea565",
   "metadata": {
    "tags": []
   },
   "outputs": [],
   "source": [
    "fig, axes = plt.subplots(2, 2, figsize=(9, 6))\n",
    "dbscan_params = [(150, 1.5, 2), (60, 0.75, 4)]\n",
    "\n",
    "for i in range(2):\n",
    "    for j in range(2):\n",
    "        ax = axes[i, j]\n",
    "        Charlie.sample_traj_hier_nhpp(*hier_nhpp_params[j], seed=seed)\n",
    "\n",
    "        dbscan_out = sd.temporal_dbscan(Charlie.sparse_traj, *dbscan_params[i])\n",
    "\n",
    "        num_clusters = sum(dbscan_out.cluster.unique() > -1)\n",
    "        for cid in range(num_clusters):\n",
    "            cpings = dbscan_out[dbscan_out.cluster == cid]\n",
    "            cdata = Charlie.sparse_traj.loc[cpings.index]\n",
    "            col = cm.tab20c(cid/(num_clusters+1))\n",
    "            ax.scatter(cdata.x, cdata.y, s=80, color=col, alpha=1, zorder=2)\n",
    "\n",
    "        ax.scatter(Charlie.sparse_traj.x, Charlie.sparse_traj.y, s=6, color='black', alpha=1, zorder=2)\n",
    "        city.plot_city(ax, doors=True, address=False, zorder=1)\n",
    "\n",
    "        ax.set_xlim(12, 22)\n",
    "        ax.set_ylim(7, 14)\n",
    "        ax.set_yticklabels([])\n",
    "        ax.set_xticklabels([])\n",
    "        ax.set_xticks([])\n",
    "        ax.set_yticks([])\n",
    "\n",
    "axes[0, 0].set_ylabel('Coarse', fontsize='x-large')\n",
    "axes[1, 0].set_ylabel('Fine', fontsize='x-large')\n",
    "axes[1, 0].set_xlabel('Higher Sparsity', fontsize='x-large')\n",
    "axes[1, 1].set_xlabel('Lower Sparsity', fontsize='x-large')\n",
    "\n",
    "plt.tight_layout()\n",
    "plt.savefig(\"garden-city-stdbscan.png\")\n",
    "plt.show()"
   ]
  }
 ],
 "metadata": {
  "kernelspec": {
   "display_name": "Python 3",
   "language": "python",
   "name": "python3"
  },
  "language_info": {
   "codemirror_mode": {
    "name": "ipython",
    "version": 3
   },
   "file_extension": ".py",
   "mimetype": "text/x-python",
   "name": "python",
   "nbconvert_exporter": "python",
   "pygments_lexer": "ipython3",
   "version": "3.13.0"
  }
 },
 "nbformat": 4,
 "nbformat_minor": 5
}<|MERGE_RESOLUTION|>--- conflicted
+++ resolved
@@ -285,12 +285,6 @@
   },
   {
    "cell_type": "markdown",
-<<<<<<< HEAD
-   "id": "d581293b",
-   "metadata": {
-    "tags": []
-   },
-=======
    "id": "66c39f6a",
    "metadata": {},
    "source": [
@@ -323,27 +317,32 @@
      "output_type": "execute_result"
     }
    ],
->>>>>>> f8559688
+   "source": [
+    "print(city.buildings['r-x12-y3'].blocks)\n",
+    "city.buildings['r-x12-y3'].door_centroid"
+   ]
+  },
+  {
+   "cell_type": "markdown",
+   "id": "ba2fc233",
+   "metadata": {},
+   "source": [
+    "Once a City object has been defined, a Population object can be initialized. The Population object will contain the Agents of the city and generate their trajectories."
+   ]
+  },
+  {
+   "cell_type": "markdown",
+   "id": "d581293b",
+   "metadata": {
+    "tags": []
+   },
    "source": [
     "## Agents and trajectories"
    ]
   },
   {
    "cell_type": "markdown",
-<<<<<<< HEAD
    "id": "c824809d",
-=======
-   "id": "ba2fc233",
-   "metadata": {},
-   "source": [
-    "Once a City object has been defined, a Population object can be initialized. The Population object will contain the Agents of the city and generate their trajectories."
-   ]
-  },
-  {
-   "cell_type": "code",
-   "execution_count": 6,
-   "id": "ee818983",
->>>>>>> f8559688
    "metadata": {},
    "source": [
     "Agents are tied to a specific City instance, and are represented by the Agent class, which contains a work and home location, as well as a 'mobility diary' that is used to generate granular trajectories. When instantiating an agent, their mobility diary can be initialized in two ways:\n",
@@ -552,9 +551,6 @@
   },
   {
    "cell_type": "code",
-<<<<<<< HEAD
-   "execution_count": null,
-=======
    "execution_count": 11,
    "id": "1a494f37",
    "metadata": {},
@@ -663,7 +659,6 @@
   {
    "cell_type": "code",
    "execution_count": 13,
->>>>>>> f8559688
    "id": "4f98e89d",
    "metadata": {
     "tags": []
