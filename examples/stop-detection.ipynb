--- conflicted
+++ resolved
@@ -19,11 +19,7 @@
   },
   {
    "cell_type": "code",
-<<<<<<< HEAD
-   "execution_count": null,
-=======
    "execution_count": 1,
->>>>>>> b66295cf
    "id": "9e1b64f0-e62c-45f6-983b-e1fd56f3f6d0",
    "metadata": {},
    "outputs": [],
@@ -31,32 +27,16 @@
     "import importlib\n",
     "import pandas as pd\n",
     "import matplotlib.pyplot as plt\n",
-<<<<<<< HEAD
     "import nomad.filters as filters\n",
     "import nomad.daphmeIO as loader\n",
     "import nomad.constants as constants\n",
-    "from nomad.stop_detection import ta_dbscan\n",
-    "from nomad.stop_detection import lachesis"
-=======
-    "import sys\n",
-    "import os\n",
-    "sys.path.insert(0, os.path.abspath(os.path.join(os.getcwd(), \"..\")))\n",
-    "import nomad.filters as filters\n",
-    "import nomad.daphmeIO as loader\n",
-    "import nomad.constants as constants\n",
-    "sys.path.insert(0, os.path.abspath(os.path.join(os.getcwd(), \"../nomad/stop_detection/\")))\n",
-    "import ta_dbscan as DBSCAN\n",
-    "import lachesis as Lachesis"
->>>>>>> b66295cf
-   ]
-  },
-  {
-   "cell_type": "code",
-<<<<<<< HEAD
-   "execution_count": null,
-=======
+    "import nomad.stop_detection.ta_dbscan as DBSCAN\n",
+    "import nomad.stop_detection.lachesis as Lachesis"
+   ]
+  },
+  {
+   "cell_type": "code",
    "execution_count": 2,
->>>>>>> b66295cf
    "id": "a7aee58a-fe67-42fe-89fa-68e7f9535e1a",
    "metadata": {},
    "outputs": [],
@@ -93,11 +73,7 @@
   },
   {
    "cell_type": "code",
-<<<<<<< HEAD
-   "execution_count": null,
-=======
    "execution_count": 3,
->>>>>>> b66295cf
    "id": "fb190bef-d668-490e-809b-de42196b5850",
    "metadata": {},
    "outputs": [],
@@ -110,11 +86,7 @@
   },
   {
    "cell_type": "code",
-<<<<<<< HEAD
-   "execution_count": null,
-=======
    "execution_count": 4,
->>>>>>> b66295cf
    "id": "c1e40c8b-8d13-4da2-add4-b37612af97f4",
    "metadata": {},
    "outputs": [],
@@ -133,12 +105,6 @@
   },
   {
    "cell_type": "code",
-<<<<<<< HEAD
-   "execution_count": null,
-   "id": "36d1bf28-244f-4111-bf21-efc06c744164",
-   "metadata": {},
-   "outputs": [],
-=======
    "execution_count": 5,
    "id": "36d1bf28-244f-4111-bf21-efc06c744164",
    "metadata": {},
@@ -224,7 +190,6 @@
      "output_type": "execute_result"
     }
    ],
->>>>>>> b66295cf
    "source": [
     "data.head()"
    ]
@@ -247,11 +212,7 @@
   },
   {
    "cell_type": "code",
-<<<<<<< HEAD
-   "execution_count": null,
-=======
    "execution_count": 6,
->>>>>>> b66295cf
    "id": "a9e4e7f2-b9b5-4af9-b2e5-bc38e46a90b6",
    "metadata": {},
    "outputs": [],
@@ -261,12 +222,6 @@
   },
   {
    "cell_type": "code",
-<<<<<<< HEAD
-   "execution_count": null,
-   "id": "3f186420-9ae7-4021-9135-01b16e830f4f",
-   "metadata": {},
-   "outputs": [],
-=======
    "execution_count": 7,
    "id": "3f186420-9ae7-4021-9135-01b16e830f4f",
    "metadata": {},
@@ -352,7 +307,6 @@
      "output_type": "execute_result"
     }
    ],
->>>>>>> b66295cf
    "source": [
     "user_sample.head()"
    ]
@@ -367,11 +321,7 @@
   },
   {
    "cell_type": "code",
-<<<<<<< HEAD
-   "execution_count": null,
-=======
    "execution_count": 8,
->>>>>>> b66295cf
    "id": "1e9b1bc6-def6-4dbe-8d47-3be72ff4ab1f",
    "metadata": {},
    "outputs": [],
@@ -429,11 +379,7 @@
   },
   {
    "cell_type": "code",
-<<<<<<< HEAD
-   "execution_count": null,
-=======
    "execution_count": 9,
->>>>>>> b66295cf
    "id": "0be623a7-4490-42cd-9817-e8fd62ea05e1",
    "metadata": {},
    "outputs": [],
@@ -453,18 +399,11 @@
   },
   {
    "cell_type": "code",
-<<<<<<< HEAD
-   "execution_count": null,
-=======
    "execution_count": 10,
->>>>>>> b66295cf
    "id": "5d5054f0-efa5-416e-bcda-2f5c589dbbcf",
    "metadata": {
     "scrolled": true
    },
-<<<<<<< HEAD
-   "outputs": [],
-=======
    "outputs": [
     {
      "name": "stdout",
@@ -580,7 +519,6 @@
      "output_type": "execute_result"
     }
    ],
->>>>>>> b66295cf
    "source": [
     "%%time\n",
     "Lachesis.lachesis(traj=user_sample, dur_min=DUR_MIN, dt_max=DT_MAX, delta_roam=DELTA_ROAM, traj_cols=traj_cols, complete_output=True).head()"
@@ -596,18 +534,11 @@
   },
   {
    "cell_type": "code",
-<<<<<<< HEAD
-   "execution_count": null,
-=======
    "execution_count": 11,
->>>>>>> b66295cf
    "id": "fe9e6bf7-cbf1-45a4-8a0e-57f7ea49a881",
    "metadata": {
     "scrolled": true
    },
-<<<<<<< HEAD
-   "outputs": [],
-=======
    "outputs": [
     {
      "name": "stdout",
@@ -698,7 +629,6 @@
      "output_type": "execute_result"
     }
    ],
->>>>>>> b66295cf
    "source": [
     "%%time\n",
     "Lachesis.lachesis(traj=user_sample, dur_min=DUR_MIN, dt_max=DT_MAX, delta_roam=DELTA_ROAM, traj_cols=traj_cols, complete_output=False).head()"
@@ -714,12 +644,6 @@
   },
   {
    "cell_type": "code",
-<<<<<<< HEAD
-   "execution_count": null,
-   "id": "f5c31d4a-3e45-468c-900b-3594796b21e4",
-   "metadata": {},
-   "outputs": [],
-=======
    "execution_count": 12,
    "id": "f5c31d4a-3e45-468c-900b-3594796b21e4",
    "metadata": {},
@@ -795,7 +719,6 @@
      "output_type": "execute_result"
     }
    ],
->>>>>>> b66295cf
    "source": [
     "%%time\n",
     "Lachesis._lachesis_labels(traj=user_sample, dur_min=DUR_MIN, dt_max=DT_MAX, delta_roam=DELTA_ROAM, traj_cols=traj_cols).head()"
@@ -811,12 +734,6 @@
   },
   {
    "cell_type": "code",
-<<<<<<< HEAD
-   "execution_count": null,
-   "id": "6823225a-fac5-4c58-befb-cea99dec4b73",
-   "metadata": {},
-   "outputs": [],
-=======
    "execution_count": 13,
    "id": "6823225a-fac5-4c58-befb-cea99dec4b73",
    "metadata": {},
@@ -910,7 +827,6 @@
      "output_type": "execute_result"
     }
    ],
->>>>>>> b66295cf
    "source": [
     "%%time\n",
     "# x, y, timestamp (unix time)\n",
@@ -958,11 +874,7 @@
   },
   {
    "cell_type": "code",
-<<<<<<< HEAD
-   "execution_count": null,
-=======
    "execution_count": 14,
->>>>>>> b66295cf
    "id": "305a6c7e-10c1-4c3f-a5d8-14d792f9c6bf",
    "metadata": {},
    "outputs": [],
@@ -982,18 +894,11 @@
   },
   {
    "cell_type": "code",
-<<<<<<< HEAD
-   "execution_count": null,
-=======
    "execution_count": 15,
->>>>>>> b66295cf
    "id": "7d4dffd7-58fb-42c7-9027-f6e4dcf7e052",
    "metadata": {
     "scrolled": true
    },
-<<<<<<< HEAD
-   "outputs": [],
-=======
    "outputs": [
     {
      "name": "stdout",
@@ -1121,7 +1026,6 @@
      "output_type": "execute_result"
     }
    ],
->>>>>>> b66295cf
    "source": [
     "%%time\n",
     "DBSCAN.temporal_dbscan(user_sample, TIME_THRESH, DIST_THRESH, MIN_PTS, traj_cols=traj_cols, complete_output=True).head()"
@@ -1137,18 +1041,11 @@
   },
   {
    "cell_type": "code",
-<<<<<<< HEAD
-   "execution_count": null,
-=======
    "execution_count": 16,
->>>>>>> b66295cf
    "id": "b0cb23c6-719a-4c15-aad6-6f3436106d29",
    "metadata": {
     "scrolled": true
    },
-<<<<<<< HEAD
-   "outputs": [],
-=======
    "outputs": [
     {
      "name": "stdout",
@@ -1247,7 +1144,6 @@
      "output_type": "execute_result"
     }
    ],
->>>>>>> b66295cf
    "source": [
     "%%time\n",
     "DBSCAN.temporal_dbscan(user_sample, TIME_THRESH, DIST_THRESH, MIN_PTS, traj_cols=traj_cols, complete_output=False).head()"
@@ -1263,18 +1159,11 @@
   },
   {
    "cell_type": "code",
-<<<<<<< HEAD
-   "execution_count": null,
-=======
    "execution_count": 17,
->>>>>>> b66295cf
    "id": "8686f955-16d6-4773-98bc-2927e5aac717",
    "metadata": {
     "scrolled": true
    },
-<<<<<<< HEAD
-   "outputs": [],
-=======
    "outputs": [
     {
      "name": "stdout",
@@ -1353,7 +1242,6 @@
      "output_type": "execute_result"
     }
    ],
->>>>>>> b66295cf
    "source": [
     "%%time\n",
     "DBSCAN._temporal_dbscan_labels(user_sample, TIME_THRESH, DIST_THRESH, MIN_PTS, traj_cols=traj_cols).head()"
@@ -1369,18 +1257,11 @@
   },
   {
    "cell_type": "code",
-<<<<<<< HEAD
-   "execution_count": null,
-=======
    "execution_count": 18,
->>>>>>> b66295cf
    "id": "f88f983b-69d3-4c40-ab35-6846b7578121",
    "metadata": {
     "scrolled": true
    },
-<<<<<<< HEAD
-   "outputs": [],
-=======
    "outputs": [
     {
      "name": "stdout",
@@ -1479,7 +1360,6 @@
      "output_type": "execute_result"
     }
    ],
->>>>>>> b66295cf
    "source": [
     "%%time\n",
     "DBSCAN.temporal_dbscan(user_sample_x_y_timestamp, TIME_THRESH, DIST_THRESH, MIN_PTS, traj_cols=traj_cols_x_y_timestamp, complete_output=False).head()"
