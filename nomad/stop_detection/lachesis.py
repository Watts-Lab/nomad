import pandas as pd
from scipy.spatial.distance import pdist, cdist
import numpy as np
import math
import datetime as dt
from datetime import timedelta
import matplotlib.pyplot as plt
import itertools
from collections import defaultdict
import sys
import os
import pdb
import warnings
import geopandas as gpd
import nomad.io.base as loader
import nomad.constants as constants
from nomad.stop_detection import utils
from nomad.filters import to_timestamp

##########################################
########        Lachesis          ########
##########################################

<<<<<<< HEAD
def lachesis(data, dur_min, dt_max, delta_roam, traj_cols=None, complete_output=False, keep_col_names = False, **kwargs):
=======
def lachesis(traj, dur_min, dt_max, delta_roam, traj_cols=None, complete_output=False, keep_col_names = False, **kwargs):
>>>>>>> 74a6e619
    """
    Detects stops in trajectory data by analyzing spatial and temporal patterns.

    Parameters
    ----------
    traj : pd.DataFrame
        Input trajectory data containing columns for spatial coordinates and timestamps.
    dur_min : int
        Minimum duration (in minutes) for a valid stop.
    dt_max : int
        Maximum allowed time difference (in minutes) between consecutive pings within a stop. dt_max should be greater than dur_min
    delta_roam : float
        Maximum roaming distance for a stop.
    traj_cols : dict, optional
        A dictionary defining column mappings for 'x', 'y', 'longitude', 'latitude', 'timestamp', or 'datetime'.
        Defaults to None.
    complete_output : bool, optional
        If True, returns a detailed output with additional stop metrics; otherwise, provides a concise output.
        Defaults to False.
    keep_col_names : bool, optional
        If True, the output keeps the same names for coordinate and temporal columns, otherwise the output table
        uses default column names from constants.DEFAULT_SCHEMA
        Defaults to True.
    **kwargs :
        Additional parameters like 'latitude', 'longitude', or 'datetime' column names.

    Returns
    -------
    pd.DataFrame
        A DataFrame containing detected stops with columns:
        - 'start_time', 'duration', 'x', 'y' (concise output).
        - Additional columns if `complete_output` is True: 'end_time', 'diameter', 'n_pings'.
    """
    if not isinstance(data, (pd.DataFrame, gpd.GeoDataFrame)):
         raise TypeError("Input 'traj' must be a pandas DataFrame or GeoDataFrame.")
    if data.empty:
        return pd.DataFrame()

    # To DO: implement safe handling of multiple
    # user data (should raise or cluster separately with groupby)
        
    traj_cols = loader._parse_traj_cols(data.columns, traj_cols, kwargs)
    loader._has_spatial_cols(data.columns, traj_cols)
    loader._has_time_cols(data.columns, traj_cols)

    # Determine projection and time format preferences
    use_latlon = False
    if (traj_cols['x'] in data.columns and traj_cols['y'] in data.columns):
        metric = 'euclidean'
        spatial_cols_in = [traj_cols['x'], traj_cols['y']]
        coord_key1, coord_key2 = 'x', 'y'
    else:
        use_latlon = True

    # Check explicit user kwargs preference FIRST
    if 'latitude' in kwargs and 'longitude' in kwargs:
         # Explicit lat/lon preference, *if available*
         if traj_cols['latitude'] in data.columns and traj_cols['longitude'] in data.columns:
             use_latlon = True

    # Set final parameters based on use_latlon flag
    if use_latlon:
        metric = 'haversine'
        spatial_cols_in = [traj_cols['longitude'], traj_cols['latitude']] # Lon, Lat for util
        coord_key1, coord_key2 = 'longitude', 'latitude'

    coords = data[spatial_cols_in].to_numpy(dtype='float64')

    use_datetime = False
    if traj_cols['timestamp'] in data.columns:
        time_col_in = traj_cols['timestamp']
        time_key = 'timestamp'
    elif traj_cols['start_timestamp'] in data.columns:
        time_col_in = traj_cols['start_timestamp']
        time_key = 'start_timestamp'
    else:
        use_datetime = True
        
    #check user preferences
    if 'datetime' in kwargs or 'start_datetime' in kwargs:
        # Explicit datetime preference if available
        if traj_cols['datetime'] or traj_cols['start_datetime'] in data.columns:
            use_datetime = True

    # set final parameters based on use_datetime flag
    if use_datetime and traj_cols['datetime'] in data.columns:
        time_col_in = traj_cols['datetime']
        time_key = 'datetime'
    elif use_datetime and traj_cols['start_datetime'] in data.columns:
        time_col_in = traj_cols['start_datetime']
        time_key = 'start_datetime'
    
    # Parse if necessary
    if use_datetime:
        # Use to_timestamp to convert datetime series to UNIX timestamps (seconds)
        time_series = to_timestamp(data[time_col_in])
    else:
        first_val = data[time_col_in].iloc[0]
        s_val = str(first_val)
        if len(s_val) == 13:
            warnings.warn(f"The '{time_col_in}' column appears to be in milliseconds. Converting to seconds.")
<<<<<<< HEAD
            time_series = data[time_col_in] // 10**3
        elif len(s_val) == 19:
            warnings.warn(f"The '{time_col_in}' column appears to be in nanoseconds. Converting to seconds.")
            time_series = data[time_col_in] // 10**9
        elif len(s_val) > 10: 
            warnings.warn(f"The '{time_col_in}' column does not appear to be in seconds, with {len(s_val)} digits.")
            time_series = data[time_col_in]
=======
            time_series = traj[time_col_in] // 10**3
        elif len(s_val) == 19:
            warnings.warn(f"The '{time_col_in}' column appears to be in nanoseconds. Converting to seconds.")
            time_series = traj[time_col_in] // 10**9
        elif len(s_val) > 10: 
            warnings.warn(f"The '{time_col_in}' column does not appear to be in seconds, with {len(s_val)} digits.")
            time_series = traj[time_col_in]
>>>>>>> 74a6e619
        else:
            time_series = data[time_col_in]
  
    stops = []
    i = 0
    n = len(data)
    while i < n - 1:
        t_i = time_series.iloc[i]
        j_star = next((j for j in range(i, n) if (time_series.iloc[j] - t_i) >= dur_min * 60), -1)
        if j_star == -1:
            break

        d_start = utils._diameter(coords[i:j_star + 1], metric=metric)
        time_diffs = np.diff(time_series.iloc[i:j_star + 1].values)
        if (time_diffs >= dt_max * 60).any() or d_start > delta_roam:
            i += 1
            continue

        j_final = j_star
        for j in range(j_star, n):
            d_update = utils._update_diameter(coords[j], coords[i:j], d_start, metric=metric)
            cc_diff = time_series.iloc[j] - time_series.iloc[j - 1]
            if d_update > delta_roam or cc_diff > dt_max * 60:
                j_final = j - 1
                break
            d_start = d_update
            print(d_start)
        else:
            j_final = n - 1

        duration = (time_series.iloc[j_final] - time_series.iloc[i]) // 60
        if duration >= dur_min:
            if use_datetime:
                start_val = data[time_col_in].iloc[i]
                end_val = data[time_col_in].iloc[j_final]
            else:
                start_val = time_series.iloc[i]
                end_val = time_series.iloc[j_final]

            medoid = utils._medoid(coords[i:j_final + 1], metric=metric)

            if complete_output:
                cluster_times = time_series.iloc[i:j_final + 1]
                cluster_diffs = np.diff(cluster_times.values)
                max_gap = int(np.max(cluster_diffs) // 60)
                
                row = [
                    start_val,
                    end_val,
                    duration,
                    medoid[0],
                    medoid[1],
                    d_start,
                    j_final - i + 1,
                    max_gap
                ]
            else:
                row = [
                    start_val,
                    duration,
                    medoid[0],
                    medoid[1]
                ]
            stops.append(row)

        i = j_final + 1

    if keep_col_names:
        coord_cols = [traj_cols[coord_key1], traj_cols[coord_key2]]
        start_col = time_col_in
    else:
        coord_cols = [constants.DEFAULT_SCHEMA[coord_key1], constants.DEFAULT_SCHEMA[coord_key2]]
        start_col = constants.DEFAULT_SCHEMA['start_datetime'] if use_datetime else constants.DEFAULT_SCHEMA['start_timestamp']

    end_col = constants.DEFAULT_SCHEMA['end_datetime'] if use_datetime else constants.DEFAULT_SCHEMA['end_timestamp']

    if complete_output:
        columns = [start_col, end_col, 'duration'] + coord_cols + ['diameter', 'n_pings', 'max_gap']
    else:
        columns = [start_col, 'duration'] + coord_cols

    return pd.DataFrame(stops, columns=columns)

<<<<<<< HEAD
def _lachesis_labels(data, dt_max, delta_roam, dur_min=5, traj_cols=None, **kwargs):
=======
def _lachesis_labels(traj, dt_max, delta_roam, dur_min=5, traj_cols=None, **kwargs):
>>>>>>> 74a6e619
    """
    Assigns a label to every point in the trajectory based on the stop it belongs to.

    Parameters
    ----------
    traj : pd.DataFrame
        Original trajectory data containing spatial and temporal columns.
    stops : pd.DataFrame
        Detected stops from the `lachesis` function. Should include 'start_time' and 'end_time'.
    traj_cols : dict, optional
        A dictionary defining column mappings for 'timestamp' or 'datetime'.
        Defaults to None.
    **kwargs :
        Additional parameters like 'datetime' column names.

    Returns
    -------
    pd.DataFrame
        A copy of `traj` with an additional 'stop_label' column, where:
        - Labels are integers corresponding to stop indices.
        - Points not in any stop are assigned a label of -1.
    """
    stops = lachesis(data,
                     dur_min,
                     dt_max,
                     delta_roam,
                     traj_cols = traj_cols,
                     complete_output = True,
                     keep_col_names = False,
                     **kwargs)
    
    traj_cols = loader._parse_traj_cols(data.columns, traj_cols, kwargs)
    loader._has_spatial_cols(data.columns, traj_cols)
    loader._has_time_cols(data.columns, traj_cols)

    use_datetime = False
    if traj_cols['timestamp'] in data.columns:
        time_col_in = traj_cols['timestamp']
    elif traj_cols['start_timestamp'] in data.columns:
        time_col_in = traj_cols['start_timestamp']
    else:
        use_datetime = True
        
    #check user preferences
    if 'datetime' in kwargs or 'start_datetime' in kwargs:
        # Explicit datetime preference if available
        if traj_cols['datetime'] or traj_cols['start_datetime'] in data.columns:
            use_datetime = True

    # set final parameters based on use_datetime flag
    if use_datetime and traj_cols['datetime'] in data.columns:
        time_col_in = traj_cols['datetime']
    elif use_datetime and traj_cols['start_datetime'] in data.columns:
        time_col_in = traj_cols['start_datetime']
    
    start_col = constants.DEFAULT_SCHEMA['start_datetime'] if use_datetime else constants.DEFAULT_SCHEMA['start_timestamp']
    end_col = constants.DEFAULT_SCHEMA['end_datetime'] if use_datetime else constants.DEFAULT_SCHEMA['end_timestamp']

    # Initialize the stop_label column with default value -1
    stop_labels = pd.Series(-1, index=data[time_col_in])
    
    # Iterate through detected stops and assign labels
    for stop_idx, stop in stops.iterrows():
        stop_start = stop[start_col]
        stop_end = stop[end_col]
<<<<<<< HEAD
        mask = (data[time_col_in] >= stop_start) & (data[time_col_in] <= stop_end)
        stop_labels.loc[data[time_col_in][mask]] = stop_idx

    stop_labels.index = data.index
=======
        mask = (traj[time_col_in] >= stop_start) & (traj[time_col_in] <= stop_end)
        stop_labels.loc[traj[time_col_in][mask]] = stop_idx

    stop_labels.index = traj.index
>>>>>>> 74a6e619
    return stop_labels<|MERGE_RESOLUTION|>--- conflicted
+++ resolved
@@ -21,11 +21,7 @@
 ########        Lachesis          ########
 ##########################################
 
-<<<<<<< HEAD
-def lachesis(data, dur_min, dt_max, delta_roam, traj_cols=None, complete_output=False, keep_col_names = False, **kwargs):
-=======
 def lachesis(traj, dur_min, dt_max, delta_roam, traj_cols=None, complete_output=False, keep_col_names = False, **kwargs):
->>>>>>> 74a6e619
     """
     Detects stops in trajectory data by analyzing spatial and temporal patterns.
 
@@ -127,15 +123,6 @@
         s_val = str(first_val)
         if len(s_val) == 13:
             warnings.warn(f"The '{time_col_in}' column appears to be in milliseconds. Converting to seconds.")
-<<<<<<< HEAD
-            time_series = data[time_col_in] // 10**3
-        elif len(s_val) == 19:
-            warnings.warn(f"The '{time_col_in}' column appears to be in nanoseconds. Converting to seconds.")
-            time_series = data[time_col_in] // 10**9
-        elif len(s_val) > 10: 
-            warnings.warn(f"The '{time_col_in}' column does not appear to be in seconds, with {len(s_val)} digits.")
-            time_series = data[time_col_in]
-=======
             time_series = traj[time_col_in] // 10**3
         elif len(s_val) == 19:
             warnings.warn(f"The '{time_col_in}' column appears to be in nanoseconds. Converting to seconds.")
@@ -143,7 +130,6 @@
         elif len(s_val) > 10: 
             warnings.warn(f"The '{time_col_in}' column does not appear to be in seconds, with {len(s_val)} digits.")
             time_series = traj[time_col_in]
->>>>>>> 74a6e619
         else:
             time_series = data[time_col_in]
   
@@ -227,11 +213,7 @@
 
     return pd.DataFrame(stops, columns=columns)
 
-<<<<<<< HEAD
-def _lachesis_labels(data, dt_max, delta_roam, dur_min=5, traj_cols=None, **kwargs):
-=======
 def _lachesis_labels(traj, dt_max, delta_roam, dur_min=5, traj_cols=None, **kwargs):
->>>>>>> 74a6e619
     """
     Assigns a label to every point in the trajectory based on the stop it belongs to.
 
@@ -297,15 +279,8 @@
     for stop_idx, stop in stops.iterrows():
         stop_start = stop[start_col]
         stop_end = stop[end_col]
-<<<<<<< HEAD
-        mask = (data[time_col_in] >= stop_start) & (data[time_col_in] <= stop_end)
-        stop_labels.loc[data[time_col_in][mask]] = stop_idx
-
-    stop_labels.index = data.index
-=======
         mask = (traj[time_col_in] >= stop_start) & (traj[time_col_in] <= stop_end)
         stop_labels.loc[traj[time_col_in][mask]] = stop_idx
 
     stop_labels.index = traj.index
->>>>>>> 74a6e619
     return stop_labels