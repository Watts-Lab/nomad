--- conflicted
+++ resolved
@@ -238,60 +238,13 @@
 
     return D_i_jp1
 
-<<<<<<< HEAD
-=======
-def _fallback_time_cols(col_names, traj_cols, kwargs):
-    '''
-    Helper to decide whether to use datetime vs timestamp in cases of ambiguity
-    '''
-    traj_cols = loader._parse_traj_cols(col_names, traj_cols, kwargs, defaults={}, warn=False)
-    # check for explicit datetime usage
-    t_keys = ['timestamp', 'start_timestamp', 'datetime', 'start_datetime']
-    if 'datetime' in kwargs or 'start_datetime' in kwargs: # prioritize datetime 
-        t_keys = t_keys[-2:] + t_keys[:2]
-
-    # load defaults and check for time columns
-    traj_cols = loader._update_schema(constants.DEFAULT_SCHEMA, traj_cols)
-    loader._has_time_cols(col_names, traj_cols) # error if no columns
-    
-    for t_key in t_keys:
-        if traj_cols[t_key] in col_names:
-            use_datetime = (t_key in ['datetime', 'start_datetime']) ## necessary?
-            break
-            
-    return t_key, use_datetime
-
->>>>>>> b170938e
 def _fallback_st_cols(col_names, traj_cols, kwargs):
     '''
     Helper function to decide whether to use latitude and longitude or x,y,
     as well as datetime vs timestamp in cases of ambiguity
     '''
-<<<<<<< HEAD
     coord_key1, coord_key2, use_lon_lat = loader._fallback_spatial_cols(col_names, traj_cols, kwargs)
     t_key, use_datetime = loader._fallback_time_cols_dt(col_names, traj_cols, kwargs)
-=======
-    # Use spatial fallback from io.base
-    coord_key1, coord_key2, use_lon_lat = loader._fallback_spatial_cols(col_names, traj_cols, kwargs)
-
-    # Parse with empty defaults for temporal detection
-    traj_cols_parsed = loader._parse_traj_cols(col_names, traj_cols, kwargs, defaults={}, warn=False)
-    
-    # check for explicit datetime usage
-    t_keys = ['timestamp', 'start_timestamp', 'datetime', 'start_datetime']
-    if 'datetime' in kwargs or 'start_datetime' in kwargs: # prioritize datetime 
-        t_keys = t_keys[-2:] + t_keys[:2]
-
-    # load defaults and check for time columns
-    traj_cols_parsed = loader._update_schema(constants.DEFAULT_SCHEMA, traj_cols_parsed)
-    loader._has_time_cols(col_names, traj_cols_parsed)
-
-    for t_key in t_keys:
-        if traj_cols_parsed[t_key] in col_names:
-            use_datetime = (t_key in ['datetime', 'start_datetime'])
-            break
-            
->>>>>>> b170938e
     return t_key, coord_key1, coord_key2, use_datetime, use_lon_lat
 
 def summarize_stop(grouped_data, method='medoid', complete_output = False, keep_col_names = True, passthrough_cols= [], traj_cols=None, **kwargs):
