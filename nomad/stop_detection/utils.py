--- conflicted
+++ resolved
@@ -160,11 +160,7 @@
 
 def _fallback_time_cols(col_names, traj_cols, kwargs):
     '''
-<<<<<<< HEAD
-    Helper to decide whether to use datetime vs timestamp for processing algorithms
-=======
     Helper to decide whether to use datetime vs timestamp in cases of ambiguity
->>>>>>> 74a6e619
     '''
     traj_cols = loader._parse_traj_cols(col_names, traj_cols, kwargs, defaults={}, warn=False)
     # check for explicit datetime usage
@@ -187,11 +183,7 @@
 def _fallback_st_cols(col_names, traj_cols, kwargs):
     '''
     Helper function to decide whether to use latitude and longitude or x,y,
-<<<<<<< HEAD
-    as well as datetime vs timestamp for processing algorithms
-=======
     as well as datetime vs timestamp in cases of ambiguity
->>>>>>> 74a6e619
     '''
     traj_cols = loader._parse_traj_cols(col_names, traj_cols, kwargs, defaults={}, warn=False)
     
@@ -221,10 +213,6 @@
     return t_key, coord_key1, coord_key2, use_datetime, use_lon_lat
 
 def summarize_stop(grouped_data, method='medoid', complete_output = False, keep_col_names = True, passthrough_cols= [], traj_cols=None, **kwargs):
-<<<<<<< HEAD
-           
-=======
->>>>>>> 74a6e619
     t_key, coord_key1, coord_key2, use_datetime, use_lon_lat = _fallback_st_cols(grouped_data.columns, traj_cols, kwargs)
     
     # Load default col names
@@ -255,11 +243,7 @@
 
     if complete_output:
         if traj_cols['ha'] in grouped_data.columns:
-<<<<<<< HEAD
-            stop_attr[traj_cols['ha']] = int(grouped_data[traj_cols['ha']].mean())
-=======
             stop_attr[traj_cols['ha']] = grouped_data[traj_cols['ha']].mean()
->>>>>>> 74a6e619
         stop_attr['diameter'] = _diameter(coords, metric=metric)
         stop_attr['n_pings'] = len(grouped_data)
         stop_attr[traj_cols[end_t_key]] = end_time
@@ -327,83 +311,4 @@
         else:
             stop_data[traj_cols[end_t_key]] = np.maximum(stop_data[traj_cols[end_t_key]],
                                                          stop_data[traj_cols[t_key]] + stop_data[traj_cols['duration']]*60)   
-<<<<<<< HEAD
-    return stop_data
-
-def invalid_stops(stop_data, traj_cols=None, **kwargs):
-    """
-    Detect any overlapping stops in a stop-detection table.
-
-    Parameters
-    ----------
-    stop_data : pd.DataFrame
-        Output of a stop-detection algorithm containing start/end columns.
-    traj_cols : dict, optional
-        Mapping for column names.  Only two keys matter:
-        - 'start_timestamp' or 'start_datetime'
-        - 'end_timestamp'   or 'end_datetime'
-
-    Returns
-    -------
-    False
-        When no overlaps are found.
-
-    Raises
-    ------
-    ValueError
-        If at least one pair of stops overlaps.  The message shows the
-        first offending pair.
-    """
-    stop_data = stop_data.copy()
-
-    # determine start-time key and whether it's datetime
-    t_key, use_datetime = _fallback_time_cols(stop_data.columns, traj_cols, kwargs)
-    end_t_key = 'end_datetime' if use_datetime else 'end_timestamp'
-
-    # canonical column mapping
-    traj_cols = loader._parse_traj_cols(stop_data.columns, traj_cols, kwargs)
-    end_col_present  = loader._has_end_cols(stop_data.columns, traj_cols)
-    duration_col_present  = loader._has_duration_cols(stop_data.columns, traj_cols)
-    if not (end_col_present or duration_col_present):
-        raise ValueError("Missing required (end or duration) temporal columns for stop_table dataframe.")
-
-    start_col = traj_cols[t_key]
-
-    # compute a uniform '_end_time' column
-    if end_col_present:
-        end_col = traj_cols[end_t_key]
-        stop_data['_end_time'] = stop_data[end_col]
-    else:
-        dur_col = traj_cols['duration']
-        if use_datetime:
-            stop_data['_end_time'] = (
-                stop_data[start_col]
-                + pd.to_timedelta(stop_data[dur_col], unit='m')
-            )
-        else:
-            stop_data['_end_time'] = (
-                stop_data[start_col]
-                + stop_data[dur_col] * 60
-            )
-
-    # alias start, preserve original index
-    stop_data['_start_time'] = stop_data[start_col]
-    df = stop_data.reset_index().rename(columns={'index':'_orig_idx'})
-    df = df[['_orig_idx','_start_time','_end_time']]
-    df = df.sort_values('_start_time').reset_index(drop=True)
-
-    # single scan for overlap
-    for i in range(1, len(df)):
-        prev, curr = df.iloc[i-1], df.iloc[i]
-        if curr['_start_time'] < prev['_end_time']:
-            raise ValueError(
-                f"Overlapping stops between rows {prev['_orig_idx']} "
-                f"({prev['_start_time']}–{prev['_end_time']}) and "
-                f"{curr['_orig_idx']} "
-                f"({curr['_start_time']}–{curr['_end_time']})"
-            )
-
-    return False
-=======
-    return stop_data
->>>>>>> 74a6e619
+    return stop_data