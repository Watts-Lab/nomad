--- conflicted
+++ resolved
@@ -3,13 +3,7 @@
 import heapq
 from collections import defaultdict
 import warnings
-<<<<<<< HEAD
-from collections import defaultdict
 from scipy.stats import norm
-import matplotlib.pyplot as plt
-=======
-from scipy.stats import norm
->>>>>>> 74a6e619
 import nomad.io.base as loader
 import nomad.constants as constants
 from nomad.stop_detection import utils
@@ -59,15 +53,9 @@
     
     return neighbors
 
-<<<<<<< HEAD
-def _compute_core_distance(traj, time_pairs, times, use_lon_lat, traj_cols, min_pts = 2):
-    """
-    Calculate the core distance for each ping in traj.
-=======
 def _compute_core_distance(data, time_pairs, times, use_lon_lat, traj_cols, min_pts = 2):
     """
     Calculate the core distance for each ping in data.
->>>>>>> 74a6e619
     It gives local density estimate: small core distance → high local density.
 
     Parameters
@@ -88,15 +76,9 @@
     """
     # getting coordinates based on whether they are geographic coordinates (lon, lat) or catesian (x,y)
     if use_lon_lat:
-<<<<<<< HEAD
-        coords = np.radians(traj[[traj_cols['latitude'], traj_cols['longitude']]].values) # TC: O(n)
-    else:
-        coords = traj[[traj_cols['x'], traj_cols['y']]].values # TC: O(n)
-=======
         coords = np.radians(data[[traj_cols['latitude'], traj_cols['longitude']]].values) # TC: O(n)
     else:
         coords = data[[traj_cols['x'], traj_cols['y']]].values # TC: O(n)
->>>>>>> 74a6e619
     
     n = len(coords)
     # get the index of timestamp in the arrays (for accessing their value later)
@@ -130,52 +112,6 @@
         sorted_dists = np.sort(dists) # TC: O(nlogn)
         core_distances[u] = np.round(sorted_dists[min_pts - 1] * 4)/4
     return core_distances, coords
-<<<<<<< HEAD
-
-def _compute_mrd_graph(coords, times, time_pairs, core_distances, use_lon_lat):
-    """
-    Mutual Reachability Distance (MRD) of point p and point q is the maximum of: 
-        core distance of p, core distance of q, and the distance between p and q.
-    An edge is stored only for temporally admissible pairs (given by time_pairs).
-    
-    Explanation:
-    - Edges between dense regions are favored, and sparse regions have larger edge weights.
-    - MRD will inflate distances so that sparse areas are less likely to form clusters.
-    - Even if two points are physically close they may live in very different local densities.
-
-    Parameters
-    ----------
-    traj : dataframe
-    
-    core_distances : dict
-        Keys are (timestamp1, timestamp2), values are mutual reachability distances.
-
-    Returns
-    -------
-    mrd_graph : dictionary of timestamp pairs
-        {(timestamp1, timestamp2): mrd_value}.
-    """
-
-    ts_idx = {ts: i for i, ts in enumerate(times)}
-    neighbours = _build_neighbor_graph(time_pairs, times)
-    mrd_graph = {}
-
-    for u in times:
-        i = ts_idx[u]
-        for v in neighbours[u]:
-            if u >= v:        # keep each undirected edge once
-                continue
-            j = ts_idx[v]
-            dist = (utils._haversine_distance(coords[i], coords[j])
-                    if use_lon_lat
-                    else np.linalg.norm(coords[j] - coords[i]))
-
-            dist   = np.round(dist * 4) / 4
-            mrd_graph[(u, v)] = max(core_distances[u], core_distances[v], dist)
-
-    return mrd_graph
-=======
->>>>>>> 74a6e619
 
 def _mst(mrd_graph):
     """
@@ -222,70 +158,6 @@
                     dtype=[('from', 'int64'),
                            ('to', 'int64'),
                            ('weight', 'float64')])
-<<<<<<< HEAD
-
-
-def mst_ext(mst_arr, core_distances):
-    """
-    Add self-edges to MST with weights equal to each point's core distance,
-    and return sorted.
-
-    Parameters
-    ----------
-    mst : (n_edges,3) structured array (from, to, weight)
-    core_distances : dict {timestamp: core_distance}
-    Returns
-    -------
-    (n_edges,3) structured array sorted by descending weight
-    """
-    dtype = mst_arr.dtype
-    self_edges = np.array(
-        [(ts, ts, w) for ts, w in core_distances.items()],
-        dtype=dtype
-    )
-    edges = np.concatenate((mst_arr, self_edges))
-    order = np.argsort(edges['weight'])[::-1]          # big → small
-    return edges[order]
-
-def hdbscan(edges_sorted, min_cluster_size, neighbors, ts_idx, coords, times, use_lon_lat=False, dur_min=5):
-    hierarchy = []
-    label_history = []
-
-    # 4.1 For the root of the tree assign all objects the same label (single “cluster”), label = 0
-    all_pings = set(edges_sorted['from']).union(edges_sorted['to'])
-   
-    label_map = pd.Series(0, index=pd.Index(sorted(all_pings), name='time'), name='cluster_id', dtype=int)
-
-    # Log initial labels
-    df0 = label_map.to_frame()
-    df0['dendrogram_scale'] = np.nan
-    label_history.append(df0.reset_index())
-
-    # edges_sorted is already ordered by descending weight
-    weights = edges_sorted['weight']
-    # find split points where weight changes
-    split_idx = np.flatnonzero(np.diff(weights)) + 1
-    # batch edges of equal weight
-    batches = np.split(edges_sorted, split_idx)
-    sorted_scales = [batch[0]['weight'] for batch in batches]
-
-    # next label after label 0
-    current_label_id = 1
-
-    # Iteratively remove all edges from MSText in decreasing order of weights
-    # 4.2.1 Before each removal, set the dendrogram scale value of the current hierarchical level as the weight of the edge(s) to be removed.
-    
-    for edges, scale in zip(batches, sorted_scales):
-        label_u = label_map.loc[edges['from']].values
-        label_v = label_map.loc[edges['to']].values
-        
-        mask = label_u == label_v
-        filtered = edges[mask]
-        
-        # affected clusters contain edges to be removed
-        affected_clusters = set(label_u[mask])
-        edges_to_remove   = list(zip(filtered['from'], filtered['to']))
-=======
 
 def _build_border_map(scale, core_distances, d_graph):
     """
@@ -393,46 +265,10 @@
         border_map = _build_border_map(scale, core_distances, d_graph) # can be computed without thinking of edges
         idx_from = edges_to_remove.index.get_level_values('from')
         affected_clusters = set(label_map.loc[idx_from].unique()) 
->>>>>>> 74a6e619
 
         for cluster_id in affected_clusters:
             if cluster_id == -1:
                 continue
-<<<<<<< HEAD
-            members = set(label_map.index[label_map == cluster_id])
-            remaining_members = members.copy()
-            
-            G = _build_graph(members, edges_sorted, edges_to_remove)
-            # visualize_adjacency_dict(G)
-
-            components = _connected_components(G)
-            core_points = {ts for comp in components for ts in comp}
-
-            non_spurious = []
-            claimed_border = set()
-
-            for comp in components:            
-                # --- border points within current scale ----------------------
-                border = set()
-                for ts in comp:
-                    for nb in neighbors[ts].intersection(members) - core_points:  # temporally close, respecting hierarchy
-                        if nb in claimed_border:
-                            continue                         # core or claimed
-                        i, j = ts_idx[ts], ts_idx[nb]
-                        d = (utils._haversine_distance(coords[i], coords[j])
-                             if use_lon_lat
-                             else np.linalg.norm(coords[i] - coords[j]))
-                        if d <= scale:                       # ε at this level
-                            border.add(nb)
-
-                full_cluster = set(comp).union(border)
-
-                # --- spurious test (duration incl. borders) --------------
-                if ((max(full_cluster) - min(full_cluster)) >= dur_min * 60) and (len(comp) >= min_cluster_size):
-                    claimed_border.update(border)      # lock them
-                    label_map.loc[list(border)] = cluster_id
-                    non_spurious.append(full_cluster)
-=======
  
             members = label_map.index[label_map == cluster_id]
             remaining_members = set(members)
@@ -448,7 +284,6 @@
                 full_cluster = set(comp).union(comp_borders)
                 if ((max(full_cluster) - min(full_cluster)) >= dur_min * 60) and (len(comp) >= min_cluster_size):
                     non_spurious.append(comp)
->>>>>>> 74a6e619
                     
             if not non_spurious:
                 pass # cluster has disappeared
@@ -475,11 +310,7 @@
 
         # log label map after this scale
         df = label_map.to_frame()
-<<<<<<< HEAD
-        df['dendrogram_scale'] = scale
-=======
         df['dendogram_scale'] = scale
->>>>>>> 74a6e619
         label_history.append(df.reset_index())
         
     # combine label history into one DataFrame
@@ -507,24 +338,6 @@
             })
     return pd.DataFrame(lineage)
 
-<<<<<<< HEAD
-def _build_graph(nodes, edges_arr, removed_edges):
-    """
-    Build the adjacency map for the given cluster, skipping any edges
-    scheduled for removal.  No DataFrame row objects are created.
-    """
-    nodes_set    = set(nodes)                       # O( |cluster| )
-    removed_set  = set(map(frozenset, removed_edges))
-    graph        = defaultdict(set)
-
-    for u, v, _ in edges_arr:
-        if u not in nodes_set or v not in nodes_set or u == v:
-            continue
-        if frozenset((u, v)) in removed_set:
-            continue
-        graph[u].add(v)
-        graph[v].add(u)
-=======
 def _build_graph_pd(nodes, edges_sorted_df, removed_edges):
     graph = defaultdict(set)
     
@@ -533,7 +346,6 @@
     
     mask2 = sub.index.get_level_values('from') != sub.index.get_level_values('to')
     mask3 = ~sub.index.isin(removed_edges.index)
->>>>>>> 74a6e619
 
     for u, v in sub[mask2&mask3].index:
         graph[u].add(v)
@@ -568,48 +380,6 @@
     return components
 
 
-<<<<<<< HEAD
-def _get_eps(label_history_df, target_cluster_id):
-    eps_df = []
-    
-    # ε_max(Ci): maximum ε value at which Ci exisits
-    eps_max = label_history_df[label_history_df['cluster_id']== target_cluster_id]['dendrogram_scale'].max()
-    timestamps = label_history_df[label_history_df['cluster_id'] == target_cluster_id]['time'].unique()
-
-    for ts in timestamps:
-        # print(ts)
-        history = label_history_df[label_history_df['time'] == ts].copy()
-        # print(history)
-        history = history[~history['dendrogram_scale'].isna()]
-        history = history.sort_values('dendrogram_scale', ascending=False)
-        # print(history)
-
-        in_cluster = history[history['cluster_id'] == target_cluster_id]
-        # print("in cluster:")
-        # print(in_cluster)
-        out_cluster = history[history['cluster_id'] != target_cluster_id]
-        # print("out cluster:")
-        # print(out_cluster)
-
-        if not in_cluster.empty:
-            last_in_cluster_scale = in_cluster['dendrogram_scale'].min()  # since descending
-            # print("scale last in cluster", last_in_cluster_scale)
-            exited_after = out_cluster[out_cluster['dendrogram_scale'] < last_in_cluster_scale]
-
-            if not exited_after.empty:
-                # ε_min(xj , Ci): ε value (scale) beyond which object xj no longer belongs to cluster Ci
-                eps_min = exited_after['dendrogram_scale'].max()  # highest scale after exit
-            else:
-                eps_min = np.inf  # never exited
-        else:
-            eps_min = np.nan  # never entered
-
-        eps_df.append({
-            "time": ts,
-            "eps_min": eps_min,
-            "eps_max": eps_max
-        })
-=======
 def _base_cdf(eps):
     """
     The standard HDBSCAN stability CDF, equivalent to (1 - 1/eps).
@@ -637,7 +407,6 @@
     """
     x = np.asarray(eps)
     y = np.zeros_like(x, dtype=float)
->>>>>>> 74a6e619
 
     m = (x >= 5)  & (x <= 20)
     y[m] = 2 * (x[m] - 5)
@@ -645,67 +414,8 @@
     m = (x > 20) & (x <= 80)
     y[m] = 30 + 1.5 * (x[m] - 20)
 
-<<<<<<< HEAD
-def custom_CDF(eps):
-    x = np.asarray(eps)
-    y = np.zeros_like(x, dtype=float)
-
-    m = (x >= 5)  & (x <= 20)
-    y[m] = 2 * (x[m] - 5)
-
-    m = (x > 20) & (x <= 80)
-    y[m] = 30 + 1.5 * (x[m] - 20)
-
     m = (x > 80) & (x <= 200)
     y[m] = 120 + (x[m] - 80)
-
-    y[x > 200] = 1
-    return y
-
-def custom_cluster_stability(label_history_df):
-    # restrict to real clusters and non-NaN scales
-    df = label_history_df[
-        (label_history_df['cluster_id'] != 0) &
-        (label_history_df['cluster_id'] != -1) &
-        label_history_df['dendrogram_scale'].notna()
-    ]
-
-    # build lookup: time → (scales_desc, cluster_ids_at_scales)
-    history_by_time = {}
-    for ts, grp in df.groupby('time', sort=False):
-        sorted_grp = grp.sort_values('dendrogram_scale', ascending=False)
-        history_by_time[ts] = (
-            sorted_grp['dendrogram_scale'].to_numpy(),
-            sorted_grp['cluster_id'].to_numpy()
-        )
-
-    # precompute ε_max per cluster
-    eps_max = df.groupby('cluster_id')['dendrogram_scale'].max().to_dict()
-
-    out = []
-    for cluster_id, eps_max_c in eps_max.items():
-        total_stab = 0.0
-        for scales, clusters in history_by_time.values():
-            # find all positions where this time was still in cluster:
-            in_mask = (clusters == cluster_id)
-            if not in_mask.any():
-                continue
-            # last scale at which it was in Ci
-            last_in = scales[in_mask].min()
-            # among scales < last_in where cluster != Ci, take max (or ∞)
-            out_mask = (clusters != cluster_id) & (scales < last_in)
-            eps_min = scales[out_mask].max() if out_mask.any() else np.inf
-
-            total_stab += custom_CDF([eps_min])[0] - custom_CDF([eps_max_c])[0]
-
-        out.append({'cluster_id': cluster_id, 'cluster_stability': total_stab})
-
-    return pd.DataFrame(out)
-
-=======
-    m = (x > 80) & (x <= 200)
-    y[m] = 120 + (x[m] - 80)
->>>>>>> 74a6e619
 
     m = x > 200
     y[x > 200] = 240
@@ -840,44 +550,6 @@
 
     return selected_clusters
 
-<<<<<<< HEAD
-def hdbscan_labels(traj, time_thresh, min_pts = 2, min_cluster_size = 1, traj_cols=None, **kwargs):
-    # Check if user wants long and lat and datetime
-    t_key, coord_key1, coord_key2, use_datetime, use_lon_lat = utils._fallback_st_cols(traj.columns, traj_cols, kwargs)
-    # Load default col names
-    traj_cols = loader._parse_traj_cols(traj.columns, traj_cols, kwargs)
-    
-    # Tests to check for spatial and temporal columns
-    loader._has_spatial_cols(traj.columns, traj_cols)
-    loader._has_time_cols(traj.columns, traj_cols)
-
-    time_pairs, times = _find_temp_neighbors(traj[traj_cols[t_key]], time_thresh, use_datetime)
-
-    core_distances, coords = _compute_core_distance(traj, time_pairs, times, use_lon_lat, traj_cols, min_pts)
-
-    neighbors = _build_neighbor_graph(time_pairs, times)
-    ts_idx = {ts: i for i, ts in enumerate(times)}
-    
-    mrd = _compute_mrd_graph(coords, times, time_pairs, core_distances, use_lon_lat)
-
-    mst_edges = _mst(mrd)
-    
-    edges_sorted = mst_ext(mst_edges, core_distances) # << with self-loops
-
-    label_history_df, hierarchy_df = hdbscan(edges_sorted,
-                                             min_cluster_size,
-                                             neighbors, ts_idx, coords, times,
-                                             use_lon_lat=use_lon_lat)
-    
-    # cluster_stability_df = compute_cluster_stability(label_history_df)
-    cluster_stability_df = custom_cluster_stability(label_history_df)
-    
-    selected_clusters = select_most_stable_clusters(hierarchy_df, cluster_stability_df)
-
-    all_timestamps = set(label_history_df['time'])
-    assigned_timestamps = set()
-    rows = []
-=======
 def _build_hdbscan_graphs(coords, ts_idx, neighbors, core_dist, use_lon_lat):
     """
     Computes all graphs required for the HDBSCAN algorithm in one pass.
@@ -907,144 +579,8 @@
             u_list.append(u)
             v_list.append(v)
             d_list.append(dist)
->>>>>>> 74a6e619
-
-
-<<<<<<< HEAD
-        if cluster_rows.empty:
-            continue  # skip if no rows (just in case)
-
-        max_scale = cluster_rows['dendrogram_scale'].max()
-        
-        members = set(cluster_rows[cluster_rows['dendrogram_scale'] == max_scale]['time'])
-
-        for ts in members:
-            rows.append({"time": ts, "cluster": cid})
-        assigned_timestamps.update(members)
-    
-    # Add noise cluster (-1) for unassigned timestamps
-    for ts in all_timestamps - assigned_timestamps: # <<<turn this into pandas series
-        rows.append({"time": ts, "cluster": -1})
-    
-    hdbscan_labels_df = pd.DataFrame(rows)
-    hdbscan_labels_df.sort_values('time', inplace=True)
-
-    hdbscan_labels_df.index = traj.index
-    
-    return hdbscan_labels_df.cluster
-
-def st_hdbscan(traj, time_thresh, min_pts = 2, min_cluster_size = 1, complete_output = False, traj_cols=None, **kwargs):
-    labels_hdbscan = hdbscan_labels(traj=traj, time_thresh=time_thresh, min_pts = min_pts,
-                                        min_cluster_size = min_cluster_size, traj_cols=traj_cols, **kwargs)
-
-    merged_data_hdbscan = traj.join(labels_hdbscan)
-    merged_data_hdbscan = merged_data_hdbscan[merged_data_hdbscan.cluster != -1]
-
-    stop_table = merged_data_hdbscan.groupby('cluster', as_index=False).apply(
-                    lambda g: _stop_metrics(g, complete_output=complete_output, traj_cols=traj_cols, **kwargs),
-                    include_groups=False)
-                
-    return stop_table
-    # return labels_hdbscan, stop_table
-
-
-def _stop_metrics(grouped_data, is_long_lat, is_datetime, traj_cols, complete_output):
-    # Coordinates array and distance metrics
-    if is_long_lat:
-        coords = grouped_data[[traj_cols['longitude'], traj_cols['latitude']]].to_numpy()
-        stop_medoid = utils._medoid(coords, metric='haversine')
-        diameter_m = utils._diameter(coords, metric='haversine')
-    else:
-        coords = grouped_data[[traj_cols['x'], traj_cols['y']]].to_numpy()
-        stop_medoid = utils._medoid(coords, metric='euclidean')
-        diameter_m = utils._diameter(coords, metric='euclidean')
-
-    # Compute duration and start and end time of stop
-    start_time_key = 'start_datetime' if is_datetime else 'start_timestamp'
-    end_time_key = 'end_datetime' if is_datetime else 'end_timestamp' 
-
-    if is_datetime:
-        start_time = grouped_data[traj_cols['datetime']].min()
-        end_time = grouped_data[traj_cols['datetime']].max()
-        duration = (end_time - start_time).total_seconds() // 60.0
-    else:
-        start_time = grouped_data[traj_cols['timestamp']].min()
-        # print("start time:", start_time)
-        end_time = grouped_data[traj_cols['timestamp']].max()
-        # print("end time:", end_time)
-        timestamp_length = len(str(start_time))
-
-        if timestamp_length > 10:
-            if timestamp_length == 13:
-                duration = int(((end_time // 10 ** 3) - (start_time // 10 ** 3)) / 60.0)
-            elif timestamp_length == 19:
-                duration = int(((end_time // 10 ** 9) - (start_time // 10 ** 9)) / 60.0)
-        else:
-            duration = int((end_time - start_time) / 60.0)
-
-    # Number of pings in stop
-    n_pings = len(grouped_data)
-
-    # Compute max_gap between consecutive pings (in minutes)
-    if is_datetime:
-        times = pd.to_datetime(grouped_data[traj_cols['datetime']]).sort_values()
-        time_diffs = times.diff().dropna()
-        max_gap = int(time_diffs.max().total_seconds() / 60) if not time_diffs.empty else 0
-    else:
-        times = grouped_data[traj_cols['timestamp']].sort_values()
-        timestamp_length = len(str(times.iloc[0]))
-
-        if timestamp_length == 13:
-            time_diffs = np.diff(times.values) // 1000
-        elif timestamp_length == 19:  # nanoseconds
-            time_diffs = np.diff(times.values) // 10**9
-        else:
-            time_diffs = np.diff(times.values)
-
-        max_gap = int(np.max(time_diffs) / 60) if len(time_diffs) > 0 else 0
-
-    # Prepare data for the Series
-
-    if is_long_lat:
-        if complete_output:
-            stop_attr = {
-                start_time_key: start_time,
-                end_time_key: end_time,
-                traj_cols['longitude']: stop_medoid[0],
-                traj_cols['latitude']: stop_medoid[1],
-                'diameter': diameter_m,
-                'n_pings': n_pings,
-                'duration': duration,
-                'max_gap': max_gap
-            }
-        else:
-            stop_attr = {
-                start_time_key: start_time,
-                'duration': duration,
-                traj_cols['longitude']: stop_medoid[0],
-                traj_cols['latitude']: stop_medoid[1]
-            }
-    else:
-        if complete_output:
-            stop_attr = {
-                start_time_key: start_time,
-                end_time_key: end_time,
-                traj_cols['x']: stop_medoid[0],
-                traj_cols['y']: stop_medoid[1],
-                'diameter': diameter_m,
-                'n_pings': n_pings,
-                'duration': duration,
-                'max_gap': max_gap
-            }
-        else:
-            stop_attr = {
-                start_time_key: start_time,
-                'duration': duration,
-                traj_cols['x']: stop_medoid[0],
-                traj_cols['y']: stop_medoid[1]
-            }
-    return pd.Series(stop_attr)
-=======
+
+
     idx = pd.MultiIndex.from_arrays([u_list, v_list], names=["from", "to"])
     d_graph_part = pd.Series(d_list, index=idx)
     
@@ -1181,5 +717,4 @@
                                            **kwargs),
             include_groups=False)
                 
-    return stop_table
->>>>>>> 74a6e619
+    return stop_table