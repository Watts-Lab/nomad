--- conflicted
+++ resolved
@@ -605,34 +605,6 @@
             if offset is not None and not offset.isna().all():
                 df[traj_cols['tz_offset']] = offset.astype("Int64") #overwrite offset?
 
-<<<<<<< HEAD
-        if _is_series_of_timestamps(df[col]) and _has_mixed_timezones(df[col]):
-            warnings.warn(
-                f"The '{col}' column has mixed timezones. "
-                "Consider localizing to a single timezone or using a unix timestamp to avoid inconsistencies."
-            )
-        elif is_datetime64_any_dtype(df[col]) and df[col].dt.tz is None and offset is None:
-            warnings.warn(
-                f"The '{col}' column is timezone-naive. "
-                "Consider localizing to a timezone or using a unix timestamp to avoid inconsistencies."
-            )
-
-    elif _is_series_of_timestamps(df[col]):
-        if _has_mixed_timezones(df[col]):
-            warnings.warn(
-                f"The '{col}' column has mixed timezones. "
-                "Consider localizing to a single timezone or using a unix timestamp to avoid inconsistencies."
-            )
-        else:
-            df[col] = pd.to_datetime(df[col], format=fixed_format)
-            if df[col].dt.tz is None:
-                warnings.warn(
-                    f"The '{col}' column is timezone-naive. "
-                    "Consider localizing to a timezone or using a unix timestamp to avoid inconsistencies."
-                )
-    else:
-        raise ValueError(f"dtype {df[col].dtype} for '{col}' is not supported for datetime handling.")
-=======
         if is_object_dtype(df[col].dtype) and _has_mixed_timezones(df[col]):
              warnings.warn(f"The '{col}' column has mixed timezones after processing.")
         elif is_datetime64_any_dtype(df[col].dtype) and df[col].dt.tz is None:
@@ -649,7 +621,6 @@
                       df[col] = converted
                       if df[col].dt.tz is None: warnings.warn(f"The '{col}' column (object of Timestamps) is timezone-naive.")
             except Exception: pass
->>>>>>> 2b739d54
 
 
 def _cast_traj_cols(df, traj_cols, parse_dates, mixed_timezone_behavior, fixed_format=None):
@@ -657,7 +628,6 @@
 
     # Datetime processing
     for key in ['datetime', 'start_datetime', 'end_datetime']:
-<<<<<<< HEAD
         if key in traj_cols and traj_cols[key] in df:
             _process_datetime_column(
                 df,
@@ -690,35 +660,6 @@
                     )
 
     # Handle float columns
-=======
-        actual_col_name = traj_cols.get(key)
-        if actual_col_name and actual_col_name in df.columns:
-            _process_datetime_column(df, actual_col_name, parse_dates, mixed_timezone_behavior, fixed_format, traj_cols)
-
-    # Integers (Aim for Int64, handle float/object source)
-    for key in ['timestamp', 'start_timestamp', 'end_timestamp', 'tz_offset', 'duration']:
-        actual_col_name = traj_cols.get(key)
-        if actual_col_name and actual_col_name in df.columns:
-            col = df[actual_col_name]
-            # Cast to Int64 if it's not already, or if it's a compatible type
-            if not isinstance(col.dtype, Int64Dtype):
-                try: df[actual_col_name] = col.astype("Int64")
-                except (ValueError, TypeError, OverflowError):
-                     warnings.warn(f"Could not cast column '{actual_col_name}' to Int64. Skipping.")
-                     pass # Keep original type if cast fails
-
-            # Timestamp length warning (keep as is, check after cast)
-            if key == 'timestamp' and actual_col_name in df.columns and not df[actual_col_name].empty:
-                first_val = df[actual_col_name].dropna().iloc[0] if not df[actual_col_name].dropna().empty else None
-                if first_val is not None:
-                    try:
-                        ts_len = len(str(int(first_val)))
-                        if ts_len == 13: warnings.warn(f"...")
-                        elif ts_len == 19: warnings.warn(f"...")
-                    except (ValueError, TypeError): pass
-
-    # Floats (Aim for Float64)
->>>>>>> 2b739d54
     for key in ['latitude', 'longitude', 'x', 'y']:
         if key in traj_cols and traj_cols[key] in df:
             col = traj_cols[key]
