import pyarrow.parquet as pq
import pandas as pd
from functools import partial
import multiprocessing
from multiprocessing import Pool
import re
from pyspark.sql import SparkSession
import sys
import os
import pyarrow.compute as pc
import pyarrow.dataset as ds
import pyarrow as pa
from nomad.constants import DEFAULT_SCHEMA
import numpy as np
import geopandas as gpd
import warnings
import inspect
import pdb

import pandas as pd
from pandas.api.types import (
    is_datetime64_any_dtype,
    is_string_dtype,
    is_float_dtype,
    is_integer_dtype,
    is_object_dtype, 
    is_extension_array_dtype 
)
from pandas import Int64Dtype, Float64Dtype, StringDtype # For isinstance if needed later

# utils
def _update_schema(original, new_labels):
    updated_schema = dict(original)
    for label in new_labels:
        if label in DEFAULT_SCHEMA:
            updated_schema[label] = new_labels[label]
    return updated_schema

def _parse_traj_cols(columns, traj_cols, optional_args):
    """
    Internal helper to finalize trajectory column names using user input and defaults.
    """
    if traj_cols:
        for k in optional_args:
            if k in traj_cols and optional_args[k] != traj_cols[k]:
                raise ValueError(
                    f"Conflicting column name for '{k}': '{traj_cols[k]}' (from traj_cols) vs '{optional_args[k]}' (from keyword arguments)."
                )
        traj_cols = _update_schema(traj_cols, optional_args)
    else:
        traj_cols = _update_schema({}, optional_args)

    for key, value in traj_cols.items():
        if value not in columns:
            warnings.warn(f"Trajectory column '{value}' specified for '{key}' not found in DataFrame.")

    return _update_schema(DEFAULT_SCHEMA, traj_cols)
    
def _offset_seconds_from_ts(ts):
    """
    Given a Timestamp ts, return its UTC offset in seconds.
    Naive timestamps return 0.
    Missing values return None.
    """
    if pd.isnull(ts):
        return None
    if ts.tz is None:
        return 0
    offset_td = ts.utcoffset()
    return int(offset_td.total_seconds()) if offset_td is not None else 0

def _offset_string_hrs(offset_seconds):
    mapping = {}
    unique_offsets = offset_seconds.dropna().unique()
    for offset in unique_offsets:
        offset = int(offset) # Convert after dropna
        abs_off = abs(offset)
        hours = abs_off // 3600
        minutes = (abs_off % 3600) // 60
        hours_signed = hours if offset >= 0 else -hours
        mapping[offset] = f"{hours_signed:+03d}:{minutes:02d}"
    # Add NA mapping if necessary
    if offset_seconds.hasnans:
        mapping[pd.NA] = pd.NA 
    return offset_seconds.map(mapping)

def naive_datetime_from_unix_and_offset(utc_timestamps, timezone_offset):
    return pd.to_datetime(utc_timestamps + timezone_offset, unit='s')

# this should change in Spark, since parsing only allows naive datetimes
def _naive_to_localized_str(naive_dt, timezone_offset):
    if not pd.core.dtypes.common.is_datetime64_any_dtype(naive_dt.dtype):
        raise ValueError(
            "dtype {} is not supported, only dtype datetime64[ns] is supported.".format(naive_dt.dtype)
        )
    else:
        dt_str = naive_dt.astype(str).replace('NaT', pd.NA)
        offset_str = _offset_string_hrs(timezone_offset)
        return dt_str + offset_str

def _unix_offset_to_str(utc_timestamps, timezone_offset):
    # Check if integer-like (standard numpy int or nullable Int64)
    if not (is_integer_dtype(utc_timestamps.dtype) or isinstance(utc_timestamps.dtype, Int64Dtype)):
         try: 
              utc_timestamps = utc_timestamps.astype('Int64')
         except (ValueError, TypeError):
              raise ValueError(
                  f"dtype {utc_timestamps.dtype} is not supported for utc_timestamps, only integer types are supported."
              )

    dt = naive_datetime_from_unix_and_offset(utc_timestamps, timezone_offset)
    dt_str = dt.astype(str).replace('NaT', pd.NA).astype('string') 
    offset_str = _offset_string_hrs(timezone_offset).astype('string')

    return dt_str + offset_str

def _is_series_of_timestamps(series):
    """Check if all elements in a pandas Series are of type pd.Timestamp."""
    is_timestamp_vectorized = np.frompyfunc(lambda x: isinstance(x, pd.Timestamp), 1, 1)
    return is_timestamp_vectorized(series.values).all()

def _has_mixed_timezones(series):
    """Check if there are elements in a pandas Series of pd.Timestamp objects with different tz."""
    if np.issubdtype(series.values.dtype, np.datetime64):
        return False
    series = series.astype("object")
    get_tz = np.frompyfunc(lambda x: x.tz, 1, 1)
    return len(set(get_tz(series.values))) > 1

def localize_from_offset(naive_dt, timezone_offset):
    localized_dt = naive_dt.copy()
    for offset in timezone_offset.unique():
        tz = timezone(timedelta(seconds=int(offset)))
        mask = timezone_offset == offset
        localized_dt.loc[mask] = naive_dt.loc[mask].dt.tz_localize(tz)
    return localized_dt

def zoned_datetime_from_ts_and_offset(utc_timestamps, timezone_offset):
    # get naive datetimes
    naive_dt = naive_datetime_from_unix_and_offset(utc_timestamps, timezone_offset)
    return localize_from_offset(naive_dt, timezone_offset)

def _extract_naive_and_offset(dt_str):
    offset_pattern = re.compile(r'(.*?)([+-]\d{2}:\d{2}|Z)?$')

    offset_match = dt_str.str.extract(offset_pattern)
    naive_str = offset_match[0]
    offset_part = offset_match[1]

    offset_part = offset_part.replace('Z', '+00:00')

    has_offset = offset_part.notna()
    offset_part = offset_part.fillna('+00:00')

    sign = np.where(offset_part.str[0] == '-', -1, 1)
    hours = offset_part.str[1:3].astype(int)
    minutes = offset_part.str[4:6].astype(int)
    offset_seconds = np.where(
        has_offset,
        sign * (hours * 3600 + minutes * 60),
        np.nan
    )

    return naive_str, offset_seconds

def _custom_parse_date(series, parse_dates, mixed_timezone_behavior, fixed_format, check_valid_datetime_str=True):
    """
    Convert pandas Series of datetime strings into datetime Series with efficient mixed timezone handling.

    Parameters
    ----------
    series : pd.Series
        Series of datetime strings or timestamps. All must have the same datetime format.
        
    mixed_timezone_behavior : {'utc', 'naive', 'object'}, default 'naive'
        - 'utc': Force datetime64 outputs to be UTC.
        - 'naive': Strip timezone information and return offsets separately.
        - 'object': Return as object dtype (boxed Timestamps).

    parse_dates : bool, default True
        If False, the original Series is returned unchanged, but its type is validated.

    check_valid_datetime_str : bool, default True
        If True and parse_dates=False, ensures that string values in the Series are valid datetime representations.

    fixed_format : str, optional
        Provide a fixed datetime format for improved performance.
        
    Returns
    -------
    tuple
        (datetime_series, offset_series or None)
        If behavior='naive', returns offsets as pandas Series of int seconds.
        Otherwise, offset_series is None.
    """

    col_name = series.name  # The actual column name in df

    # Validate input type
    if not (
        pd.core.dtypes.common.is_datetime64_any_dtype(series) or
        pd.core.dtypes.common.is_string_dtype(series) or
        (pd.core.dtypes.common.is_object_dtype(series) and _is_series_of_timestamps(series))
    ):
        raise TypeError(
            f"Column '{col_name}' (mapped as 'datetime' in traj_cols) must be of type datetime64, string, or an array of Timestamp objects, "
            f"but it is of type {series.dtype}."
        )

    if not parse_dates:
        # If check_valid_datetime_str=True and the dtype is string, validate the string format
        if check_valid_datetime_str and pd.core.dtypes.common.is_string_dtype(series):
            invalid_dates = pd.to_datetime(series, errors="coerce", utc=True).isna()
            if invalid_dates.any():
                raise ValueError(
                    f"Column '{col_name}' (mapped as 'datetime' in traj_cols) contains invalid datetime strings."
                    "Either fix the data or set check_valid_datetime_str=False to skip validation."
                )
        return series, None

    if mixed_timezone_behavior == "utc":
        result = pd.to_datetime(series, utc=True, format=fixed_format, errors='raise')
        return result, None

    elif mixed_timezone_behavior == "object":
        result = pd.to_datetime(series, utc=False, format=fixed_format, errors='raise')
        return result, None

    elif mixed_timezone_behavior == "naive":
        naive_str, offset_seconds = _extract_naive_and_offset(series)
        naive_times = pd.to_datetime(naive_str, errors='raise')
        offset_series = pd.Series(offset_seconds, index=series.index)
        return naive_times, offset_series

    else:
        raise ValueError("mixed_timezone_behavior must be one of 'utc', 'naive', or 'object'")

def _is_stop_df(df, traj_cols=None, parse_dates=True, check_valid_datetime_str=True, **kwargs):
    """Checks stop DataFrame structure and column types."""
    # Check DataFrame type
    if not isinstance(df, (pd.DataFrame, gpd.GeoDataFrame)):
        return False

    traj_cols = _parse_traj_cols(df.columns, traj_cols, kwargs)

    try:
        _has_spatial_cols(df.columns, traj_cols)
    except (ValueError, TypeError, Exception):
        print("Failure: Missing required spatial columns.")
        return False

    try:
        _has_time_cols(df.columns, traj_cols)
    except (ValueError, TypeError, Exception):
        print("Failure: Missing required (start) temporal columns.")
        return False

    # Check stop-specific requirement: end time OR duration
    end_col_present = _has_end_cols(df.columns, traj_cols)
    duration_col_present = _has_duration_cols(df.columns, traj_cols)

    if not (end_col_present or duration_col_present):
        print("Failure: Missing required (end or duration) temporal columns.")
        return False


    # Datetime types
    for col_key in ['datetime', 'start_datetime', 'end_datetime']:
        col_name = traj_cols.get(col_key)
        if col_name and col_name in df.columns:
            col = df[col_name]
            is_parsed_dt_col = parse_dates and is_datetime64_any_dtype(col)
            if is_parsed_dt_col: pass
            elif is_string_dtype(col) or isinstance(col.dtype, StringDtype):
                if not parse_dates and check_valid_datetime_str:
                     try: pd.to_datetime(col.dropna(), errors="raise", utc=True) #fastest check
                     except (ValueError, TypeError): return False
            elif is_object_dtype(col) and _is_series_of_timestamps(col): pass
            elif not is_datetime64_any_dtype(col):
                 if parse_dates: return False

    # Integer types
    for col_key in ['timestamp', 'start_timestamp', 'end_timestamp', 'tz_offset', 'duration']:
        col_name = traj_cols.get(col_key)
        if col_name and col_name in df.columns:
            col = df[col_name]
            # Check if standard numpy int OR pandas Int64Dtype
            if not ( is_integer_dtype(col.dtype) or isinstance(col.dtype, Int64Dtype) ):
                print(f"Failure: column {col_name} is not of integer type.")
                return False

    # Float types
    for col_key in ['latitude', 'longitude', 'x', 'y']:
        col_name = traj_cols.get(col_key)
        if col_name and col_name in df.columns:
             col = df[col_name]
             # Check if standard numpy float OR pandas Float64Dtype
             if not ( is_float_dtype(col.dtype) or isinstance(col.dtype, Float64Dtype) ):
                 print(f"Failure: column {col_name} is not of float type.")
                 return False

    # String types
    for col_key in ['user_id', 'geohash']:
        col_name = traj_cols.get(col_key)
        if col_name and col_name in df.columns:
             col_dtype = df[col_name].dtype
             # Allow standard string, nullable string, or object
             if not (is_string_dtype(col_dtype) or isinstance(col_dtype, StringDtype) or is_object_dtype(col_dtype)):
                 print(f"Failure: column {col_name} is not of string type.")
                 return False

    return True
        

# for testing only
def _is_traj_df(df, traj_cols=None, parse_dates=True, check_valid_datetime_str=True, **kwargs):
    """Checks trajectory DataFrame structure and column types."""
    if not isinstance(df, (pd.DataFrame, gpd.GeoDataFrame)):
        print("Failure: Input is not a DataFrame or GeoDataFrame.")
        return False
    traj_cols = _parse_traj_cols(df.columns, traj_cols, kwargs)

    try:
        _has_spatial_cols(df.columns, traj_cols)
    except (ValueError, TypeError, Exception):
        print("Failure: Missing required spatial columns.")
        return False

    try:
        _has_time_cols(df.columns, traj_cols)
    except (ValueError, TypeError, Exception):
        print("Failure: Missing required temporal columns.")
        return False

    for col_key in ['datetime', 'start_datetime']: # Trajectory relevant keys
        col_name = traj_cols.get(col_key)
        if col_name and col_name in df.columns:
            col = df[col_name]
            is_parsed_dt_col = parse_dates and is_datetime64_any_dtype(col)
            if is_parsed_dt_col: pass
            elif is_string_dtype(col) or isinstance(col.dtype, StringDtype):
                if not parse_dates and check_valid_datetime_str:
                     try: pd.to_datetime(col.dropna(), errors="raise", utc=True)
                     except (ValueError, TypeError):
                          print(f"Failure: Column '{col_name}' contains invalid datetime strings.")
                          return False
            elif is_object_dtype(col) and _is_series_of_timestamps(df[col_name]): pass # Use df[col_name]
            elif not is_datetime64_any_dtype(col):
                 if parse_dates:
                     print(f"Failure: Column '{col_name}' is not a valid datetime type after parsing. Found dtype: {col.dtype}")
                     return False

    # Integer types (Modified check)
    for col_key in ['timestamp', 'start_timestamp', 'tz_offset']: # Trajectory relevant keys
        col_name = traj_cols.get(col_key)
        if col_name and col_name in df.columns:
            col = df[col_name]
            # Check if standard numpy int  OR pandas Int64Dtype
            if not ( is_integer_dtype(col.dtype) or isinstance(col.dtype, Int64Dtype) ):
                 print(f"Failure: Column '{col_name}' (mapped as '{col_key}') is not an integer type. Found dtype: {col.dtype}")
                 return False

    # Float types (Modified check)
    for col_key in ['latitude', 'longitude', 'x', 'y']: # Spatial keys
        col_name = traj_cols.get(col_key)
        if col_name and col_name in df.columns:
             col = df[col_name]
             # Check if standard numpy float OR pandas Float64Dtype
             if not ( is_float_dtype(col.dtype) or isinstance(col.dtype, Float64Dtype) ):
                  print(f"Failure: Column '{col_name}' (mapped as '{col_key}') is not a float type. Found dtype: {col.dtype}")
                  return False

    # String types (Modified check)
    for col_key in ['user_id', 'geohash']: # Trajectory relevant keys
        col_name = traj_cols.get(col_key)
        if col_name and col_name in df.columns:
             col_dtype = df[col_name].dtype
             # Allow standard string, nullable string, or object
             if not (is_string_dtype(col_dtype) or isinstance(col_dtype, StringDtype) or is_object_dtype(col_dtype)):
                  print(f"Failure: Column '{col_name}' (mapped as '{col_key}') is not a string type. Found dtype: {col.dtype}")
                  return False
                 
    return True

def _has_time_cols(col_names, traj_cols):
    """Checks for at least one primary or start time column."""
    dt_col = traj_cols.get('datetime')
    ts_col = traj_cols.get('timestamp')
    start_dt_col = traj_cols.get('start_datetime')
    start_ts_col = traj_cols.get('start_timestamp')

    temporal_exists = (
        (dt_col and dt_col in col_names) or
        (ts_col and ts_col in col_names) or
        (start_dt_col and start_dt_col in col_names) or
        (start_ts_col and start_ts_col in col_names)
    )

    if not temporal_exists:
        raise ValueError(
            "Could not find required temporal columns in {}. The dataset must contain or map to "
            "at least one of 'datetime', 'timestamp', 'start_datetime', or 'start_timestamp'.".format(list(col_names))
        )

    return temporal_exists # Returns the boolean result

def _has_end_cols(col_names, traj_cols):
    """Checks if at least one end time column exists (returns bool)."""
    end_dt_col = traj_cols.get('end_datetime')
    end_ts_col = traj_cols.get('end_timestamp')
    # Corrected boolean logic
    end_dt_exists = (end_dt_col is not None and end_dt_col in col_names)
    end_ts_exists = (end_ts_col is not None and end_ts_col in col_names)

    end_exists = end_dt_exists or end_ts_exists
    return end_exists


def _has_duration_cols(col_names, traj_cols):
    """Checks if a duration column exists (returns bool)."""
    duration_col = traj_cols.get('duration')

    # Corrected boolean logic
    duration_exists = (duration_col is not None and duration_col in col_names)
    return duration_exists

def _has_spatial_cols(col_names, traj_cols, exclusive=False):
    
    spatial_exists = (
        ('latitude' in traj_cols and 'longitude' in traj_cols and 
         traj_cols['latitude'] in col_names and traj_cols['longitude'] in col_names) or
        ('x' in traj_cols and 'y' in traj_cols and 
         traj_cols['x'] in col_names and traj_cols['y'] in col_names) or
        ('geohash' in traj_cols and traj_cols['geohash'] in col_names)
    )

    if not spatial_exists:
        raise ValueError(
            "Could not find required spatial columns in {}. The dataset must contain or map to at least one of the following sets: "
            "('latitude', 'longitude'), ('x', 'y'), or 'geohash'.".format(col_names)
        )

    if exclusive:
        single_spatial = (
            ('latitude' in traj_cols and 'longitude' in traj_cols and 
             traj_cols['latitude'] in col_names and traj_cols['longitude'] in col_names) ^
            ('x' in traj_cols and 'y' in traj_cols and 
             traj_cols['x'] in col_names and traj_cols['y'] in col_names) 
        )
        raise ValueError(
            f"Too many user provided spatial columns in arguments {traj_cols}, only one pair of spatial coordinates is required."
        )
    
    return spatial_exists


def _has_user_cols(col_names, traj_cols):
    
    user_exists = 'user_id' in traj_cols and traj_cols['user_id'] in col_names

    if not user_exists:
        raise ValueError(
            "Could not find required user identifier column in {}. The dataset must contain or map to 'user_id'.".format(col_names)
        )
    
    return user_exists

# SPARK check is traj_dataframe

def _is_traj_df_spark(df, traj_cols=None, **kwargs):
    if not isinstance(df, psp.sql.dataframe.DataFrame):
        return False

    traj_cols = _parse_traj_cols(df.columns, traj_cols, kwargs)

    if not _has_spatial_cols(df.columns, traj_cols) or not _has_time_cols(df.columns, traj_cols):
        return False

    if 'datetime' in traj_cols and traj_cols['datetime'] in df.columns:
        if not isinstance(df.schema[traj_cols['datetime']].dataType, TimestampType):
            return False

    if 'timestamp' in traj_cols and traj_cols['timestamp'] in df.columns:
        if not isinstance(df.schema[traj_cols['timestamp']].dataType, (IntegerType, LongType, TimestampType)):
            return False

    for col in ['latitude', 'longitude', 'x', 'y']:
        if col in traj_cols and traj_cols[col] in df.columns:
            if not isinstance(df.schema[traj_cols[col]].dataType, (FloatType, DoubleType)):
                return False

    for col in ['user_id', 'geohash']:
        if col in traj_cols and traj_cols[col] in df.columns:
            if not isinstance(df.schema[traj_cols[col]].dataType, StringType):
                return False

    return True



# Cast data types and address datetime issues

def _cast_traj_cols_spark(df, traj_cols):
    """
    Casts specified trajectory columns in a loaded Spark DataFrame to their expected data types, 
    with warnings for timestamp precision and timezone-naive datetimes.

    Parameters
    ----------
    df : pyspark.sql.DataFrame
        The DataFrame containing the data to be cast.
    traj_cols : dict
        Dictionary mapping expected trajectory column names 
        (e.g., 'latitude', 'longitude', 'timestamp', 'datetime', 'user_id', 'geohash')
        to the actual column names in the DataFrame.

    Returns
    -------
    pyspark.sql.DataFrame
        The DataFrame with specified columns cast to their expected types.

    Notes
    -----
    - The 'datetime' column is cast to Datetime64 or Object series (with Timestamps) if not already of that type.
      A warning is issued if the first row appears timezone-naive.
    - The 'timestamp' column is cast to IntegerType, with a warning for possible millisecond or nanosecond precision.
    - Spatial columns ('latitude', 'longitude', 'x', 'y') are cast to FloatType if necessary.
    - User identifier and geohash columns are cast to StringType.
    """

    # Cast 'datetime' column appropriately
    if 'datetime' in traj_cols and traj_cols['datetime'] in df.columns:
        datetime_col = traj_cols['datetime']
        if not isinstance(df.schema[datetime_col].dataType, TimestampType):
            df = df.withColumn(datetime_col, col(datetime_col).cast(TimestampType()))
        
        # Check if the first row is timezone-naive (PySpark doesn't store tz info)
        first_row = df.select(datetime_col).first()
        if first_row and first_row[0] is not None:
            if first_row[0].tzinfo is None:
                warnings.warn(
                    f"The '{datetime_col}' column appears to be timezone-naive. "
                    "Consider localizing to a timezone to avoid inconsistencies."
                )

    # Cast 'timestamp' column to IntegerType and check precision
    if 'timestamp' in traj_cols and traj_cols['timestamp'] in df.columns:
        timestamp_col = traj_cols['timestamp']
        if not isinstance(df.schema[timestamp_col].dataType, (IntegerType, LongType)):
            df = df.withColumn(timestamp_col, col(timestamp_col).cast(IntegerType()))

        # Check for millisecond/nanosecond values by inspecting first row
        first_timestamp = df.select(timestamp_col).first()
        if first_timestamp and first_timestamp[0] is not None: # different index?
            timestamp_length = len(str(first_timestamp[0]))
            
            if timestamp_length == 13:
                warnings.warn(
                    f"The '{timestamp_col}' column appears to be in milliseconds. "
                    "This may lead to inconsistencies, converting to seconds is recommended."
                )
            elif timestamp_length == 19:
                warnings.warn(
                    f"The '{timestamp_col}' column appears to be in nanoseconds. "
                    "This may lead to inconsistencies, converting to seconds is recommended."
                )

    # Cast spatial columns to FloatType or DoubleType
    float_cols = ['latitude', 'longitude', 'x', 'y']
    for col_name in float_cols:
        if col_name in traj_cols and traj_cols[col_name] in df.columns:
            actual_col = traj_cols[col_name]
            if not isinstance(df.schema[actual_col].dataType, (FloatType, DoubleType)):
                df = df.withColumn(actual_col, col(actual_col).cast(FloatType()))

    # Cast identifier and geohash columns to StringType
    string_cols = ['user_id', 'geohash']
    for col_name in string_cols:
        if col_name in traj_cols and traj_cols[col_name] in df.columns:
            actual_col = traj_cols[col_name]
            if not isinstance(df.schema[actual_col].dataType, StringType):
                df = df.withColumn(actual_col, col(actual_col).cast(StringType()))

    return df
    
def _process_datetime_column(df, col, parse_dates, mixed_timezone_behavior, fixed_format, traj_cols):
    """Processes a datetime column: parses strings, handles timezones, adds offset."""
    dtype = df[col].dtype

    if is_datetime64_any_dtype(df[col]):
        if df[col].dt.tz is None:
            warnings.warn(f"The '{col}' column is timezone-naive. Consider localizing or using unix timestamps.")

    elif is_string_dtype(df[col]) or isinstance(df[col], StringDtype):
        parsed, offset = _custom_parse_date(
            df[col], parse_dates=parse_dates,
            mixed_timezone_behavior=mixed_timezone_behavior,
            fixed_format=fixed_format,
            check_valid_datetime_str=False
        )

        df[col] = parsed
        # do not compute offset column if already exists
        has_tz = ('tz_offset' in traj_cols) and (traj_cols['tz_offset'] in df.columns)
       
        if parse_dates and mixed_timezone_behavior == 'naive' and not has_tz:
            if offset is not None and not offset.isna().all():
                df[traj_cols['tz_offset']] = offset.astype("Int64") #overwrite offset?

        if parse_dates and is_object_dtype(df[col].dtype) and _has_mixed_timezones(df[col]):
             warnings.warn(f"The '{col}' column has mixed timezones after processing.")
        elif is_datetime64_any_dtype(df[col].dtype) and df[col].dt.tz is None:
             if offset is None or offset.isna().any():
                 warnings.warn(f"The '{col}' column has timezone-naive records consider localizing or using unix timestamps.")

    elif is_object_dtype(dtype) and _is_series_of_timestamps(df[col]):
        if _has_mixed_timezones(df[col]):
            warnings.warn(f"The '{col}' column (object of Timestamps) has mixed timezones.")
        else:
            try:
                 converted = pd.to_datetime(df[col], errors='coerce', format=fixed_format)
                 if is_datetime64_any_dtype(converted.dtype):
                      df[col] = converted
                      if df[col].dt.tz is None: warnings.warn(f"The '{col}' column (object of Timestamps) is timezone-naive.")
            except Exception: pass


def _cast_traj_cols(df, traj_cols, parse_dates, mixed_timezone_behavior, fixed_format=None):
    df = df.copy() 

    # Datetime processing
    for key in ['datetime', 'start_datetime', 'end_datetime']:
        if key in traj_cols and traj_cols[key] in df:
            _process_datetime_column(
                df,
                traj_cols[key],
                parse_dates,
                mixed_timezone_behavior,
                fixed_format,
                traj_cols
            )

    # Handle integer columns
    for key in ['tz_offset', 'duration', 'timestamp']:
        if key in traj_cols and traj_cols[key] in df:
            col = traj_cols[key]
            if df[col].dtype != "Int64":
                df[col] = df[col].astype("Int64")

            if key == 'timestamp':
                ts_len = len(str(df[col].iloc[0]))
                if ts_len == 13:
                    warnings.warn(
                        f"The '{col}' column appears to be in milliseconds. "
                        "This may lead to inconsistencies, converting to seconds is recommended."
                    )
                elif ts_len == 19:
                    warnings.warn(
                        f"The '{col}' column appears to be in nanoseconds. "
                        "This may lead to inconsistencies, converting to seconds is recommended."
                    )

    # Handle float columns
    for key in ['latitude', 'longitude', 'x', 'y']:
        if key in traj_cols and traj_cols[key] in df:
            col = traj_cols[key]
            if not is_float_dtype(df[col].dtype):
                df[col] = df[col].astype("float64")

    # Handle string columns
    for key in ['user_id', 'geohash']:
        if key in traj_cols and traj_cols[key] in df:
            col = traj_cols[key]
            if not is_string_dtype(df[col].dtype):
                df[col] = df[col].astype("str")
    return df

def table_columns(filepath, format="csv", include_schema=False):
    """
    Return column names (default) or the full schema of a CSV/parquet source.
    """
    assert format in {"csv", "parquet"}

    if isinstance(filepath, list):
        datasets = [ds.dataset(p, format=format, partitioning="hive") for p in filepath]
        schema = ds.UnionDataset(schema=datasets[0].schema, children=datasets).schema
    elif format == "parquet" or os.path.isdir(filepath):
        schema = ds.dataset(filepath, format=format, partitioning="hive").schema
    else:
        header = pd.read_csv(filepath, nrows=0)
        return header.dtypes if include_schema else header.columns

    return schema if include_schema else pd.Index(schema.names)

def from_df(df, traj_cols=None, parse_dates=True, mixed_timezone_behavior="naive", fixed_format=None, **kwargs):
    """
    Converts a DataFrame into a standardized trajectory format by validating and casting 
    specified spatial and temporal columns.

    Parameters
    ----------
    df : pd.DataFrame or gpd.GeoDataFrame
        The input DataFrame containing trajectory data.
    traj_cols : dict, optional
        Mapping of expected trajectory column names (e.g., 'latitude', 'longitude', 'datetime', 
        'user_id', etc.) to actual column names in `df`. If None, `kwargs` is used for inference.
    parse_dates : bool, default=True
        Whether to parse datetime columns as pandas datetime objects.
    mixed_timezone_behavior : {'utc', 'naive', 'object'}, default='naive'
        Controls how datetime columns with mixed time zones are handled:
        - `'utc'`: Convert all datetimes to UTC.
        - `'naive'`: Strip time zone information and store offsets separately.
        - `'object'`: Keep timestamps as `pd.Timestamp` objects with mixed time zones.
    fixed_format : str, optional
        Format string for faster parsing of datetime columns if known.
    **kwargs : dict
        Additional parameters for column inference when `traj_cols` is not provided.

    Returns
    -------
    pd.DataFrame
        The processed DataFrame with validated and correctly typed trajectory columns.

    Notes
    -----
    - Any specified `traj_cols` that do not exist in `df` will trigger a warning.
    - If `traj_cols` is not provided, missing trajectory columns are inferred from `kwargs` or filled with default schema values when possible.
    - Spatial columns are validated, and datetime columns are processed based on `parse_dates` and `mixed_timezone_behavior`.
    - If `mixed_timezone_behavior='naive'`, a separate column storing UTC offsets (in seconds) is added.
    """
    if not isinstance(df, (pd.DataFrame, gpd.GeoDataFrame)):
        raise TypeError("Expected the data argument to be either a pandas DataFrame or a GeoPandas GeoDataFrame.")

    traj_cols = _parse_traj_cols(df.columns, traj_cols, kwargs)

    _has_spatial_cols(df.columns, traj_cols)
    _has_time_cols(df.columns, traj_cols)

    return _cast_traj_cols(df, traj_cols, parse_dates=parse_dates,
                           mixed_timezone_behavior=mixed_timezone_behavior,
                           fixed_format=fixed_format)


def from_file(filepath, format="csv", traj_cols=None, parse_dates=True,
              mixed_timezone_behavior="naive", fixed_format=None, **kwargs):
    """
    Load and cast trajectory data from a specified file path or list of paths.

    Parameters
    ----------
    filepath : str or list of str
        Path or list of paths to the file(s) or directories containing the data.
    format : str, optional
        The format of the data files, either 'csv' or 'parquet'.
    traj_cols : dict, optional
        Mapping of trajectory column names (e.g., 'latitude', 'timestamp').
    **kwargs :
        Additional arguments for reading CSV files, passed to pandas read_csv.

    Returns
    -------
    pd.DataFrame
        The DataFrame with specified trajectory columns cast to expected types.
    
    Notes
    -----
    - Checks before loading that files have required trajectory columns for analysis. 
    """
    assert format in ["csv", "parquet"]

    column_names = table_columns(filepath, format)
    traj_cols = _parse_traj_cols(column_names, traj_cols, kwargs)

    _has_spatial_cols(column_names, traj_cols)
    _has_time_cols(column_names, traj_cols)

    if format == "csv" and not isinstance(filepath, (list, tuple)) and not os.path.isdir(filepath):
        read_csv_kwargs = {
            k: v
            for k, v in kwargs.items()
            if k in inspect.signature(pd.read_csv).parameters
        }
        df = pd.read_csv(filepath, **read_csv_kwargs)
    else:
        df = (
            ds.dataset(filepath, format=format, partitioning="hive")
            .to_table(columns=list(column_names))
            .to_pandas()
        )
    return _cast_traj_cols(
        df,
        traj_cols=traj_cols,
        parse_dates=parse_dates,
        mixed_timezone_behavior=mixed_timezone_behavior,
        fixed_format=fixed_format,
    )
<<<<<<< HEAD

def sample_users(
    filepath,
    format: str = "csv",
    size: float | int = 1.0,
    traj_cols: dict | None = None,
    seed: int | None = None,
    **kwargs,
):
    assert format in {"csv", "parquet"}

=======

def sample_users(
    filepath,
    format="csv",
    size=1.0,
    traj_cols=None,
    seed=None,
    **kwargs
):
    """
    Sample users from a dataset.

    Parameters
    ----------
    filepath : str or Path
        Path to the data file.
    format : str, default "csv"
        Input format (“csv” or “parquet”).
    size : float or int, default 1.0
        Fraction (0–1) or absolute number of users to sample.
    traj_cols : dict or None, default None
        Mapping of trajectory column names, or None to use defaults.
    seed : int or None
        Random seed for reproducibility.
    **kwargs
        Passed through to the underlying reader.

    Returns
    -------
    pandas.DataFrame with user ids. 
    """
    assert format in {"csv", "parquet"}

>>>>>>> 81fdf150
    column_names = table_columns(filepath, format)
    traj_cols = _parse_traj_cols(column_names, traj_cols, kwargs)
    _has_user_cols(column_names, traj_cols)
    uid_col = traj_cols["user_id"]

    if format == "csv" and not isinstance(filepath, (list, tuple)) and not os.path.isdir(filepath):
        user_ids = (
            pd.read_csv(filepath, usecols=[uid_col])[uid_col]
            .drop_duplicates()
        )
    else:
        ds_obj   = ds.dataset(filepath, format=format, partitioning="hive")
        user_ids = pc.unique(ds_obj.to_table(columns=[uid_col])[uid_col]).to_pandas()

    if isinstance(size, int):
        return user_ids.sample(n=min(size, len(user_ids)), random_state=seed, replace=False)
    if 0.0 < size <= 1.0:
        return user_ids.sample(frac=size, random_state=seed, replace=False)
    raise ValueError("size must be an int ≥ 1 or a float in (0, 1].")


def sample_from_file(
    filepath,
<<<<<<< HEAD
    users: list | None = None,
    format: str = "csv",
    traj_cols: dict | None = None,
    frac_users: float = 1.0,
    frac_records: float = 1.0,
    seed: int | None = None,
    parse_dates: bool = True,
    mixed_timezone_behavior: str = "naive",
    fixed_format: str | None = None,
    **kwargs,
):
=======
    users=None,
    format="csv",
    traj_cols=None,
    frac_users=1.0,
    frac_records=1.0,
    seed=None,
    parse_dates=True,
    mixed_timezone_behavior="naive",
    fixed_format=None,
    **kwargs
):
    """
    Read and sample trajectory data from a file.

    Parameters
    ----------
    filepath : str or Path
        Path to the input file.
    users : list of hashable or None, default None
        If provided, only include these user IDs; if None, include all users.
    format : str, default "csv"
        Data format, e.g. "csv" or "parquet".
    traj_cols : dict or None, default None
        Mapping of trajectory column names (e.g. {"uid": "user_id"}), or None to use defaults.
    frac_users : float, default 1.0
        Fraction of users to sample (0 < frac_users ≤ 1).
    frac_records : float, default 1.0
        Fraction of each user’s records to sample (0 < frac_records ≤ 1).
    seed : int or None, default None
        Random seed for reproducibility.
    parse_dates : bool, default True
        Whether to parse date/time columns as datetime objects.
    mixed_timezone_behavior : str, default "naive"
        How to handle mixed‐timezone timestamps; options might include "naive", "utc", etc.
    fixed_format : str or None, default None
        If specified, enforce this input format (overrides autodetection).
    **kwargs
        Passed through to the underlying reader (e.g. `pandas.read_csv`).

    Returns
    -------
    pandas.DataFrame
        Sampled trajectory data.
    """
>>>>>>> 81fdf150
    assert format in {"csv", "parquet"}

    column_names = table_columns(filepath, format)
    traj_cols_ = _parse_traj_cols(column_names, traj_cols, kwargs)

    _has_spatial_cols(column_names, traj_cols_)
    _has_time_cols(column_names, traj_cols_)

    if users is None and frac_users < 1.0:
        users = sample_users(
            filepath,
            format=format,
            size=frac_users,
            traj_cols=traj_cols,
            seed=seed,
            **kwargs,
        )

    if format == "csv" and not isinstance(filepath, (list, tuple)) and not os.path.isdir(filepath):
        df = pd.read_csv(filepath)
        if users is not None:
            df = df[df[traj_cols_['user_id']].isin(users)]
    else:
        dataset = ds.dataset(filepath, format=format, partitioning="hive")
        if users is None:
            df = dataset.to_table().to_pandas()
        else:
            df = dataset.to_table(
                filter=ds.field(uid_col).isin(users), columns=list(column_names)
            ).to_pandas()

    if 0.0 < frac_records < 1.0:
        df = df.sample(frac=frac_records, random_state=seed)

    return _cast_traj_cols(
        df,
        traj_cols=traj_cols_,
        parse_dates=parse_dates,
        mixed_timezone_behavior=mixed_timezone_behavior,
        fixed_format=fixed_format,
    )

def to_file(df, path, format="csv",
            traj_cols=None, output_traj_cols=None,
            partition_by=None, filesystem=None,
            use_offset=False,
            **kwargs):
    df = df.copy()
    assert format in {"csv", "parquet"}

    traj_cols = _parse_traj_cols(df.columns, traj_cols, kwargs)
    _has_spatial_cols(df.columns, traj_cols)
    _has_time_cols(df.columns, traj_cols)

    if output_traj_cols == "default":
        output_traj_cols = DEFAULT_SCHEMA
    if output_traj_cols is None:
        output_traj_cols = traj_cols

    if use_offset and traj_cols["tz_offset"] not in df.columns:
        raise ValueError(f"use_offset=True but tz_offset column '{traj_cols['tz_offset']}' not found in df")

    for k in ["datetime", "start_datetime", "end_datetime"]:
        if k in traj_cols and traj_cols[k] in df.columns:
            col = df[traj_cols[k]]
            if is_string_dtype(col) or isinstance(col, StringDtype):
                continue
            if is_datetime64_any_dtype(col):
                if use_offset and col.dt.tz is None:
                    df[traj_cols[k]] = _naive_to_localized_str(col, df[traj_cols["tz_offset"]])
                else:
                    df[traj_cols[k]] = col.astype(str)
            elif is_object_dtype(col) and _is_series_of_timestamps(col):
                if use_offset and all(ts.tz is None for ts in col.dropna()):
                    df[traj_cols[k]] = _naive_to_localized_str(col, df[traj_cols["tz_offset"]])
                else:
                    df[traj_cols[k]] = col.astype(str)

    df = df.rename(columns={traj_cols[k]: output_traj_cols[k]
                            for k in traj_cols
                            if k in output_traj_cols and traj_cols[k] in df.columns})

    other_kwargs = {k: v for k, v in kwargs.items() if k not in traj_cols}
    if format == "csv":
        df.to_csv(path, index=False, **other_kwargs)
    else:
        table = pa.Table.from_pandas(df, preserve_index=False)
        ds.write_dataset(table, base_dir=str(path),
                         format="parquet",
                         partitioning=partition_by,
                         partitioning_flavor='hive',
                         filesystem=filesystem,
                         **other_kwargs)<|MERGE_RESOLUTION|>--- conflicted
+++ resolved
@@ -453,7 +453,6 @@
     
     return spatial_exists
 
-
 def _has_user_cols(col_names, traj_cols):
     
     user_exists = 'user_id' in traj_cols and traj_cols['user_id'] in col_names
@@ -794,19 +793,6 @@
         mixed_timezone_behavior=mixed_timezone_behavior,
         fixed_format=fixed_format,
     )
-<<<<<<< HEAD
-
-def sample_users(
-    filepath,
-    format: str = "csv",
-    size: float | int = 1.0,
-    traj_cols: dict | None = None,
-    seed: int | None = None,
-    **kwargs,
-):
-    assert format in {"csv", "parquet"}
-
-=======
 
 def sample_users(
     filepath,
@@ -821,26 +807,24 @@
 
     Parameters
     ----------
-    filepath : str or Path
-        Path to the data file.
-    format : str, default "csv"
-        Input format (“csv” or “parquet”).
-    size : float or int, default 1.0
-        Fraction (0–1) or absolute number of users to sample.
-    traj_cols : dict or None, default None
-        Mapping of trajectory column names, or None to use defaults.
-    seed : int or None
-        Random seed for reproducibility.
-    **kwargs
-        Passed through to the underlying reader.
+    filepath : str or list of str
+        Path or list of paths to the file(s) or directories containing the data.
+    format : str, optional
+        The format of the data files, either 'csv' or 'parquet'.
+    frac_users : float, optional
+        Fraction of users to sample, by default 1.0 (all users).
+    traj_cols : dict, optional
+        Mapping of trajectory column names, including 'user_id'.
+    **kwargs :
+        Additional arguments for reading CSV files, passed to pandas read_csv.
 
     Returns
     -------
-    pandas.DataFrame with user ids. 
+    pd.Series
+        A Series of sampled user IDs.
     """
     assert format in {"csv", "parquet"}
 
->>>>>>> 81fdf150
     column_names = table_columns(filepath, format)
     traj_cols = _parse_traj_cols(column_names, traj_cols, kwargs)
     _has_user_cols(column_names, traj_cols)
@@ -864,19 +848,6 @@
 
 def sample_from_file(
     filepath,
-<<<<<<< HEAD
-    users: list | None = None,
-    format: str = "csv",
-    traj_cols: dict | None = None,
-    frac_users: float = 1.0,
-    frac_records: float = 1.0,
-    seed: int | None = None,
-    parse_dates: bool = True,
-    mixed_timezone_behavior: str = "naive",
-    fixed_format: str | None = None,
-    **kwargs,
-):
-=======
     users=None,
     format="csv",
     traj_cols=None,
@@ -921,7 +892,6 @@
     pandas.DataFrame
         Sampled trajectory data.
     """
->>>>>>> 81fdf150
     assert format in {"csv", "parquet"}
 
     column_names = table_columns(filepath, format)
