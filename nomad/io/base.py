import pyarrow.parquet as pq
import pandas as pd
import geopandas as gpd
import pyproj
from functools import partial
import multiprocessing
from multiprocessing import Pool
import re
from pyspark.sql import SparkSession
import sys
import os
import pyarrow.compute as pc
import pyarrow.dataset as ds
import pyarrow as pa
import pyarrow.types as pat
import pyarrow.csv as pc_csv
from nomad.constants import DEFAULT_SCHEMA
import numpy as np
import geopandas as gpd
import warnings
import inspect
from nomad.constants import FILTER_OPERATORS
import pdb

from shapely import wkt
import shapely.geometry as sh_geom

import pandas as pd
from pandas.api.types import (
    is_datetime64_any_dtype,
    is_string_dtype,
    is_float_dtype,
    is_integer_dtype,
    is_object_dtype, 
    is_extension_array_dtype 
)
from pandas import Int64Dtype, Float64Dtype, StringDtype # For isinstance if needed later

# utils
def _fallback_spatial_cols(col_names, traj_cols, kwargs):
    '''
    Helper function to decide whether to use latitude and longitude or x,y
    for processing algorithms
    '''
    traj_cols = _parse_traj_cols(col_names, traj_cols, kwargs, defaults={}, warn=False)
    
    # check for sufficient spatial coords
    _has_spatial_cols(col_names, traj_cols, exclusive=True) 

    use_lon_lat = ('latitude' in traj_cols and 'longitude' in traj_cols)
    if use_lon_lat:
        coord_key1, coord_key2 = 'longitude', 'latitude'
    else:
        coord_key1, coord_key2 = 'x', 'y'
            
    return coord_key1, coord_key2, use_lon_lat

def _update_schema(original, new_labels):
    updated_schema = dict(original)
    for label in new_labels:
        if label in DEFAULT_SCHEMA:
            updated_schema[label] = new_labels[label]
    return updated_schema

def _parse_traj_cols(columns, traj_cols, kwargs, warn=True, defaults=DEFAULT_SCHEMA):
    """
    Internal helper to finalize trajectory column names using user input and defaults.
    """
    if traj_cols:
        for k in kwargs:
            if k in traj_cols and kwargs[k] != traj_cols[k]:
                raise ValueError(
                    f"Conflicting column name for '{k}': '{traj_cols[k]}' (from traj_cols) vs '{kwargs[k]}' (from keyword arguments)."
                )
        traj_cols = _update_schema(traj_cols, kwargs)
    else:
        traj_cols = _update_schema({}, kwargs)

    if warn:
        for key, value in traj_cols.items():
            if value not in columns:
                warnings.warn(f"Trajectory column '{value}' specified for '{key}' not found in DataFrame.")

    return _update_schema(defaults, traj_cols)
    
def _offset_seconds_from_ts(ts):
    """
    Given a Timestamp ts, return its UTC offset in seconds.
    Naive timestamps return 0.
    Missing values return None.
    """
    if pd.isnull(ts):
        return None
    if ts.tz is None:
        return 0
    offset_td = ts.utcoffset()
    return int(offset_td.total_seconds()) if offset_td is not None else 0

def _offset_string_hrs(offset_seconds):
    mapping = {}
    unique_offsets = offset_seconds.dropna().unique()
    for offset in unique_offsets:
        offset = int(offset) # Convert after dropna
        abs_off = abs(offset)
        hours = abs_off // 3600
        minutes = (abs_off % 3600) // 60
        hours_signed = hours if offset >= 0 else -hours
        mapping[offset] = f"{hours_signed:+03d}:{minutes:02d}"
    # Add NA mapping if necessary
    if offset_seconds.hasnans:
        mapping[pd.NA] = pd.NA 
    return offset_seconds.map(mapping)

def naive_datetime_from_unix_and_offset(utc_timestamps, timezone_offset):
    return pd.to_datetime(utc_timestamps + timezone_offset, unit='s')

# this should change in Spark, since parsing only allows naive datetimes
def _naive_to_localized_str(naive_dt, timezone_offset):
    if not pd.core.dtypes.common.is_datetime64_any_dtype(naive_dt.dtype):
        raise ValueError(
            "dtype {} is not supported, only dtype datetime64[ns] is supported.".format(naive_dt.dtype)
        )
    else:
        dt_str = naive_dt.astype(str).replace('NaT', pd.NA)
        offset_str = _offset_string_hrs(timezone_offset)
        return dt_str + offset_str

def _unix_offset_to_str(utc_timestamps, timezone_offset):
    # Check if integer-like (standard numpy int or nullable Int64)
    if not (is_integer_dtype(utc_timestamps.dtype) or isinstance(utc_timestamps.dtype, Int64Dtype)):
         try: 
              utc_timestamps = utc_timestamps.astype('Int64')
         except (ValueError, TypeError):
              raise ValueError(
                  f"dtype {utc_timestamps.dtype} is not supported for utc_timestamps, only integer types are supported."
              )

    dt = naive_datetime_from_unix_and_offset(utc_timestamps, timezone_offset)
    dt_str = dt.astype(str).replace('NaT', pd.NA).astype('string') 
    offset_str = _offset_string_hrs(timezone_offset).astype('string')

    return dt_str + offset_str

def _is_series_of_timestamps(series):
    """Check if all elements in a pandas Series are of type pd.Timestamp."""
    is_timestamp_vectorized = np.frompyfunc(lambda x: isinstance(x, pd.Timestamp), 1, 1)
    return is_timestamp_vectorized(series.values).all()

def _has_mixed_timezones(series):
    """Check if there are elements in a pandas Series of pd.Timestamp objects with different tz."""
    if np.issubdtype(series.values.dtype, np.datetime64):
        return False
    series = series.astype("object")
    get_tz = np.frompyfunc(lambda x: x.tz, 1, 1)
    return len(set(get_tz(series.values))) > 1

def localize_from_offset(naive_dt, timezone_offset):
    localized_dt = naive_dt.copy()
    for offset in timezone_offset.unique():
        tz = timezone(timedelta(seconds=int(offset)))
        mask = timezone_offset == offset
        localized_dt.loc[mask] = naive_dt.loc[mask].dt.tz_localize(tz)
    return localized_dt

def zoned_datetime_from_ts_and_offset(utc_timestamps, timezone_offset):
    # get naive datetimes
    naive_dt = naive_datetime_from_unix_and_offset(utc_timestamps, timezone_offset)
    return localize_from_offset(naive_dt, timezone_offset)

def _extract_naive_and_offset(dt_str):
    offset_pattern = re.compile(r'(.*?)([+-]\d{2}:\d{2}|Z)?$')

    offset_match = dt_str.str.extract(offset_pattern)
    naive_str = offset_match[0]
    offset_part = offset_match[1]

    offset_part = offset_part.replace('Z', '+00:00')

    has_offset = offset_part.notna()
    offset_part = offset_part.fillna('+00:00')

    sign = np.where(offset_part.str[0] == '-', -1, 1)
    hours = offset_part.str[1:3].astype(int)
    minutes = offset_part.str[4:6].astype(int)
    offset_seconds = np.where(
        has_offset,
        sign * (hours * 3600 + minutes * 60),
        np.nan
    )

    return naive_str, offset_seconds

def _custom_parse_date(series, parse_dates, mixed_timezone_behavior, fixed_format, check_valid_datetime_str=True):
    """
    Convert pandas Series of datetime strings into datetime Series with efficient mixed timezone handling.

    Parameters
    ----------
    series : pd.Series
        Series of datetime strings or timestamps. All must have the same datetime format.
        
    mixed_timezone_behavior : {'utc', 'naive', 'object'}, default 'naive'
        - 'utc': Force datetime64 outputs to be UTC.
        - 'naive': Strip timezone information and return offsets separately.
        - 'object': Return as object dtype (boxed Timestamps).

    parse_dates : bool, default True
        If False, the original Series is returned unchanged, but its type is validated.

    check_valid_datetime_str : bool, default True
        If True and parse_dates=False, ensures that string values in the Series are valid datetime representations.

    fixed_format : str, optional
        Provide a fixed datetime format for improved performance.
        
    Returns
    -------
    tuple
        (datetime_series, offset_series or None)
        If behavior='naive', returns offsets as pandas Series of int seconds.
        Otherwise, offset_series is None.
    """

    col_name = series.name  # The actual column name in df

    # Validate input type
    if not (
        pd.core.dtypes.common.is_datetime64_any_dtype(series) or
        pd.core.dtypes.common.is_string_dtype(series) or
        (pd.core.dtypes.common.is_object_dtype(series) and _is_series_of_timestamps(series))
    ):
        raise TypeError(
            f"Column '{col_name}' (mapped as 'datetime' in traj_cols) must be of type datetime64, string, or an array of Timestamp objects, "
            f"but it is of type {series.dtype}."
        )

    if not parse_dates:
        # If check_valid_datetime_str=True and the dtype is string, validate the string format
        if check_valid_datetime_str and pd.core.dtypes.common.is_string_dtype(series):
            invalid_dates = pd.to_datetime(series, errors="coerce", utc=True).isna()
            if invalid_dates.any():
                raise ValueError(
                    f"Column '{col_name}' (mapped as 'datetime' in traj_cols) contains invalid datetime strings."
                    "Either fix the data or set check_valid_datetime_str=False to skip validation."
                )
        return series, None

    if mixed_timezone_behavior == "utc":
        result = pd.to_datetime(series, utc=True, format=fixed_format, errors='raise')
        return result, None

    elif mixed_timezone_behavior == "object":
        result = pd.to_datetime(series, utc=False, format=fixed_format, errors='raise')
        return result, None

    elif mixed_timezone_behavior == "naive":
        naive_str, offset_seconds = _extract_naive_and_offset(series)
        naive_times = pd.to_datetime(naive_str, errors='raise')
        offset_series = pd.Series(offset_seconds, index=series.index)
        return naive_times, offset_series

    else:
        raise ValueError("mixed_timezone_behavior must be one of 'utc', 'naive', or 'object'")

def _is_stop_df(df, traj_cols=None, parse_dates=True, check_valid_datetime_str=True, **kwargs):
    """Checks stop DataFrame structure and column types."""
    # Check DataFrame type
    if not isinstance(df, (pd.DataFrame, gpd.GeoDataFrame)):
        return False

    traj_cols = _parse_traj_cols(df.columns, traj_cols, kwargs)

    try:
        _has_spatial_cols(df.columns, traj_cols)
    except (ValueError, TypeError, Exception):
        print("Failure: Missing required spatial columns.")
        return False

    try:
        _has_time_cols(df.columns, traj_cols)
    except (ValueError, TypeError, Exception):
        print("Failure: Missing required (start) temporal columns.")
        return False

    # Check stop-specific requirement: end time OR duration
    end_col_present = _has_end_cols(df.columns, traj_cols)
    duration_col_present = _has_duration_cols(df.columns, traj_cols)

    if not (end_col_present or duration_col_present):
        print("Failure: Missing required (end or duration) temporal columns.")
        return False


    # Datetime types
    for col_key in ['datetime', 'start_datetime', 'end_datetime']:
        col_name = traj_cols.get(col_key)
        if col_name and col_name in df.columns:
            col = df[col_name]
            is_parsed_dt_col = parse_dates and is_datetime64_any_dtype(col)
            if is_parsed_dt_col: pass
            elif is_string_dtype(col) or isinstance(col.dtype, StringDtype):
                if not parse_dates and check_valid_datetime_str:
                     try: pd.to_datetime(col.dropna(), errors="raise", utc=True) #fastest check
                     except (ValueError, TypeError): return False
            elif is_object_dtype(col) and _is_series_of_timestamps(col): pass
            elif not is_datetime64_any_dtype(col):
                 if parse_dates: return False

    # Integer types
    for col_key in ['timestamp', 'start_timestamp', 'end_timestamp', 'tz_offset', 'duration']:
        col_name = traj_cols.get(col_key)
        if col_name and col_name in df.columns:
            col = df[col_name]
            # Check if standard numpy int OR pandas Int64Dtype
            if not ( is_integer_dtype(col.dtype) or isinstance(col.dtype, Int64Dtype) ):
                print(f"Failure: column {col_name} is not of integer type.")
                return False

    # Float types
    for col_key in ['latitude', 'longitude', 'x', 'y']:
        col_name = traj_cols.get(col_key)
        if col_name and col_name in df.columns:
             col = df[col_name]
             # Check if standard numpy float OR pandas Float64Dtype
             if not ( is_float_dtype(col.dtype) or isinstance(col.dtype, Float64Dtype) ):
                 print(f"Failure: column {col_name} is not of float type.")
                 return False

    # String types
    for col_key in ['user_id', 'geohash']:
        col_name = traj_cols.get(col_key)
        if col_name and col_name in df.columns:
             col_dtype = df[col_name].dtype
             # Allow standard string, nullable string, or object
             if not (is_string_dtype(col_dtype) or isinstance(col_dtype, StringDtype) or is_object_dtype(col_dtype)):
                 print(f"Failure: column {col_name} is not of string type.")
                 return False

    return True
        

# for testing only
def _is_traj_df(df, traj_cols=None, parse_dates=True, check_valid_datetime_str=True, **kwargs):
    """Checks trajectory DataFrame structure and column types."""
    if not isinstance(df, (pd.DataFrame, gpd.GeoDataFrame)):
        print("Failure: Input is not a DataFrame or GeoDataFrame.")
        return False
    traj_cols = _parse_traj_cols(df.columns, traj_cols, kwargs)

    try:
        _has_spatial_cols(df.columns, traj_cols)
    except (ValueError, TypeError, Exception):
        print("Failure: Missing required spatial columns.")
        return False

    try:
        _has_time_cols(df.columns, traj_cols)
    except (ValueError, TypeError, Exception):
        print("Failure: Missing required temporal columns.")
        return False

    for col_key in ['datetime', 'start_datetime']: # Trajectory relevant keys
        col_name = traj_cols.get(col_key)
        if col_name and col_name in df.columns:
            col = df[col_name]
            is_parsed_dt_col = parse_dates and is_datetime64_any_dtype(col)
            if is_parsed_dt_col: pass
            elif is_string_dtype(col) or isinstance(col.dtype, StringDtype):
                if not parse_dates and check_valid_datetime_str:
                     try: pd.to_datetime(col.dropna(), errors="raise", utc=True)
                     except (ValueError, TypeError):
                          print(f"Failure: Column '{col_name}' contains invalid datetime strings.")
                          return False
            elif is_object_dtype(col) and _is_series_of_timestamps(df[col_name]): pass # Use df[col_name]
            elif not is_datetime64_any_dtype(col):
                 if parse_dates:
                     print(f"Failure: Column '{col_name}' is not a valid datetime type after parsing. Found dtype: {col.dtype}")
                     return False

    # Integer types (Modified check)
    for col_key in ['timestamp', 'start_timestamp', 'tz_offset']: # Trajectory relevant keys
        col_name = traj_cols.get(col_key)
        if col_name and col_name in df.columns:
            col = df[col_name]
            # Check if standard numpy int  OR pandas Int64Dtype
            if not ( is_integer_dtype(col.dtype) or isinstance(col.dtype, Int64Dtype) ):
                 print(f"Failure: Column '{col_name}' (mapped as '{col_key}') is not an integer type. Found dtype: {col.dtype}")
                 return False

    # Float types (Modified check)
    for col_key in ['latitude', 'longitude', 'x', 'y']: # Spatial keys
        col_name = traj_cols.get(col_key)
        if col_name and col_name in df.columns:
             col = df[col_name]
             # Check if standard numpy float OR pandas Float64Dtype
             if not ( is_float_dtype(col.dtype) or isinstance(col.dtype, Float64Dtype) ):
                  print(f"Failure: Column '{col_name}' (mapped as '{col_key}') is not a float type. Found dtype: {col.dtype}")
                  return False

    # String types (Modified check)
    for col_key in ['user_id', 'geohash']: # Trajectory relevant keys
        col_name = traj_cols.get(col_key)
        if col_name and col_name in df.columns:
             col_dtype = df[col_name].dtype
             # Allow standard string, nullable string, or object
             if not (is_string_dtype(col_dtype) or isinstance(col_dtype, StringDtype) or is_object_dtype(col_dtype)):
                  print(f"Failure: Column '{col_name}' (mapped as '{col_key}') is not a string type. Found dtype: {col.dtype}")
                  return False
                 
    return True

def _has_time_cols(col_names, traj_cols):
    """Checks for at least one primary or start time column."""
    dt_col = traj_cols.get('datetime')
    ts_col = traj_cols.get('timestamp')
    start_dt_col = traj_cols.get('start_datetime')
    start_ts_col = traj_cols.get('start_timestamp')

    temporal_exists = (
        (dt_col and dt_col in col_names) or
        (ts_col and ts_col in col_names) or
        (start_dt_col and start_dt_col in col_names) or
        (start_ts_col and start_ts_col in col_names)
    )

    if not temporal_exists:
        raise ValueError(
            "Could not find required temporal columns in {}. The dataset must contain or map to "
            "at least one of 'datetime', 'timestamp', 'start_datetime', or 'start_timestamp'.".format(list(col_names))
        )

    return temporal_exists # Returns the boolean result

def _has_end_cols(col_names, traj_cols):
    """Checks if at least one end time column exists (returns bool)."""
    end_dt_col = traj_cols.get('end_datetime')
    end_ts_col = traj_cols.get('end_timestamp')
    # Corrected boolean logic
    end_dt_exists = (end_dt_col is not None and end_dt_col in col_names)
    end_ts_exists = (end_ts_col is not None and end_ts_col in col_names)

    end_exists = end_dt_exists or end_ts_exists
    return end_exists


def _has_duration_cols(col_names, traj_cols):
    """Checks if a duration column exists (returns bool)."""
    duration_col = traj_cols.get('duration')

    # Corrected boolean logic
    duration_exists = (duration_col is not None and duration_col in col_names)
    return duration_exists

def _has_spatial_cols(col_names, traj_cols, exclusive=False):
    """Return True if lon/lat, x/y or geohash columns are present; else raise."""
    if exclusive:
        has_lon_lat = (
            'latitude' in traj_cols and 'longitude' in traj_cols and
            traj_cols['latitude'] in col_names and traj_cols['longitude'] in col_names
        )
        has_x_y = (
            'x' in traj_cols and 'y' in traj_cols and
            traj_cols['x'] in col_names and traj_cols['y'] in col_names
        )

        if has_lon_lat and has_x_y:
            raise ValueError("Too many spatial columns; provide only one pair.")
        if not has_lon_lat and not has_x_y:
            raise ValueError(
                f"No spatial columns provided for spatial ops; please provide "
                "explicit column names to be used for either ('latitude','longitude') or ('x','y')."
            )
        return True

    else:
        traj_cols = _update_schema(DEFAULT_SCHEMA, traj_cols)

        has_lon_lat = (
            'latitude' in traj_cols and 'longitude' in traj_cols and
            traj_cols['latitude'] in col_names and traj_cols['longitude'] in col_names
        )
        has_x_y = (
            'x' in traj_cols and 'y' in traj_cols and
            traj_cols['x'] in col_names and traj_cols['y'] in col_names
        )
        has_geohash = (
            'geohash' in traj_cols and traj_cols['geohash'] in col_names
        )

        if not (has_lon_lat or has_x_y or has_geohash):
            raise ValueError(
                f"I didn't find spatial columns in {col_names}; please provide "
                "column names for ('latitude','longitude') or ('x','y') or 'geohash'."
            )
        return True

def _has_user_cols(col_names, traj_cols):
    
    user_exists = 'user_id' in traj_cols and traj_cols['user_id'] in col_names

    if not user_exists:
        raise ValueError(
            "Could not find required user identifier column in {}. The dataset must contain or map to 'user_id'.".format(col_names)
        )
    
    return user_exists

# SPARK check is traj_dataframe
    
def _process_datetime_column(df, col, parse_dates, mixed_timezone_behavior, fixed_format, traj_cols):
    """Processes a datetime column: parses strings, handles timezones, adds offset."""
    dtype = df[col].dtype

    if is_datetime64_any_dtype(df[col]):
        if df[col].dt.tz is None:
            warnings.warn(f"The '{col}' column is timezone-naive. Consider localizing or using unix timestamps.")

    elif is_string_dtype(df[col]) or isinstance(df[col], StringDtype):
        parsed, offset = _custom_parse_date(
            df[col], parse_dates=parse_dates,
            mixed_timezone_behavior=mixed_timezone_behavior,
            fixed_format=fixed_format,
            check_valid_datetime_str=False
        )

        df[col] = parsed
        # do not compute offset column if already exists
        has_tz = ('tz_offset' in traj_cols) and (traj_cols['tz_offset'] in df.columns)
       
        if parse_dates and mixed_timezone_behavior == 'naive' and not has_tz:
            if offset is not None and not offset.isna().all():
                df[traj_cols['tz_offset']] = offset.astype("Int64") #overwrite offset?

        if parse_dates and is_object_dtype(df[col].dtype) and _has_mixed_timezones(df[col]):
             warnings.warn(f"The '{col}' column has mixed timezones after processing.")
        elif is_datetime64_any_dtype(df[col].dtype) and df[col].dt.tz is None:
             if offset is None or offset.isna().any():
                 warnings.warn(f"The '{col}' column has timezone-naive records consider localizing or using unix timestamps.")

    elif is_object_dtype(dtype) and _is_series_of_timestamps(df[col]):
        if _has_mixed_timezones(df[col]):
            warnings.warn(f"The '{col}' column (object of Timestamps) has mixed timezones.")
        else:
            try:
                 converted = pd.to_datetime(df[col], errors='coerce', format=fixed_format)
                 if is_datetime64_any_dtype(converted.dtype):
                      df[col] = converted
                      if df[col].dt.tz is None: warnings.warn(f"The '{col}' column (object of Timestamps) is timezone-naive.")
            except Exception: pass


def _cast_traj_cols(df, traj_cols, parse_dates, mixed_timezone_behavior, fixed_format=None):
    df = df.copy() 

    # Datetime processing
    for key in ['datetime', 'start_datetime', 'end_datetime']:
        if key in traj_cols and traj_cols[key] in df:
            _process_datetime_column(
                df,
                traj_cols[key],
                parse_dates,
                mixed_timezone_behavior,
                fixed_format,
                traj_cols
            )

    # Handle integer columns
    for key in ['tz_offset', 'duration', 'timestamp']:
        if key in traj_cols and traj_cols[key] in df:
            col = traj_cols[key]
            if df[col].dtype != "Int64":
                df[col] = df[col].astype("Int64")

            if key == 'timestamp':
                if len(df)>0:
                    ts_len = len(str(df[col].iloc[0]))
                    if ts_len == 13:
                        warnings.warn(
                            f"The '{col}' column appears to be in milliseconds. "
                            "This may lead to inconsistencies, converting to seconds is recommended."
                        )
                    elif ts_len == 19:
                        warnings.warn(
                            f"The '{col}' column appears to be in nanoseconds. "
                            "This may lead to inconsistencies, converting to seconds is recommended."
                        )

    # Handle float columns
    for key in ['latitude', 'longitude', 'x', 'y']:
        if key in traj_cols and traj_cols[key] in df:
            col = traj_cols[key]
            if not is_float_dtype(df[col].dtype):
                df[col] = df[col].astype("float64")

    # Handle string columns
    for key in ['user_id', 'geohash']:
        if key in traj_cols and traj_cols[key] in df:
            col = traj_cols[key]
            if not is_string_dtype(df[col].dtype):
                df[col] = df[col].astype("str")
    return df

def _process_filters(filters, col_names, use_pyarrow_dataset, traj_cols=None, schema=None):
    """
    Build one pyarrow.Expression from filters, resolving aliases and
    coercing literals for timestamp vs string columns.

    Parameters
    ----------
    filters   : None | ds.Expression | (col, op, val) | list of same
    col_names : iterable of actual column names
    use_pyarrow_dataset : bool, whether to use pyarrow expressions
        or a pandas series as a mask
    traj_cols : dict, optional, maps logical names → actual names
    schema    : pyarrow.Schema, optional, for type lookups

    Returns
    -------
    ds.Expression or callable function that generates a mask
    """
    if filters is None:
        return None
        
    traj_cols = traj_cols or {}
    specs = [filters] if isinstance(filters, (ds.Expression, tuple)) else list(filters)

    if use_pyarrow_dataset:
        exprs = []
        for spec in specs:
            if isinstance(spec, ds.Expression):
                exprs.append(spec)
            elif (isinstance(spec, tuple) and len(spec) == 3):
                col, op, val = spec
                if col in col_names:
                    pass
                elif col in traj_cols and traj_cols[col] in col_names:
                    col = traj_cols[col]
                else:
                    raise KeyError(f"Filter column {col!r} not found in {col_names}")

                if op not in FILTER_OPERATORS:
                    raise ValueError(f"Unsupported operator {op!r}")

                if schema is not None:
                    pa_type = schema.field(col).type
                    if pat.is_timestamp(pa_type) and isinstance(val, str):
                        warnings.warn(f"Coercing filter value {val!r} to pandas.Timestamp for column {col!r}")
                        val = pd.Timestamp(val)
                    elif pat.is_string(pa_type) and isinstance(val, (pd.Timestamp, np.datetime64)):
                        val = pd.Timestamp(val).isoformat()
                        warnings.warn(f"Coercing filter datetime {val!r} to ISO string {val} for column {col!r}")
                        
                exprs.append(FILTER_OPERATORS[op](ds.field(col), val))

            else:
                raise TypeError(
                    "filters must be a ds.Expression or a (column, op, value) tuple, "
                    "or a list of those."
                )

        out = exprs[0]
        for e in exprs[1:]:
            out &= e
        return out

    else:
        def mask_func(df):
            mask = pd.Series(True, index=df.index)
            for col, op, val in specs:
                col = col if col in col_names else traj_cols.get(col, col)
                if col not in df.columns:
                    raise ValueError(f"Unknown filter column {col!r}")
                if op not in FILTER_OPERATORS:
                    raise ValueError(f"Unsupported operator {op!r}")

                if schema is not None:
                    dtype = schema[col]
                    if dtype.name.startswith("datetime") and isinstance(val, str):
                        warnings.warn(f"Coercing {val!r} → pandas.Timestamp for {col!r}")
                        val = pd.Timestamp(val)
                    elif dtype.name.startswith("object") and isinstance(val, (pd.Timestamp, np.datetime64)):
                        new_val = pd.Timestamp(val).isoformat()
                        warnings.warn(f"Coercing {val!r} → {new_val!r} for {col!r}")
                        val = new_val

                mask &= FILTER_OPERATORS[op](df[col], val)
            return mask

        return mask_func

def table_columns(filepath, format="csv", include_schema=False, sep=","):
    """
    Return column names or the full schema of a data source.
<<<<<<< HEAD

    The 'sep' argument specifies the delimiter and is only used for 'csv' format;
    it is ignored when reading 'parquet' files.
    """
    assert format in {"csv", "parquet"}, "format must be 'csv' or 'parquet'"

    use_pyarrow_dataset = (
        format == "parquet" or
        isinstance(filepath, (list, tuple)) or
        os.path.isdir(filepath)
    )
    if use_pyarrow_dataset:
        file_format_obj = "parquet"
        if format == "csv":
            parse_options = pc_csv.ParseOptions(delimiter=sep)
            file_format_obj = ds.CsvFileFormat(parse_options=parse_options)
        
        if isinstance(filepath, list):
            if not filepath:
                raise ValueError("Input filepath list cannot be empty.")
            datasets = [ds.dataset(p, format=file_format_obj, partitioning="hive") for p in filepath]
            schema = ds.UnionDataset(schema=datasets[0].schema, children=datasets).schema
        else:
            schema = ds.dataset(filepath, format=file_format_obj, partitioning="hive").schema
        
        return schema if include_schema else pd.Index(schema.names)
    
    else:
        header = pd.read_csv(filepath, nrows=0, sep=sep)
        return header.dtypes if include_schema else header.columns

=======

    The 'sep' argument specifies the delimiter and is only used for 'csv' format;
    it is ignored when reading 'parquet' files.
    """
    assert format in {"csv", "parquet"}, "format must be 'csv' or 'parquet'"

    use_pyarrow_dataset = (
        format == "parquet" or
        isinstance(filepath, (list, tuple)) or
        os.path.isdir(filepath)
    )
    if use_pyarrow_dataset:
        file_format_obj = "parquet"
        if format == "csv":
            parse_options = pc_csv.ParseOptions(delimiter=sep)
            file_format_obj = ds.CsvFileFormat(parse_options=parse_options)
        
        if isinstance(filepath, list):
            if not filepath:
                raise ValueError("Input filepath list cannot be empty.")
            datasets = [ds.dataset(p, format=file_format_obj, partitioning="hive") for p in filepath]
            schema = ds.UnionDataset(schema=datasets[0].schema, children=datasets).schema
        else:
            schema = ds.dataset(filepath, format=file_format_obj, partitioning="hive").schema
        
        return schema if include_schema else pd.Index(schema.names)
    
    else:
        header = pd.read_csv(filepath, nrows=0, sep=sep)
        return header.dtypes if include_schema else header.columns

>>>>>>> 74a6e619
def from_df(df, traj_cols=None, parse_dates=True, mixed_timezone_behavior="naive", fixed_format=None, filters=None, **kwargs):
    """
    Converts a DataFrame into a standardized trajectory format by validating and casting 
    specified spatial and temporal columns.

    Parameters
    ----------
    df : pd.DataFrame or gpd.GeoDataFrame
        The input DataFrame containing trajectory data.
    traj_cols : dict, optional
        Mapping of expected trajectory column names (e.g., 'latitude', 'longitude', 'datetime', 
        'user_id', etc.) to actual column names in `df`. If None, `kwargs` is used for inference.
    parse_dates : bool, default=True
        Whether to parse datetime columns as pandas datetime objects.
    mixed_timezone_behavior : {'utc', 'naive', 'object'}, default='naive'
        Controls how datetime columns with mixed time zones are handled:
        - `'utc'`: Convert all datetimes to UTC.
        - `'naive'`: Strip time zone information and store offsets separately.
        - `'object'`: Keep timestamps as `pd.Timestamp` objects with mixed time zones.
    fixed_format : str, optional
        Format string for faster parsing of datetime columns if known.
    **kwargs : dict
        Additional parameters for column inference when `traj_cols` is not provided.

    Returns
    -------
    pd.DataFrame
        The processed DataFrame with validated and correctly typed trajectory columns.

    Notes
    -----
    - Any specified `traj_cols` that do not exist in `df` will trigger a warning.
    - If `traj_cols` is not provided, missing trajectory columns are inferred from `kwargs` or filled with default schema values when possible.
    - Spatial columns are validated, and datetime columns are processed based on `parse_dates` and `mixed_timezone_behavior`.
    - If `mixed_timezone_behavior='naive'`, a separate column storing UTC offsets (in seconds) is added.
    """
    if not isinstance(df, (pd.DataFrame, gpd.GeoDataFrame)):
        raise TypeError("Expected the data argument to be either a pandas DataFrame or a GeoPandas GeoDataFrame.")

    traj_cols = _parse_traj_cols(df.columns, traj_cols, kwargs)

    _has_spatial_cols(df.columns, traj_cols)
    _has_time_cols(df.columns, traj_cols)

    return _cast_traj_cols(df, traj_cols, parse_dates=parse_dates,
                           mixed_timezone_behavior=mixed_timezone_behavior,
                           fixed_format=fixed_format)


def from_file(filepath,
              format="csv",
              parse_dates=True,
              mixed_timezone_behavior="naive",
              fixed_format=None,
              sep=",",
              filters=None,
              traj_cols=None,
              **kwargs):
    """
    Load and cast trajectory data from a specified file path or list of paths.

    Parameters
    ----------
    filepath : str or list of str
        Path or list of paths to the file(s) or directories containing the data.
    format : str, optional
        The format of the data files, either 'csv' or 'parquet'.
    traj_cols : dict, optional
        Mapping from trajectory fields (e.g. 'latitude', 'timestamp') to
        column names in the input.
    parse_dates : bool, default True
        Whether to parse timestamp columns as datetime.
<<<<<<< HEAD
    mixed_timezone_behavior : {'naive','warn','raise'}, default 'naive'
        How to handle mixed‐timezone datetimes.
=======
    mixed_timezone_behavior : {'utc', 'naive', 'object'}, default='naive'
        Controls how datetime columns with mixed time zones are handled:
        - `'utc'`: Convert all datetimes to UTC.
        - `'naive'`: Strip time zone information and store offsets separately.
        - `'object'`: Keep timestamps as `pd.Timestamp` objects with mixed time zones.
>>>>>>> 74a6e619
    fixed_format : str, optional
        strftime format string for datetime parsing.
    sep : str, default ','
        Field delimiter for CSV input.
    filters : pyarrow.dataset.Expression or tuple or list of tuples, optional
        Read‐time filter for Parquet. Accepts a PyArrow Expression,
        a (column, operator, value) tuple, or a list of such tuples
        (AND‐chained).
    **kwargs : dict
        Additional parameters for column inference when `traj_cols` is not provided.

    Returns
    -------
    pd.DataFrame
        DataFrame with trajectory columns cast and dates parsed.
    """
    assert format in ["csv", "parquet"]

    column_names = table_columns(filepath, format=format, sep=sep)
    col_schema = None
    if filters is not None:
        col_schema = table_columns(filepath, format=format,
                                   include_schema=True, sep=sep)
        
    traj_cols = _parse_traj_cols(column_names, traj_cols, kwargs)

    _has_spatial_cols(column_names, traj_cols)
    _has_time_cols(column_names, traj_cols)

    use_pyarrow_dataset = (
        format == "parquet" or
        isinstance(filepath, (list, tuple)) or
        os.path.isdir(filepath)
    )

    if use_pyarrow_dataset:
        file_format_obj = "parquet"
        if format == "csv":
            parse_options = pc_csv.ParseOptions(delimiter=sep)
            file_format_obj = ds.CsvFileFormat(parse_options=parse_options)
        
        if isinstance(filepath, list):
            if not filepath:
                raise ValueError("Input filepath list cannot be empty.")
            datasets = [ds.dataset(p, format=file_format_obj, partitioning="hive") for p in filepath]
            dataset_obj = ds.UnionDataset(schema=datasets[0].schema, children=datasets)
        else:
            dataset_obj = ds.dataset(filepath, format=file_format_obj, partitioning="hive")

        arrow_flt = _process_filters(filters,
                             col_names=column_names,
                             traj_cols=traj_cols,
                             schema=col_schema,
                             use_pyarrow_dataset=use_pyarrow_dataset)
        df = (
            dataset_obj
            .to_table(
                filter=arrow_flt,
                columns=list(column_names))
            .to_pandas()
        )
    else:
        read_csv_kwargs = {
            k: v for k, v in kwargs.items()
            if k in inspect.signature(pd.read_csv).parameters
        }
        df = pd.read_csv(filepath, sep=sep, **read_csv_kwargs)
                # build a boolean mask from tuple filters
        if filters is not None:
            mask_func = _process_filters(
                filters,
                col_names=df.columns,
                traj_cols=traj_cols,
                schema=schema,
                use_pyarrow_dataset=False
            )
            df = df[mask_func(df)]

    return _cast_traj_cols(
        df,
        traj_cols=traj_cols,
        parse_dates=parse_dates,
        mixed_timezone_behavior=mixed_timezone_behavior,
        fixed_format=fixed_format,
    )

def sample_users(
    filepath,
    format="csv",
    size=1.0,
    seed=None,
    sep=",",
    filters=None,
    within=None,
    poly_crs=None,
    data_crs=None,
    traj_cols=None,
    **kwargs
):
    """
    Sample users from a dataset, with optional read-time filtering for Parquet.

    Parameters
    ----------
    filepath : str or Path
        Path to the data file or directory.
    format : {'csv','parquet'}, default 'csv'
        Input format.
    size : float or int, default 1.0
        Fraction (0–1] or absolute number of users to sample.
    seed : int, optional
        Random seed for reproducibility.
    sep : str, default ','
        CSV delimiter.
    filters : pyarrow.dataset.Expression or tuple or list of tuples, optional
        Read-time filter(s) for Parquet inputs. Ignored for single CSV files.
    within : shapely Polygon/MultiPolygon or WKT str, default None
        If supplied, keep only points whose coordinates fall inside this polygon.
    data_crs : str or pyproj.CRS, optional
        CRS for `data` when it is a plain DataFrame; ignored if `data` is a GeoDataFrame.
    traj_cols : dict, optional
        Mapping of logical names ('user_id', etc.) to actual column names.
    **kwargs
        Passed through to the underlying reader.

    Returns
    -------
    pd.Series
        Sampled user IDs.
    """
    assert format in {"csv", "parquet"}

    column_names = table_columns(filepath, format=format, sep=sep)
    schema = None
    if filters is not None:
        schema = table_columns(filepath, format=format,
                               include_schema=True, sep=sep)

    if within is not None:
        coord_key1, coord_key2, use_lat_lon = _fallback_spatial_cols(column_names, traj_cols, kwargs)
        
        # normalise *poly* to a shapely geometry
        if isinstance(within, str):
            poly = wkt.loads(within)
        elif isinstance(within, sh_geom.base.BaseGeometry):
            poly = within
        elif isinstance(within, gpd.GeoSeries):
            poly = within.unary_union
        elif isinstance(within, gpd.GeoDataFrame):
            poly = within.geometry.unary_union
        else:
            raise TypeError("within must be WKT, shapely, GeoSeries, or GeoDataFrame")

        if data_crs is None:
            if use_lat_lon:
                data_crs = "EPSG:4326"
                warnings.warn("data_crs not provided; assuming EPSG:4326 for "
                              "longitude/latitude coordinates.")
            else:
                raise ValueError(
                    "data_crs must be supplied when using projected x/y columns, "
                    "or provide latitude/longitude columns instead."
                )
                
        data_crs = pyproj.CRS(data_crs)

        # CRS check / reprojection
        poly_crs_final = getattr(within, "crs", None) or poly_crs
        if poly_crs_final is None:
            warnings.warn("Polygon CRS unspecified; assuming it matches data_crs.")
        else:
            src_crs = pyproj.CRS(poly_crs_final)
            if not src_crs.equals(data_crs):
                poly = gpd.GeoSeries([poly], crs=src_crs).to_crs(data_crs).iloc[0]
        
        minx, miny, maxx, maxy = poly.bounds
        bbox_specs = [
            (coord_key1, ">=", minx), (coord_key1, "<=", maxx),
            (coord_key2, ">=", miny), (coord_key2, "<=", maxy),
        ]
        if filters is None:
            filters = bbox_specs
        elif isinstance(filters, tuple):
            filters = [filters] + bbox_specs
        elif isinstance(filters, list):
            filters = filters + bbox_specs
        else:  # raw ds.Expression – box filter can’t be merged, keep filters unchanged
            pass
    
    # Resolve trajectory column names
    traj_cols = _parse_traj_cols(column_names, traj_cols, kwargs)
    _has_user_cols(column_names, traj_cols)
    uid_col = traj_cols["user_id"]

    use_pyarrow_dataset = (
        format == "parquet" or
        isinstance(filepath, (list, tuple)) or
        os.path.isdir(filepath)
    )

    if use_pyarrow_dataset:
        file_format_obj = "parquet"
        if format == "csv":
            parse_options = pc_csv.ParseOptions(delimiter=sep)
            file_format_obj = ds.CsvFileFormat(parse_options=parse_options)
        
        if isinstance(filepath, list):
            if not filepath:
                raise ValueError("Input filepath list cannot be empty.")
            datasets = [ds.dataset(p, format=file_format_obj, partitioning="hive") for p in filepath]
            dataset_obj = ds.UnionDataset(schema=datasets[0].schema, children=datasets)
        else:
            dataset_obj = ds.dataset(filepath, format=file_format_obj, partitioning="hive")

        # Apply filters at scan time
        arrow_flt = _process_filters(filters,
                                     col_names=column_names,
                                     traj_cols=traj_cols,
                                     schema=schema,
                                     use_pyarrow_dataset=use_pyarrow_dataset)
        if within is not None:
            table = dataset_obj.to_table(columns=[uid_col, coord_key1, coord_key2], filter=arrow_flt)
            df = table.to_pandas()
            pts = gpd.GeoSeries(gpd.points_from_xy(df[coord_key1], df[coord_key2]),
                                 crs=data_crs)
            user_ids = df.loc[pts.within(poly), uid_col].drop_duplicates()
        else:
            table = dataset_obj.to_table(columns=[uid_col], filter=arrow_flt)
            user_ids = pc.unique(table[uid_col]).to_pandas()

    else:
        read_csv_kwargs = {
            k: v for k, v in kwargs.items()
            if k in inspect.signature(pd.read_csv).parameters
        }
        if filters is None:
            df = pd.read_csv(filepath, usecols=[uid_col], sep=sep, **read_csv_kwargs)
        else:                                    # need all columns for filtering
            df = pd.read_csv(filepath, sep=sep, **read_csv_kwargs)
    
            # build a boolean mask from tuple filters
            mask_func = _process_filters(
                filters,
                col_names=df.columns,
                traj_cols=traj_cols,
                schema=schema,
                use_pyarrow_dataset=False
            )
            df = df[mask_func(df)]
    
        if within is not None:
            pts = gpd.GeoSeries(gpd.points_from_xy(df[coord_key1], df[coord_key2]),
                                     crs=data_crs)
            user_ids = df.loc[pts.within(poly), uid_col].drop_duplicates()
        else:
            user_ids = df[uid_col].drop_duplicates()
    # Sample as int count or fraction
    if isinstance(size, int):
        return user_ids.sample(n=min(size, len(user_ids)), random_state=seed, replace=False)
    if 0.0 < size <= 1.0:
        return user_ids.sample(frac=size, random_state=seed, replace=False)
    raise ValueError("size must be an int ≥ 1 or a float in (0, 1].")

def sample_from_file(
    filepath,
    users=None,
    format="csv",
    frac_users=1.0,
    frac_records=1.0,
    seed=None,
    parse_dates=True,
    mixed_timezone_behavior="naive",
    fixed_format=None,
    sep=",",
    filters=None,
    traj_cols=None,
    **kwargs
):
    """
    Read and sample trajectory data from a file.

    Parameters
    ----------
    filepath : str or Path
        Path to the input file.
    users : list of hashable or None, default None
        If provided, only include these user IDs; if None, include all users.
    format : str, default "csv"
        Data format, e.g. "csv" or "parquet".
    traj_cols : dict or None, default None
        Mapping of trajectory column names (e.g. {"uid": "user_id"}), or None to use defaults.
    frac_users : float, default 1.0
        Fraction of users to sample (0 < frac_users ≤ 1).
    frac_records : float, default 1.0
        Fraction of each user’s records to sample (0 < frac_records ≤ 1).
    seed : int or None, default None
        Random seed for reproducibility.
    parse_dates : bool, default True
        Whether to parse date/time columns as datetime objects.
    mixed_timezone_behavior : str, default "naive"
        How to handle mixed‐timezone timestamps; options might include "naive", "utc", etc.
    fixed_format : str or None, default None
        If specified, enforce this input format (overrides autodetection).
    sep : str
        Separator character for reader. Defaults to ",".
    filters : pyarrow.dataset.Expression or tuple or list of tuples, optional
        Read-time filter(s) for Parquet inputs. Ignored for single CSV files.
    **kwargs
        Passed through to the underlying reader (e.g. `pandas.read_csv`).

    Returns
    -------
    pandas.DataFrame
        Sampled trajectory data.
    """
    assert format in {"csv", "parquet"}

    column_names = table_columns(filepath, format=format, sep=sep)
    schema = None
    if filters is not None:
        schema = table_columns(filepath, format=format, include_schema=True, sep=sep)

    traj_cols_ = _parse_traj_cols(column_names, traj_cols, kwargs)

    _has_spatial_cols(column_names, traj_cols_)
    _has_time_cols(column_names, traj_cols_)

    use_pyarrow_dataset = (
        format == "parquet" or
        isinstance(filepath, (list, tuple)) or
        os.path.isdir(filepath)
    )

    if use_pyarrow_dataset:
        file_format_obj = "parquet"
        if format == "csv":
            parse_options = pc_csv.ParseOptions(delimiter=sep)
            file_format_obj = ds.CsvFileFormat(parse_options=parse_options)
        
        if isinstance(filepath, list):
            if not filepath:
                raise ValueError("Input filepath list cannot be empty.")
            datasets = [ds.dataset(p, format=file_format_obj, partitioning="hive") for p in filepath]
            dataset_obj = ds.UnionDataset(schema=datasets[0].schema, children=datasets)
        else:
            dataset_obj = ds.dataset(filepath, format=file_format_obj, partitioning="hive")
            
        arrow_flt = _process_filters(
            filters,
            col_names=column_names,
            traj_cols=traj_cols_,
            schema=schema,
            use_pyarrow_dataset=True
        )

        if users is not None:
            arrow_ids = pa.array(users)
            user_expr = ds.field(traj_cols_['user_id']).isin(arrow_ids)
            arrow_flt = user_expr if arrow_flt is None else (arrow_flt & user_expr)
        
        df = dataset_obj.to_table(filter=arrow_flt,
                                  columns=list(column_names)).to_pandas()

    else:
        df = pd.read_csv(filepath, sep=sep)
        if filters is not None:
            mask = _process_filters(
                filters,
                col_names=df.columns,
                traj_cols=traj_cols_,
                schema=schema,
                use_pyarrow_dataset=False
            )(df)
            df = df[mask]

        if users is not None:
            df = df[df[traj_cols_['user_id']].isin(users)]
            
    if (users is None) and frac_users:
        # build the user‐ID index
        user_ids = df[traj_cols_['user_id']].drop_duplicates()
        # integer count
        if isinstance(frac_users, int):
            n = min(frac_users, len(user_ids))
            chosen = user_ids.sample(n=n, random_state=seed, replace=False)
        # fractional
        elif 0.0 < frac_users <= 1.0:
            chosen = user_ids.sample(frac=frac_users, random_state=seed, replace=False)
        else:
            raise ValueError("frac_users must be an int ≥ 1 or a float in (0, 1].")
        # restrict df to those users
        df = df[df[traj_cols_['user_id']].isin(chosen)]

    if (frac_records) and (0.0 < frac_records < 1.0):
        df = df.sample(frac=frac_records, random_state=seed)
        
    return _cast_traj_cols(
        df,
        traj_cols=traj_cols_,
        parse_dates=parse_dates,
        mixed_timezone_behavior=mixed_timezone_behavior,
        fixed_format=fixed_format,
    )

def to_file(df, path, format="csv",
            traj_cols=None, output_traj_cols=None,
            partition_by=None, filesystem=None,
            use_offset=False,
            **kwargs):
    df = df.copy()
    assert format in {"csv", "parquet"}

    traj_cols = _parse_traj_cols(df.columns, traj_cols, kwargs)
    _has_spatial_cols(df.columns, traj_cols)
    _has_time_cols(df.columns, traj_cols)

    if output_traj_cols == "default":
        output_traj_cols = DEFAULT_SCHEMA
    if output_traj_cols is None:
        output_traj_cols = traj_cols

    if use_offset and traj_cols["tz_offset"] not in df.columns:
        raise ValueError(f"use_offset=True but tz_offset column '{traj_cols['tz_offset']}' not found in df")

    for k in ["datetime", "start_datetime", "end_datetime"]:
        if k in traj_cols and traj_cols[k] in df.columns:
            col = df[traj_cols[k]]
            if is_string_dtype(col) or isinstance(col, StringDtype):
                continue
            if is_datetime64_any_dtype(col):
                if use_offset and col.dt.tz is None:
                    df[traj_cols[k]] = _naive_to_localized_str(col, df[traj_cols["tz_offset"]])
                else:
                    df[traj_cols[k]] = col.astype(str)
            elif is_object_dtype(col) and _is_series_of_timestamps(col):
                if use_offset and all(ts.tz is None for ts in col.dropna()):
                    df[traj_cols[k]] = _naive_to_localized_str(col, df[traj_cols["tz_offset"]])
                else:
                    df[traj_cols[k]] = col.astype(str)

    df = df.rename(columns={traj_cols[k]: output_traj_cols[k]
                            for k in traj_cols
                            if k in output_traj_cols and traj_cols[k] in df.columns})

    other_kwargs = {k: v for k, v in kwargs.items() if k not in traj_cols}
    if format == "csv":
        df.to_csv(path, index=False, **other_kwargs)
    else:
        table = pa.Table.from_pandas(df, preserve_index=False)
        ds.write_dataset(table, base_dir=str(path),
                         format="parquet",
                         partitioning=partition_by,
                         partitioning_flavor='hive',
                         filesystem=filesystem,
                         **other_kwargs)<|MERGE_RESOLUTION|>--- conflicted
+++ resolved
@@ -691,7 +691,6 @@
 def table_columns(filepath, format="csv", include_schema=False, sep=","):
     """
     Return column names or the full schema of a data source.
-<<<<<<< HEAD
 
     The 'sep' argument specifies the delimiter and is only used for 'csv' format;
     it is ignored when reading 'parquet' files.
@@ -723,39 +722,6 @@
         header = pd.read_csv(filepath, nrows=0, sep=sep)
         return header.dtypes if include_schema else header.columns
 
-=======
-
-    The 'sep' argument specifies the delimiter and is only used for 'csv' format;
-    it is ignored when reading 'parquet' files.
-    """
-    assert format in {"csv", "parquet"}, "format must be 'csv' or 'parquet'"
-
-    use_pyarrow_dataset = (
-        format == "parquet" or
-        isinstance(filepath, (list, tuple)) or
-        os.path.isdir(filepath)
-    )
-    if use_pyarrow_dataset:
-        file_format_obj = "parquet"
-        if format == "csv":
-            parse_options = pc_csv.ParseOptions(delimiter=sep)
-            file_format_obj = ds.CsvFileFormat(parse_options=parse_options)
-        
-        if isinstance(filepath, list):
-            if not filepath:
-                raise ValueError("Input filepath list cannot be empty.")
-            datasets = [ds.dataset(p, format=file_format_obj, partitioning="hive") for p in filepath]
-            schema = ds.UnionDataset(schema=datasets[0].schema, children=datasets).schema
-        else:
-            schema = ds.dataset(filepath, format=file_format_obj, partitioning="hive").schema
-        
-        return schema if include_schema else pd.Index(schema.names)
-    
-    else:
-        header = pd.read_csv(filepath, nrows=0, sep=sep)
-        return header.dtypes if include_schema else header.columns
-
->>>>>>> 74a6e619
 def from_df(df, traj_cols=None, parse_dates=True, mixed_timezone_behavior="naive", fixed_format=None, filters=None, **kwargs):
     """
     Converts a DataFrame into a standardized trajectory format by validating and casting 
@@ -828,16 +794,11 @@
         column names in the input.
     parse_dates : bool, default True
         Whether to parse timestamp columns as datetime.
-<<<<<<< HEAD
-    mixed_timezone_behavior : {'naive','warn','raise'}, default 'naive'
-        How to handle mixed‐timezone datetimes.
-=======
     mixed_timezone_behavior : {'utc', 'naive', 'object'}, default='naive'
         Controls how datetime columns with mixed time zones are handled:
         - `'utc'`: Convert all datetimes to UTC.
         - `'naive'`: Strip time zone information and store offsets separately.
         - `'object'`: Keep timestamps as `pd.Timestamp` objects with mixed time zones.
->>>>>>> 74a6e619
     fixed_format : str, optional
         strftime format string for datetime parsing.
     sep : str, default ','
