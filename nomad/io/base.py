--- conflicted
+++ resolved
@@ -1,9 +1,9 @@
 import pyarrow.parquet as pq
+import pandas as pd
 from functools import partial
 import multiprocessing
 from multiprocessing import Pool
 import re
-import pdb
 from pyspark.sql import SparkSession
 import sys
 import os
@@ -583,12 +583,15 @@
         parsed, offset = _custom_parse_date(
             df[col], parse_dates=parse_dates,
             mixed_timezone_behavior=mixed_timezone_behavior,
-<<<<<<< HEAD
-            fixed_format=fixed_format)
+            fixed_format=fixed_format,
+            check_valid_datetime_str=False
+        )
         df[col] = parsed
 
-        if parse_dates and tz_offset_key and tz_offset_key not in df:
-            df[tz_offset_key] = offset
+        actual_offset_col = traj_cols.get(tz_offset_key) if tz_offset_key else None
+        if parse_dates and mixed_timezone_behavior == 'naive' and actual_offset_col and actual_offset_col not in df.columns:
+            if offset is not None and len(offset) == len(df):
+                df[actual_offset_col] = offset.astype("Int64") # Use string alias "Int64"
 
         if _is_series_of_timestamps(df[col]) and _has_mixed_timezones(df[col]):
             warnings.warn(
@@ -607,92 +610,67 @@
                 f"The '{col}' column has mixed timezones. "
                 "Consider localizing to a single timezone or using a unix timestamp to avoid inconsistencies."
             )
-=======
-            fixed_format=fixed_format,
-            check_valid_datetime_str=False
-        )
-        df[col] = parsed
-
-        actual_offset_col = traj_cols.get(tz_offset_key) if tz_offset_key else None
-        if parse_dates and mixed_timezone_behavior == 'naive' and actual_offset_col and actual_offset_col not in df.columns:
-            if offset is not None and len(offset) == len(df):
-                df[actual_offset_col] = offset.astype("Int64") # Use string alias "Int64"
-
-        col_after_parse = df[col]
-        if is_object_dtype(col_after_parse.dtype) and _has_mixed_timezones(col_after_parse):
-             warnings.warn(f"The '{col}' column has mixed timezones after processing.")
-        elif is_datetime64_any_dtype(col_after_parse.dtype) and col_after_parse.dt.tz is None:
-             if offset is None or offset.isna().any():
-                 warnings.warn(f"The '{col}' column is timezone-naive consider localizing or using unix timestamps.")
-
-    elif is_object_dtype(dtype) and _is_series_of_timestamps(df[col]):
-        series = df[col]
-        if _has_mixed_timezones(series):
-            warnings.warn(f"The '{col}' column (object of Timestamps) has mixed timezones.")
->>>>>>> 44353f5e
         else:
-            try:
-                 converted = pd.to_datetime(series, errors='coerce', format=fixed_format)
-                 if is_datetime64_any_dtype(converted.dtype):
-                      df[col] = converted
-                      if df[col].dt.tz is None: warnings.warn(f"The '{col}' column (object of Timestamps) is timezone-naive.")
-            except Exception: pass
+            df[col] = pd.to_datetime(df[col], format=fixed_format)
+            if df[col].dt.tz is None:
+                warnings.warn(
+                    f"The '{col}' column is timezone-naive. "
+                    "Consider localizing to a timezone or using a unix timestamp to avoid inconsistencies."
+                )
+    else:
+        raise ValueError(f"dtype {df[col].dtype} for '{col}' is not supported for datetime handling.")
 
 
 def _cast_traj_cols(df, traj_cols, parse_dates, mixed_timezone_behavior, fixed_format=None):
-    df = df.copy() # Work on a copy
-
-    # Datetime processing (Keep as is)
+    df = df.copy() 
+
+    # Datetime processing
     for key in ['datetime', 'start_datetime', 'end_datetime']:
-        actual_col_name = traj_cols.get(key)
-        if actual_col_name and actual_col_name in df.columns:
-            # Assume _process_datetime_column is correct
-            _process_datetime_column(df, actual_col_name, parse_dates, mixed_timezone_behavior, fixed_format, traj_cols.get('tz_offset'), traj_cols)
-
-    # Integers (Aim for Int64, handle float/object source)
-    for key in ['timestamp', 'start_timestamp', 'end_timestamp', 'tz_offset', 'duration']:
-        actual_col_name = traj_cols.get(key)
-        if actual_col_name and actual_col_name in df.columns:
-            col = df[actual_col_name]
-            # Cast to Int64 if it's not already, or if it's a compatible type
-            if not isinstance(col.dtype, Int64Dtype):
-                try: df[actual_col_name] = col.astype("Int64")
-                except (ValueError, TypeError, OverflowError):
-                     warnings.warn(f"Could not cast column '{actual_col_name}' to Int64. Skipping.")
-                     pass # Keep original type if cast fails
-
-            # Timestamp length warning (keep as is, check after cast)
-            if key == 'timestamp' and actual_col_name in df.columns and not df[actual_col_name].empty:
-                first_val = df[actual_col_name].dropna().iloc[0] if not df[actual_col_name].dropna().empty else None
-                if first_val is not None:
-                    try:
-                        ts_len = len(str(int(first_val)))
-                        if ts_len == 13: warnings.warn(f"...")
-                        elif ts_len == 19: warnings.warn(f"...")
-                    except (ValueError, TypeError): pass
-
-    # Floats (Aim for Float64)
+        if key in traj_cols and traj_cols[key] in df:
+            _process_datetime_column(
+                df,
+                traj_cols[key],
+                parse_dates,
+                mixed_timezone_behavior,
+                fixed_format,
+                traj_cols.get('tz_offset'),
+                traj_cols
+            )
+
+    # Handle integer columns
+    for key in ['tz_offset', 'duration', 'timestamp']:
+        if key in traj_cols and traj_cols[key] in df:
+            col = traj_cols[key]
+            if not is_integer_dtype(df[col].dtype):
+                df[col] = df[col].astype("Int64")
+
+            if key == 'timestamp':
+                ts_len = len(str(df[col].iloc[0]))
+                if ts_len == 13:
+                    warnings.warn(
+                        f"The '{col}' column appears to be in milliseconds. "
+                        "This may lead to inconsistencies, converting to seconds is recommended."
+                    )
+                elif ts_len == 19:
+                    warnings.warn(
+                        f"The '{col}' column appears to be in nanoseconds. "
+                        "This may lead to inconsistencies, converting to seconds is recommended."
+                    )
+
+    # Handle float columns
     for key in ['latitude', 'longitude', 'x', 'y']:
-        actual_col_name = traj_cols.get(key)
-        if actual_col_name and actual_col_name in df.columns:
-            col = df[actual_col_name]
-            # Cast to Float64 if not already standard float or Float64
-            if not (is_float_dtype(col.dtype) or isinstance(col.dtype, Float64Dtype)):
-                try: df[actual_col_name] = col.astype('float64')
-                except (ValueError, TypeError):
-                    warnings.warn(f"Could not cast column '{actual_col_name}' to Float64. Skipping.")
-                    pass
-
-    # Strings (Aim for StringDtype)
+        if key in traj_cols and traj_cols[key] in df:
+            col = traj_cols[key]
+            if not is_float_dtype(df[col].dtype):
+                df[col] = df[col].astype("float64")
+
+    # Handle string columns
     for key in ['user_id', 'geohash']:
-        actual_col_name = traj_cols.get(key)
-        if actual_col_name and actual_col_name in df.columns:
-            col = df[actual_col_name]
-            if not isinstance(col.dtype, StringDtype):
-                 try: df[actual_col_name] = col.astype("string")
-                 except (ValueError, TypeError):
-                      warnings.warn(f"Could not cast column '{actual_col_name}' to string. Skipping.")
-                      pass
+        if key in traj_cols and traj_cols[key] in df:
+            col = traj_cols[key]
+            if not is_string_dtype(df[col].dtype):
+                df[col] = df[col].astype("str")
+
     return df
 
 def from_df(df, traj_cols=None, parse_dates=True, mixed_timezone_behavior="naive", fixed_format=None, **kwargs):
