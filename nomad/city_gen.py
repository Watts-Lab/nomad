--- conflicted
+++ resolved
@@ -108,15 +108,9 @@
                  building_type, 
                  door, 
                  city,
-<<<<<<< HEAD
                  blocks = None, 
                  geometry = None):
 
-=======
-                 blocks: list = None, 
-                 bbox: Polygon = None):
-        
->>>>>>> 4ea21e7a
         self.building_type = building_type
         self.door = door
         self.city = city
