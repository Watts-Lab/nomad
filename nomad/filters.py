import pandas as pd
import geopandas as gpd
from shapely.geometry import Polygon, Point

<<<<<<< HEAD
=======
#from sedona.register import SedonaRegistrator
>>>>>>> e1b5e79c
import pyspark
from pyspark.sql import SparkSession
from pyspark.sql import SQLContext
from pyspark.sql import functions as F
from pyspark.sql.types import StructType, StructField, StringType, IntegerType, LongType, DoubleType

from nomad.io.base import _is_series_of_timestamps
from nomad.constants import DEFAULT_SCHEMA
import pdb
import warnings
import numpy as np

def to_timestamp(
    datetime: pd.Series,
    tz_offset: pd.Series = None
) -> pd.Series:
    """
    Convert a datetime series into UNIX timestamps (seconds).
    
    Parameters
    ----------
    datetime : pd.Series
    tz_offset : pd.Series, optional

    Returns
    -------
    pd.Series
        UNIX timestamps as int64 values (seconds since epoch).
    """
    # Validate input type
    if not (
        
        pd.api.types.is_datetime64_any_dtype(datetime) or
        pd.api.types.is_string_dtype(datetime) or
        (pd.api.types.is_object_dtype(datetime) and _is_series_of_timestamps(datetime))
    ):
        raise TypeError(
            f"Input must be of type datetime64, string, or an array of Timestamp objects, "
            f"but it is of type {datetime.dtype}."
        )
    
    if tz_offset is not None:
        if not pd.api.types.is_integer_dtype(tz_offset):
            tz_offset = tz_offset.astype('int64')

    # datetime with timezone
    if isinstance(datetime.dtype, pd.DatetimeTZDtype):
        return datetime.astype("int64") // 10**9
    
    # datetime without timezone
    elif pd.api.types.is_datetime64_dtype(datetime):
        if tz_offset is not None:
            return datetime.astype("int64") // 10**9 - tz_offset
        warnings.warn(
                f"The input is timezone-naive. UTC will be assumed."
                "Consider localizing to a timezone or passing a timezone offset column.")
        return datetime.astype("int64") // 10**9
    
    # datetime as string
    elif pd.api.types.is_string_dtype(datetime):
        result = pd.to_datetime(datetime, errors="coerce", utc=True)

        # contains timezone e.g. '2024-01-01 12:29:00-02:00'
        if datetime.str.contains(r'(?:Z|[+\-]\d{2}:\d{2})$', regex=True, na=False).any():
            return result.astype('int64') // 10**9
        else:
            # naive e.g. "2024-01-01 12:29:00"
            if tz_offset is not None and not tz_offset.empty:
                return result.astype('int64') // 10**9 - tz_offset
            else:
                warnings.warn(
                    f"The input is timezone-naive. UTC will be assumed."
                    "Consider localizing to a timezone or passing a timezone offset column.")
                return result.astype('int64') // 10**9
                
    # datetime is pandas.Timestamp object
    else:
        if tz_offset is not None and not tz_offset.empty:
            f = np.frompyfunc(lambda x: x.timestamp(), 1, 1)
            return pd.Series(f(datetime).astype("float64"), index=datetime.index)
        else:
            return datetime.astype('int64') // 10**9

def to_projection(
    df: pd.DataFrame,
    traj_cols: dict = None,
    longitude: str = None,
    latitude: str = None,
    x: str = None,
    y: str = None,
    from_crs: str = "EPSG:4326",
    to_crs: str = "EPSG:3857",
    spark_session: SparkSession = None
):
    """
    Projects coordinate columns from one CRS to another.

    Parameters
    ----------
    df : pd.DataFrame
        Input DataFrame containing coordinate columns.
    traj_cols : dict, optional
        Dictionary containing column mappings,
        e.g., {"latitude": "lat_col", "longitude": "lon_col"}.
    longitude : str, optional
        Name of the longitude column.
    latitude : str, optional
        Name of the latitude column.
    x : str, optional
        Name of the x coordinate column.
    y : str, optional
        Name of the y coordinate column.
    from_crs : str, optional
        EPSG code for the original CRS (default is "EPSG:4326", spherical).
    to_crs : str, optional
        EPSG code for the target CRS (default is "EPSG:3857", web mercator).
    spark_session : SparkSession, optional
        Spark session for distributed computation, if needed.

    Returns
    -------
    pd.DataFrame
        DataFrame with new 'x' and 'y' columns representing projected coordinates.
    """

    # User can pass latitude and longitude as kwargs,
    # or x and y, OR traj_cols (prioritizing latitude and longitude).
    if longitude is not None and latitude is not None:
        lon_col = longitude
        lat_col = latitude
    elif x is not None and y is not None:
        lon_col = x
        lat_col = y
    elif traj_cols is not None:
        lon_col = traj_cols.get("longitude", DEFAULT_SCHEMA["longitude"])
        lat_col = traj_cols.get("latitude", DEFAULT_SCHEMA["latitude"])
    else:
        lon_col = DEFAULT_SCHEMA["longitude"]
        lat_col = DEFAULT_SCHEMA["latitude"]

    if lon_col not in df.columns or lat_col not in df.columns:
        raise ValueError(f"Longitude or latitude columns '{lon_col}' and '{lat_col}' not found in DataFrame.")

    if spark_session:
        return _to_projection_spark(df, lon_col, lat_col, from_crs, to_crs, spark_session)
    else:
        proj_cols = _to_projection(df[lon_col], df[lat_col], from_crs, to_crs)
        result_df = df.copy()
        result_df['x'] = list(proj_cols['x'])
        result_df['y'] = list(proj_cols['y'])
        return result_df

def _to_projection(
    long_col,
    lat_col,
    from_crs: str,
    to_crs: str
):
    """
    Helper function to project latitude/longitude columns to a new CRS.
    """
    gdf = gpd.GeoSeries(gpd.points_from_xy(long_col, lat_col),
                        crs=from_crs)
    projected = gdf.to_crs(to_crs)
    output = pd.DataFrame({'x': projected.x, 'y': projected.y})

    return output


def _to_projection_spark(
    df, 
    longitude_col, 
    latitude_col, 
    source_crs, 
    target_crs, 
    spark_session
):
    """
    Helper function to project latitude/longitude columns to a new CRS using Spark.
    """
    from sedona.register import SedonaRegistrator
    
    SedonaRegistrator.registerAll(spark_session)
    spark_df = spark_session.createDataFrame(df)
    spark_df.createOrReplaceTempView("temp_view")
    query = f"""
        SELECT *, 
            ST_X(ST_Transform(ST_Point({longitude_col}, {latitude_col}), '{source_crs}', '{target_crs}')) AS x,
            ST_Y(ST_Transform(ST_Point({longitude_col}, {latitude_col}), '{source_crs}', '{target_crs}')) AS y
        FROM temp_view
    """
    result_df = spark_session.sql(query)
    return result_df.toPandas()


def filter_to_polygon(
    df: pd.DataFrame,
    polygon: Polygon,
    k: int,
    T0: str,
    T1: str,
    traj_cols: dict = None,
    user_col: str = DEFAULT_SCHEMA["user_id"],
    timestamp_col: str = DEFAULT_SCHEMA["timestamp"],
    longitude_col: str = DEFAULT_SCHEMA["longitude"],
    latitude_col: str = DEFAULT_SCHEMA["latitude"],
    spark_session: SparkSession = None
):
    '''
    Filters DataFrame to keep points within a specified polygon's bounds.

    Parameters
    ----------
    df : pd.DataFrame
        Input DataFrame with latitude and longitude columns.
    polygon : shapely.geometry.Polygon
        Polygon defining the area to retain points within.
    k : int
        Minimum number of distinct days with pings inside the polygon for the user to be retained.
    T0 : str
        Start of the timeframe for filtering (as a string, or datetime).
    T1 : str
        End of the timeframe for filtering (as a string, or datetime).
    traj_cols : dict, optional
        Dictionary containing column mappings, 
        e.g., {"user_id": "user_id", "timestamp": "timestamp"}.
    user_col : str, optional
        Name of the user column (default is "user_id").
    timestamp_col : str, optional
        Name of the timestamp column (default is "timestamp").
    longitude_col : str, optional
        Name of the longitude column (default is "longitude").
    latitude_col : str, optional
        Name of the latitude column (default is "latitude").
    spark_session : SparkSession, optional
        Spark session for distributed computation, if needed.

    Returns
    -------
    pd.DataFrame
        Filtered DataFrame with points inside the polygon's bounds.
    '''
    if traj_cols:
        user_col = traj_cols.get("user_id", user_col)
        timestamp_col = traj_cols.get("timestamp", timestamp_col)
        longitude_col = traj_cols.get("longitude", longitude_col)
        latitude_col = traj_cols.get("latitude", latitude_col)
    
    if longitude_col not in df.columns or latitude_col not in df.columns:
        raise ValueError(f"Longitude or latitude columns '{longitude_col}', '{latitude_col}' not found in DataFrame.")

    if not isinstance(polygon, Polygon):
        raise TypeError("Polygon parameter must be a Shapely Polygon object.")

    if spark_session:
        return _filter_to_polygon_spark(
            df, polygon.wkt, k, T0, T1, spark_session, user_col, timestamp_col, longitude_col, latitude_col
        )

    else:
        users = _filtered_users(
            df, k, T0, T1, polygon, user_col, timestamp_col, latitude_col, longitude_col
        )
        return df[df[user_col].isin(users)]


def _filtered_users(
    df: pd.DataFrame,
    k: int,
    T0: str,
    T1: str,
    polygon: Polygon,
    user_col: str,
    timestamp_col: str,
    latitude_col: str,
    longitude_col: str
) -> pd.DataFrame:
    """
    Subsets to users who have at least k distinct days with pings in the polygon 
    within the timeframe T0 to T1.

    Parameters
    ----------
    df : pd.DataFrame
        The input DataFrame containing user data with latitude, longitude, and timestamp.
    k : int
        Minimum number of distinct days with pings inside the polygon for the user to be retained.
    T0 : str
        Start of the timeframe (as a string, or datetime).
    T1 : str
        End of the timeframe (as a string, or datetime).
    polygon : Polygon
        The polygon to check whether pings are inside.
    user_col : str
        Name of the column containing user identifiers.
    timestamp_col : str
        Name of the column containing timestamps (as strings or datetime).
    latitude_col : str
        Name of the column containing latitude values.
    longitude_col : str
        Name of the column containing longitude values.

    Returns
    -------
    pd.DataFrame
        A Series containing the user IDs for users who have at 
        least k distinct days with pings inside the polygon.
    """
    df_filtered = df[(df[timestamp_col] >= T0) & (df[timestamp_col] <= T1)].copy()
    df_filtered[timestamp_col] = pd.to_datetime(df_filtered[timestamp_col])
    df_filtered = _in_geo(df_filtered, longitude_col, latitude_col, polygon)
    df_filtered['date'] = df_filtered[timestamp_col].dt.date

    filtered_users = (
        df_filtered[df_filtered['in_geo']]
        .groupby(user_col)['date']
        .nunique()
        .reset_index()
    )

    filtered_users = filtered_users[filtered_users['date'] >= k][user_col]

    return filtered_users


def _in_geo(
    df: pd.DataFrame,
    longitude_col: str,
    latitude_col: str,
    polygon: Polygon
) -> pd.DataFrame:
    """
    Adds a new column to the DataFrame indicating whether points are 
    inside the polygon (1) or not (0).
    """

    points = gpd.GeoSeries(gpd.points_from_xy(df[longitude_col], df[latitude_col]), crs="EPSG:4326")
    df = df.reset_index(drop=True)
    df['in_geo'] = points.within(polygon)

    return df


def _filter_to_polygon_spark(
    df: pyspark.sql.DataFrame,
    bounding_wkt: str,
    k: int,
    T0: str,
    T1: str,
    spark: SparkSession,
    user_col: str,
    timestamp_col: str,
    longitude_col: str,
    latitude_col: str,
):
    """
    Filters a Spark DataFrame to include rows where geographical points fall within a specified geometry,
    and retains only users who have at least k distinct days with pings inside the geometry between T0 and T1.

    Parameters
    ----------
    df : pyspark.sql.DataFrame
        Input Spark DataFrame containing coordinate columns.
    bounding_wkt : str
        Well-Known Text (WKT) string representing the bounding geometry (e.g., a polygon) in EPSG:4326 CRS.
    k : int
        Minimum number of distinct days with pings inside the polygon for the user to be retained.
    T0 : str
        Start of the timeframe for filtering (as a string compatible with date parsing).
    T1 : str
        End of the timeframe for filtering (as a string compatible with date parsing).
    spark : SparkSession
        The active SparkSession instance for executing Spark operations.
    user_col : str
        Name of the column containing user IDs.
    timestamp_col : str
        Name of the column containing timestamps.
    longitude_col : str
        Name of the longitude column.
    latitude_col : str
        Name of the latitude column.

    Returns
    -------
    pyspark.sql.DataFrame
        Filtered DataFrame including only rows within the specified timeframe, inside the specified geometry,
        and belonging to users with at least k distinct days with pings inside the geometry.
    """
    from sedona.register import SedonaRegistrator
    
    SedonaRegistrator.registerAll(spark)

    df = df.withColumn(timestamp_col, F.to_timestamp(F.col(timestamp_col)))
    df_filtered = df.filter(
        (F.col(timestamp_col) >= F.to_timestamp(F.lit(T0))) & 
        (F.col(timestamp_col) <= F.to_timestamp(F.lit(T1)))
    )
    df_filtered = df_filtered.withColumn(
        "coordinate", 
        F.expr(f"ST_Point(CAST({longitude_col} AS DECIMAL(24,20)), CAST({latitude_col} AS DECIMAL(24,20)))")
    )

    df_filtered.createOrReplaceTempView("temp_df")
    query = f"""
        SELECT *, DATE({timestamp_col}) AS date
        FROM temp_df
        WHERE ST_Contains(ST_GeomFromWKT('{bounding_wkt}'), coordinate)
    """

    df_inside = spark.sql(query)

    user_day_counts = df_inside.groupBy(user_col).agg(
        F.countDistinct("date").alias("distinct_days")
    )
    users_with_k_days = user_day_counts.filter(
        F.col("distinct_days") >= k
    ).select(user_col)
    result_df = df_inside.join(users_with_k_days, on=user_col, how='inner')

    return result_df


def coarse_filter(df: pd.DataFrame):
    pass


def q_filter(df: pd.DataFrame,
             qbar: float,
             traj_cols: dict = None,
             user_id: str = DEFAULT_SCHEMA["user_id"],
             timestamp: str = DEFAULT_SCHEMA["timestamp"]):
    """
    Computes the q statistic for each user as the proportion of unique hours with pings 
    over the total observed hours (last hour - first hour) and filters users where q > qbar.

    Parameters
    ----------
    df : pd.DataFrame
        Input DataFrame with user_id and timestamp columns.
    qbar : float
        The threshold q value; users with q > qbar will be retained.
    traj_cols : dict, optional
        Dictionary containing column mappings, 
        e.g., {"user_id": "user_id", "timestamp": "timestamp"}.
    user_id : str, optional
        Name of the user_id column (default is "user_id").
    timestamp : str, optional
        Name of the timestamp column (default is "timestamp").

    Returns
    -------
    pd.Series
        A Series containing the user IDs for users whose q_stat > qbar.
    """
    user_col = traj_cols.get("user_id", user_id) if traj_cols else user_id
    timestamp_col = traj_cols.get("timestamp", timestamp) if traj_cols else timestamp

    user_q_stats = df.groupby(user_col).apply(
        lambda group: _compute_q_stat(group, timestamp_col)
    ).reset_index(name='q_stat')

    # Filter users where q > qbar
    filtered_users = user_q_stats[user_q_stats['q_stat'] > qbar][user_col]

    return filtered_users


# the user can pass **kwargs with timestamp or datetime, then if you absolutely need datetime then 
# create a variable, not a column in the dataframe
def q_stats(df: pd.DataFrame, user_id: str, timestamp: str):
    
    """
    Computes the q statistic for each user as the proportion of unique hours with pings 
    over the total observed hours (last hour - first hour).

    Parameters
    ----------
    df : pd.DataFrame
        A DataFrame containing user IDs and timestamps.
    user_id : str
        The name of the column containing user IDs.
    timestamp_col : str
        The name of the column containing timestamps.

    Returns
    -------
    pd.DataFrame
        A DataFrame containing each user and their respective q_stat.
    """
    # only create a DATETIME column if it doesn't already exist (but what if the user knows datetime is wrong?)
    df[timestamp] = pd.to_datetime(df[timestamp], unit='s')

    q_stats = df.groupby(user_id).apply(
        lambda group: _compute_q_stat(group, timestamp)
    ).reset_index(name='q_stat')

    return q_stats


def _compute_q_stat(user, timestamp_col):
    user['hour_period'] = user[timestamp_col].dt.to_period('h')
    unique_hours = user['hour_period'].nunique()

    # Calculate total observed hours (difference between last and first hour)
    first_hour = user[timestamp_col].min()
    last_hour = user[timestamp_col].max()
    total_hours = (last_hour - first_hour).total_seconds() / 3600

    # Compute q as the proportion of unique hours to total hours
    q_stat = unique_hours / total_hours if total_hours > 0 else 0
    return q_stat


def compute_persistence(df: pd.DataFrame, 
                        max_gap: int,
                        user_col: str, 
                        timestamp_col: str,) -> pd.DataFrame:
    """
    TODO: FIX CODE 

    Computes the persistence for each user, defined as:
    P[X[t, t+max_gap] is not empty | X[t] is not empty], where X[t] = 1 indicates a ping
    occurred at time t, and X[t, t+max_gap] indicates any ping in the interval [t, t+max_gap].

    Parameters
    ----------
    df : pd.DataFrame
        Input DataFrame containing 'uid' (user ID) and 'local_timestamp' (datetime of pings).
    max_gap : int
        The maximum number of hours to check for the presence of pings after time t.

    Returns
    -------
    pd.DataFrame
        A DataFrame containing the persistence for each user ('uid', 'persistence').
    """
    df['hour'] = pd.to_datetime(df[timestamp_col]).dt.floor('h')
    df_hourly = df.groupby([user_col, 'hour']).size().clip(upper=1).reset_index(name='ping')

    # Generate a complete range of hours for each user within the target time window
    uids = df[user_col].unique()
    all_hours = pd.MultiIndex.from_product(
        [uids, pd.date_range(start=pd.Timestamp('2024-01-01 08:00:00'),
                             end=pd.Timestamp('2024-01-15 07:00:00'), freq='h')],
        names=[user_col, 'hour']
    )

    # Create a DataFrame with all hours for all users
    all_hours_df = pd.DataFrame(index=all_hours).reset_index()

    # Merge with the hourly pings data
    df_complete = pd.merge(all_hours_df, df_hourly, on=[user_col, 'hour'], how='left').fillna(0)
    df_complete['ping'] = df_complete['ping'].astype(int)

    # Initialize a column to store whether there is a ping within the next max_gap hours
    df_complete['has_future_ping'] = 0

    # Compute the condition: Check for pings within [t, t+max_gap] for each user
    for uid, group in df_complete.groupby(user_col):
        for idx, row in group.iterrows():
            current_hour = row['hour']
            future_pings = group[(group['hour'] > current_hour) & 
                                 (group['hour'] <= current_hour + pd.Timedelta(hours=max_gap))]
            if future_pings['ping'].sum() > 0:
                df_complete.at[idx, 'has_future_ping'] = 1

    # Compute persistence for each user
    user_persistence_list = []
    for uid, group in df_complete.groupby(user_col):
        numerator = ((group['ping'] == 1) & (group['has_future_ping'] == 1)).sum()
        denominator = (group['ping'] == 1).sum()
        persistence = numerator / denominator if denominator > 0 else 0
        user_persistence_list.append({user_col: uid, 'persistence': persistence})

    # Convert to DataFrame
    persistence_df = pd.DataFrame(user_persistence_list)

    return persistence_df


def filter_users_by_persistence_new(df: pd.DataFrame, max_gap: int, epsilon: float) -> pd.Series:
    """
    Filters users based on their persistence value, keeping only users with persistence above epsilon.

    Parameters
    ----------
    df : pd.DataFrame
        Input DataFrame containing 'uid' (user ID) and 'local_timestamp' (datetime of pings).
    max_gap : int
        The maximum number of hours to check for the presence of pings after time t.
    epsilon : float
        The persistence threshold; only users with persistence > epsilon will be retained.

    Returns
    -------
    pd.Series
        A Series containing the user IDs of users whose persistence > epsilon.
    """
    # Compute persistence for each user
    persistence_df = user_persistence_new(df, max_gap)

    # Filter users with persistence > epsilon
    filtered_users = persistence_df[persistence_df['persistence'] > epsilon]['uid']

    return filtered_users<|MERGE_RESOLUTION|>--- conflicted
+++ resolved
@@ -1,11 +1,6 @@
 import pandas as pd
 import geopandas as gpd
 from shapely.geometry import Polygon, Point
-
-<<<<<<< HEAD
-=======
-#from sedona.register import SedonaRegistrator
->>>>>>> e1b5e79c
 import pyspark
 from pyspark.sql import SparkSession
 from pyspark.sql import SQLContext
@@ -187,7 +182,6 @@
     Helper function to project latitude/longitude columns to a new CRS using Spark.
     """
     from sedona.register import SedonaRegistrator
-    
     SedonaRegistrator.registerAll(spark_session)
     spark_df = spark_session.createDataFrame(df)
     spark_df.createOrReplaceTempView("temp_view")
