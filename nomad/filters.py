--- conflicted
+++ resolved
@@ -1,6 +1,8 @@
 import pandas as pd
 import geopandas as gpd
 from shapely.geometry import Polygon, Point
+
+from sedona.register import SedonaRegistrator
 import pyspark
 from pyspark.sql import SparkSession
 from pyspark.sql import SQLContext
@@ -46,11 +48,7 @@
         if not pd.api.types.is_integer_dtype(tz_offset):
             tz_offset = tz_offset.astype('int64')
 
-<<<<<<< HEAD
     # timezone-aware datetime64
-=======
-    # datetime with timezone
->>>>>>> 44353f5e
     if isinstance(datetime.dtype, pd.DatetimeTZDtype):
         return datetime.astype("int64") // 10**9
     
@@ -68,7 +66,7 @@
         result = pd.to_datetime(datetime, errors="coerce", utc=True)
 
         # contains timezone e.g. '2024-01-01 12:29:00-02:00'
-        if datetime.str.contains(r'(?:Z|[+\-]\d{2}:\d{2})$', regex=True, na=False).any():
+        if datetime.str.contains(r'(Z|[+-]\d{2}:\d{2})$', regex=True, na=False).any():
             return result.astype('int64') // 10**9
         else:
             # naive e.g. "2024-01-01 12:29:00"
@@ -183,7 +181,7 @@
     """
     Helper function to project latitude/longitude columns to a new CRS using Spark.
     """
-    from sedona.register import SedonaRegistrator
+    from sedona.register import SedonaRegistrator    
     SedonaRegistrator.registerAll(spark_session)
     spark_df = spark_session.createDataFrame(df)
     spark_df.createOrReplaceTempView("temp_view")
@@ -391,7 +389,6 @@
         and belonging to users with at least k distinct days with pings inside the geometry.
     """
     from sedona.register import SedonaRegistrator
-    
     SedonaRegistrator.registerAll(spark)
 
     df = df.withColumn(timestamp_col, F.to_timestamp(F.col(timestamp_col)))
