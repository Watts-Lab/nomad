--- conflicted
+++ resolved
@@ -1,23 +1,16 @@
 import pandas as pd
 import geopandas as gpd
 from shapely.geometry import Polygon, Point
-<<<<<<< HEAD
 import warnings
 
 from sedona.register import SedonaRegistrator
-=======
->>>>>>> 44353f5e
 import pyspark
 from pyspark.sql import SparkSession
 from pyspark.sql import SQLContext
 from pyspark.sql import functions as F
 from pyspark.sql.types import StructType, StructField, StringType, IntegerType, LongType, DoubleType
 
-<<<<<<< HEAD
 import nomad.io.base as loader
-=======
-from nomad.io.base import _is_series_of_timestamps
->>>>>>> 44353f5e
 from nomad.constants import DEFAULT_SCHEMA
 import pdb
 import warnings
@@ -308,7 +301,6 @@
         .reset_index(name='ping_count')
     )
 
-<<<<<<< HEAD
     # Filter users who have at least `m` pings on a given day
     users_with_m_pings = daily_ping_counts[daily_ping_counts['ping_count'] >= min_pings_per_day]
 
@@ -316,22 +308,6 @@
     users_with_k_days = (
         users_with_m_pings
         .groupby(traj_cols['user_id'])['date']
-=======
-    Returns
-    -------
-    pd.DataFrame
-        A Series containing the user IDs for users who have at 
-        least k distinct days with pings inside the polygon.
-    """
-    df_filtered = df[(df[timestamp_col] >= T0) & (df[timestamp_col] <= T1)].copy()
-    df_filtered[timestamp_col] = pd.to_datetime(df_filtered[timestamp_col])
-    df_filtered = _in_geo(df_filtered, longitude_col, latitude_col, polygon)
-    df_filtered['date'] = df_filtered[timestamp_col].dt.date
-
-    filtered_users = (
-        df_filtered[df_filtered['in_geo']]
-        .groupby(user_col)['date']
->>>>>>> 44353f5e
         .nunique()
         .reset_index(name='days_in_polygon')
     )
