--- conflicted
+++ resolved
@@ -5,11 +5,9 @@
 import numpy as np
 import geopandas as gpd
 import pygeohash as gh
-# import pdb # Removed unused import
+import pdb
 from nomad.io import base as loader
-# Assuming constants.DEFAULT_SCHEMA is available via import
 from nomad import constants
-from nomad.filters import to_timestamp
 
 # Define the keys explicitly for parametrization
 _col_variation_keys = [
@@ -27,31 +25,29 @@
 
 @pytest.fixture
 def base_df():
-    """Provides trajectory data from gc_sample.csv with added columns."""
     test_dir = Path(__file__).resolve().parent
     data_path = test_dir.parent / "data" / "gc_sample.csv"
-    if not data_path.exists():
-        pytest.skip(f"Test data file not found at {data_path}")
     df = pd.read_csv(data_path)
 
+    # create tz_offset column
     df['tz_offset'] = 0
     df.loc[df.index[:5000],'tz_offset'] = -7200
     df.loc[df.index[-5000:], 'tz_offset'] = 3600
     df['tz_offset'] = df['tz_offset'].astype('Int64')
 
+    # create string datetime column
     df['local_datetime'] = loader._unix_offset_to_str(df.timestamp, df.tz_offset)
 
-    gdf = gpd.GeoSeries(gpd.points_from_xy(df.longitude, df.latitude), crs="EPSG:4326")
+    # create x, y columns in web mercator
+    gdf = gpd.GeoSeries(gpd.points_from_xy(df.longitude, df.latitude),
+	 		crs="EPSG:4326")
     projected = gdf.to_crs("EPSG:3857")
-    df['x'] = projected.x.astype('Float64')
-    df['y'] = projected.y.astype('Float64')
-    df['latitude'] = df['latitude'].astype('Float64')
-    df['longitude'] = df['longitude'].astype('Float64')
-    df['timestamp'] = df['timestamp'].astype('Int64')
-
-    df['geohash'] = df.apply(lambda x: gh.encode(x.latitude, x.longitude, precision=7), axis=1).astype('string')
-    df['uid'] = df['uid'].astype('string')
-    df['local_datetime'] = df['local_datetime'].astype('string')
+    df['x'] = projected.x
+    df['y'] = projected.y
+    
+    df['geohash'] = df.apply(lambda x: gh.encode(x.latitude, x.longitude, precision=7), axis=1)
+    # col names:  ['uid', 'timestamp', 'latitude', 'longitude', 'tz_offset', 'local_datetime', 'x', 'y', 'geohash'
+    # dtypes: [object, int64, float64, float64, int64, object, float64, float64, object]
     return df
 
 @pytest.fixture
@@ -66,10 +62,7 @@
         "alt-names-ts-gh": ([0, 1, 8], ["user", "unix_ts", "geohash_7"], ["user_id", "timestamp", "geohash"]),
         "default-dt-xy": ([0, 5, 6, 7, 4], ["uid", "local_datetime", "x", "y", "tz_offset"], ["user_id", "datetime", "x", "y", "tz_offset"])
     }
-    # Ensure keys match the explicitly defined list
-    assert set(variations.keys()) == set(_col_variation_keys)
     return variations
-
 
 @pytest.fixture
 def stop_df():
@@ -156,45 +149,37 @@
 
 # --- Tests ---
 
-# Use the explicitly defined list of keys for parametrization
+# Correctly handles names when importing trajectories
 @pytest.mark.parametrize("variation", _col_variation_keys)
 def test_from_df_name_handling(base_df, col_variations, variation):
-<<<<<<< HEAD
-    cols, col_names, keys = col_variations[variation]
-    df = base_df.iloc[:, cols].copy()
-    df.columns = col_names
-=======
     """Tests from_df with trajectory data using various column name mappings."""
-    indices, names, keys = col_variations[variation] # Access fixture data using the key
+    indices, names, keys = col_variations[variation]
     df_subset = base_df.iloc[:, indices].copy()
     df_subset.columns = names
 
     traj_cols = dict(zip(keys, names)) if keys else None
 
-    parse_dates_flag = 'datetime' in keys if keys else 'local_datetime' in names or 'datetime' in names
-    mixed_tz = 'naive'
-
-    result = loader.from_df(df_subset, traj_cols=traj_cols, parse_dates=parse_dates_flag, mixed_timezone_behavior=mixed_tz)
->>>>>>> 44353f5e
-
-    assert loader._is_traj_df(result, traj_cols=traj_cols, parse_dates=parse_dates_flag), \
-        f"_is_traj_df validation failed for trajectory variation '{variation}'"
-
-# Use the explicitly defined list of keys for parametrization
+    result = loader.from_df(df, traj_cols=traj_cols, parse_dates=True, mixed_timezone_behavior='naive')
+
+    assert loader._is_traj_df(result, traj_cols=traj_cols, parse_dates=True), "from_df() output is not a valid trajectory DataFrame"
+
+
+# Correctly handles names when importing stops
 @pytest.mark.parametrize("variation_name", _stop_col_variation_keys)
 def test_from_df_stop_table(stop_df, stop_col_variations, variation_name):
     """Tests from_df with stop data using various column name mappings."""
-    indices, names, keys = stop_col_variations[variation_name] # Access fixture data using the key
+    indices, names, keys = stop_col_variations[variation_name]
     df_subset = stop_df.iloc[:, indices].copy()
     df_subset.columns = names
 
     traj_cols = dict(zip(keys, names))
 
-    parse_dates_flag = any(k in traj_cols for k in ['start_datetime', 'end_datetime'])
-    mixed_tz = 'naive'
-
-<<<<<<< HEAD
-# from_object has correct values in some entries
+    result = loader.from_df(df_subset, traj_cols=traj_cols, parse_dates=True, mixed_timezone_behavior='naive')
+
+    assert loader._is_stop_df(result, traj_cols=traj_cols, parse_dates=True), \
+        f"_is_stop_df validation failed for stop variation '{variation_name}'"
+
+# date parsing works correctly
 def test_date_parsing_from_df(base_df):
     df = base_df.iloc[:, [0, 5, 6, 7]].copy()
     df.columns = ["user_id", "datetime", "x", "y"]
@@ -203,13 +188,8 @@
 
     result = loader.from_df(df, parse_dates=True, mixed_timezone_behavior="naive")
     result['timestamp'] = to_timestamp(result.datetime, result.tz_offset)
-    #equals what's expected
+
     assert (result.timestamp.values == expected_ts.values).all() and (result.tz_offset.values == expected_tz_offset.values).all()
-=======
-    result = loader.from_df(df_subset, traj_cols=traj_cols, parse_dates=parse_dates_flag, mixed_timezone_behavior=mixed_tz)
-
-    assert loader._is_stop_df(result, traj_cols=traj_cols, parse_dates=parse_dates_flag), \
-        f"_is_stop_df validation failed for stop variation '{variation_name}'"
 
 def test_from_df_values_types_na(value_na_input_df, expected_value_na_output_df):
     """Tests from_df for correct values, type casting, and NA handling."""
@@ -221,7 +201,6 @@
 
     result = loader.from_df(value_na_input_df.copy(), traj_cols=traj_cols,
                             parse_dates=True, mixed_timezone_behavior=mixed_tz)
->>>>>>> 44353f5e
 
     pd.testing.assert_frame_equal(result, expected_value_na_output_df, check_dtype=True)
 
@@ -232,4 +211,8 @@
     assert loader._is_traj_df(result, traj_cols=final_traj_cols_for_check, parse_dates=True), \
         "Resulting DataFrame failed _is_traj_df validation in NA test"
 
-    +# from object fails if no spatial or temporal columns are provided (and no defaults)
+
+# from_file works on data samples, i.e. _is_traj_df for pandas/pyarrow reads
+
+# from_file works with pyspark/pyarrow (without instantiating) until _is_traj_df on data sample 3 