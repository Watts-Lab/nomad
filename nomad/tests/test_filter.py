--- conflicted
+++ resolved
@@ -3,21 +3,11 @@
 import numpy as np
 import pdb
 import geopandas as gpd
-<<<<<<< HEAD
 from pandas.testing import assert_frame_equal, assert_series_equal
 from shapely.geometry import Polygon
 from pyspark.sql import SparkSession
 
 from nomad.filters import to_projection, filter_users, _in_geo
-=======
-import pygeohash as gh
-from pandas.testing import assert_frame_equal
-from shapely.geometry import Polygon
-from pyspark.sql import SparkSession
-from pathlib import Path
-from nomad.io.base import _unix_offset_to_str
-from nomad.filters import to_projection, filter_to_polygon, _in_geo, to_timestamp
->>>>>>> 44353f5e
 
 @pytest.fixture(scope="module")
 def spark():
